{
  "name": "react-data-grid",
  "version": "7.0.0-beta.57",
  "license": "MIT",
  "description": "Feature-rich and customizable data grid React component",
  "keywords": [
    "react",
    "data grid"
  ],
  "repository": {
    "type": "git",
    "url": "git+https://github.com/Comcast/react-data-grid.git"
  },
  "bugs": "https://github.com/Comcast/react-data-grid/issues",
  "type": "module",
  "exports": {
    "./lib/styles.css": "./lib/styles.css",
    ".": {
      "types": "./lib/index.d.ts",
      "default": "./lib/index.js"
    }
  },
  "browser": "./lib/index.js",
  "main": "./lib/index.js",
  "module": "./lib/index.js",
  "types": "./lib/index.d.ts",
  "files": [
    "lib"
  ],
  "sideEffects": [
    "**/*.css"
  ],
  "scripts": {
    "start": "vite serve --clearScreen false",
    "preview": "vite preview",
    "build:website": "vite build",
    "build": "rolldown -c",
    "test": "vitest run --project browser --project node --coverage.reportsDirectory='./coverage/test'",
    "test:watch": "vitest watch --project browser --project node",
    "visual": "vitest run --project visual --coverage.reportsDirectory='./coverage/visual'",
    "visual:update": "vitest run --project visual --update",
    "format": "biome format --write",
    "check": "biome check --error-on-warnings",
    "biome:ci": "biome ci --error-on-warnings",
    "eslint": "eslint --max-warnings 0 --cache --cache-location .cache/eslint --cache-strategy content",
    "eslint:fix": "node --run eslint -- --fix",
    "prettier:check": "prettier --check .",
    "prettier:format": "prettier --write .",
    "typecheck": "tsc --build",
    "prepublishOnly": "npm install && node --run build",
    "postpublish": "git push --follow-tags origin HEAD"
  },
  "dependencies": {
    "clsx": "^2.0.0"
  },
  "devDependencies": {
    "@babel/preset-typescript": "^7.27.1",
    "@biomejs/biome": "2.2.4",
    "@eslint-react/eslint-plugin": "^2.0.2",
    "@eslint/markdown": "^7.3.0",
    "@faker-js/faker": "^10.0.0",
    "@ianvs/prettier-plugin-sort-imports": "^4.6.2",
    "@linaria/core": "^6.3.0",
    "@tanstack/react-router": "^1.132.31",
    "@tanstack/router-plugin": "^1.132.31",
    "@types/node": "^24.6.2",
    "@types/react": "^19.2.0",
    "@types/react-dom": "^19.2.0",
    "@typescript-eslint/eslint-plugin": "^8.39.1",
    "@typescript-eslint/parser": "^8.39.1",
<<<<<<< HEAD
    "@vitejs/plugin-react": "^5.0.0",
    "@vitest/browser": "^4.0.0-beta.16",
    "@vitest/browser-playwright": "^4.0.0-beta.16",
    "@vitest/coverage-istanbul": "^4.0.0-beta.16",
=======
    "@vitejs/plugin-react": "5.0.2",
    "@vitest/browser": "^3.2.4",
    "@vitest/coverage-istanbul": "^3.2.4",
>>>>>>> b4bc89d0
    "@vitest/eslint-plugin": "^1.3.4",
    "@wyw-in-js/rollup": "^0.7.0",
    "@wyw-in-js/vite": "^0.7.0",
    "eslint": "9.36.0",
    "eslint-plugin-jest-dom": "^5.5.0",
    "eslint-plugin-react": "^7.37.5",
    "eslint-plugin-react-hooks": "^6.1.0",
    "eslint-plugin-sonarjs": "^3.0.5",
    "eslint-plugin-testing-library": "^7.10.0",
    "jspdf": "^3.0.1",
    "jspdf-autotable": "^5.0.2",
    "playwright": "^1.54.2",
    "postcss": "^8.5.2",
    "prettier": "3.6.2",
    "react": "^19.2.0",
    "react-dom": "^19.2.0",
    "rolldown": "^1.0.0-beta.33",
    "rolldown-plugin-dts": "^0.16.1",
    "typescript": "~5.9.2",
    "vite": "npm:rolldown-vite@^7.1.3",
    "vitest": "^4.0.0-beta.16",
    "vitest-browser-react": "^1.0.1"
  },
  "peerDependencies": {
    "react": "^19.2",
    "react-dom": "^19.2"
  },
  "overrides": {
    "vite": "$vite"
  }
}<|MERGE_RESOLUTION|>--- conflicted
+++ resolved
@@ -68,16 +68,10 @@
     "@types/react-dom": "^19.2.0",
     "@typescript-eslint/eslint-plugin": "^8.39.1",
     "@typescript-eslint/parser": "^8.39.1",
-<<<<<<< HEAD
-    "@vitejs/plugin-react": "^5.0.0",
+    "@vitejs/plugin-react": "5.0.2",
     "@vitest/browser": "^4.0.0-beta.16",
     "@vitest/browser-playwright": "^4.0.0-beta.16",
     "@vitest/coverage-istanbul": "^4.0.0-beta.16",
-=======
-    "@vitejs/plugin-react": "5.0.2",
-    "@vitest/browser": "^3.2.4",
-    "@vitest/coverage-istanbul": "^3.2.4",
->>>>>>> b4bc89d0
     "@vitest/eslint-plugin": "^1.3.4",
     "@wyw-in-js/rollup": "^0.7.0",
     "@wyw-in-js/vite": "^0.7.0",
