{
  "name": "react-data-grid",
  "version": "7.0.0-beta.5",
  "license": "MIT",
  "description": "Excel-like grid component built with React, with editors, keyboard navigation, copy & paste, and the like",
  "keywords": [
    "react",
    "react-data-grid",
    "data-grid"
  ],
  "repository": "github:adazzle/react-data-grid",
  "bugs": {
    "url": "https://github.com/adazzle/react-data-grid/issues"
  },
  "type": "module",
  "exports": {
    ".": {
      "module": "./lib/bundle.js",
      "require": "./lib/bundle.cjs",
      "default": "./lib/bundle.js"
    }
  },
  "browser": "./lib/bundle.js",
  "main": "./lib/bundle.cjs",
  "module": "./lib/bundle.js",
  "types": "./lib/index.d.ts",
  "files": [
    "lib"
  ],
  "sideEffects": false,
  "scripts": {
    "start": "start-storybook --quiet -p 6006",
    "build": "rollup --config --no-stdin",
    "build:types": "tsc && api-extractor run --local --verbose",
    "test": "jest",
    "test:watch": "jest --watch",
    "eslint": "eslint --ext js,ts,tsx --max-warnings 0 -f codeframe --cache --color src stories test",
    "eslint:fix": "npm run eslint -- --fix",
    "prettier:check": "prettier --check .",
    "prettier:format": "prettier --write .",
    "typecheck": "tsc -p tsconfig.all.json",
    "build-storybook": "build-storybook --quiet",
    "prepublishOnly": "npm install && npm run build && npm run build:types",
    "postpublish": "git push --follow-tags origin HEAD"
  },
  "dependencies": {
    "clsx": "^1.1.1"
  },
  "devDependencies": {
    "@babel/core": "^7.14.6",
    "@babel/plugin-transform-runtime": "^7.14.5",
    "@babel/preset-env": "^7.14.7",
    "@babel/preset-react": "^7.14.5",
    "@babel/preset-typescript": "^7.14.5",
    "@babel/runtime": "^7.14.6",
    "@linaria/babel-preset": "^3.0.0-beta.7",
    "@linaria/core": "^3.0.0-beta.4",
    "@linaria/rollup": "^3.0.0-beta.7",
    "@linaria/shaker": "^3.0.0-beta.11",
    "@linaria/webpack-loader": "^3.0.0-beta.7",
    "@microsoft/api-extractor": "^7.16.1",
    "@rollup/plugin-babel": "^5.3.0",
    "@rollup/plugin-node-resolve": "^13.0.0",
    "@storybook/react": "^6.3.1",
    "@testing-library/jest-dom": "^5.14.1",
    "@testing-library/react": "^12.0.0",
    "@testing-library/user-event": "^13.1.9",
    "@types/faker": "^5.5.6",
    "@types/hoist-non-react-statics": "^3.3.1",
    "@types/jest": "^27.0.1",
    "@types/lodash": "^4.14.170",
    "@types/react": "^17.0.11",
    "@types/react-dom": "^17.0.8",
    "@typescript-eslint/eslint-plugin": "^4.28.0",
    "@typescript-eslint/parser": "^4.28.0",
    "babel-loader": "^8.2.2",
    "babel-plugin-optimize-clsx": "^2.6.2",
    "css-loader": "^5.2.6",
    "cssnano": "^5.0.6",
    "eslint": "^7.29.0",
    "eslint-config-prettier": "^8.3.0",
    "eslint-plugin-jest": "^24.3.6",
    "eslint-plugin-jest-dom": "^3.9.0",
    "eslint-plugin-node": "^11.1.0",
    "eslint-plugin-react": "^7.24.0",
    "eslint-plugin-react-hooks": "^4.2.0",
    "eslint-plugin-sonarjs": "^0.10.0",
    "faker": "^5.5.3",
    "jest": "^27.0.5",
    "jspdf": "^2.3.1",
    "jspdf-autotable": "^3.5.14",
    "lodash": "^4.17.21",
    "mini-css-extract-plugin": "^1.6.1",
    "postcss": "^8.3.5",
    "prettier": "2.3.2",
    "react": "^17.0.2",
    "react-contextmenu": "^2.14.0",
    "react-dnd": "^14.0.2",
    "react-dnd-html5-backend": "^14.0.0",
    "react-dom": "^17.0.2",
    "rollup": "^2.52.3",
<<<<<<< HEAD
    "typescript": "~4.3.4",
=======
    "rollup-plugin-postcss": "^4.0.0",
    "typescript": "~4.4.2",
>>>>>>> 48d6f017
    "xlsx": "^0.17.0"
  },
  "peerDependencies": {
    "react": "^16.14 || ^17.0",
    "react-dom": "^16.14 || ^17.0"
  }
}<|MERGE_RESOLUTION|>--- conflicted
+++ resolved
@@ -99,12 +99,7 @@
     "react-dnd-html5-backend": "^14.0.0",
     "react-dom": "^17.0.2",
     "rollup": "^2.52.3",
-<<<<<<< HEAD
-    "typescript": "~4.3.4",
-=======
-    "rollup-plugin-postcss": "^4.0.0",
     "typescript": "~4.4.2",
->>>>>>> 48d6f017
     "xlsx": "^0.17.0"
   },
   "peerDependencies": {
