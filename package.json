{
  "name": "react-data-grid",
  "version": "7.0.0-beta.47",
  "license": "MIT",
  "description": "Feature-rich and customizable data grid React component",
  "keywords": [
    "react",
    "data grid"
  ],
  "repository": {
    "type": "git",
    "url": "git+https://github.com/adazzle/react-data-grid.git"
  },
  "bugs": "https://github.com/adazzle/react-data-grid/issues",
  "type": "module",
  "exports": {
    "./lib/styles.css": "./lib/styles.css",
    ".": {
      "types": "./lib/index.d.ts",
      "module": "./lib/bundle.js",
      "require": "./lib/bundle.cjs",
      "default": "./lib/bundle.js"
    }
  },
  "browser": "./lib/bundle.js",
  "main": "./lib/bundle.cjs",
  "module": "./lib/bundle.js",
  "types": "./lib/index.d.ts",
  "files": [
    "lib"
  ],
  "sideEffects": [
    "**/*.css"
  ],
  "scripts": {
    "start": "vite serve --clearScreen false",
    "preview": "vite preview",
    "build:website": "vite build",
    "build": "rolldown -c",
    "build:types": "tsc -p tsconfig.lib.json && api-extractor run --local --verbose",
    "test": "vitest run",
    "test:watch": "vitest watch",
    "format": "biome format --write",
    "check": "biome check --error-on-warnings",
    "biome:ci": "biome ci --error-on-warnings",
    "eslint": "eslint --max-warnings 0 --cache --cache-location .cache/eslint --cache-strategy content",
    "eslint:fix": "node --run eslint -- --fix",
    "prettier:check": "prettier --check .",
    "prettier:format": "prettier --write .",
    "typecheck": "tsc --build",
    "prepublishOnly": "npm install && node --run build && node --run build:types",
    "postpublish": "git push --follow-tags origin HEAD"
  },
  "dependencies": {
    "clsx": "^2.0.0"
  },
  "devDependencies": {
    "@babel/preset-typescript": "^7.26.0",
    "@biomejs/biome": "1.9.4",
    "@eslint/compat": "^1.2.4",
    "@eslint/markdown": "^6.2.1",
    "@faker-js/faker": "^9.3.0",
    "@ianvs/prettier-plugin-sort-imports": "^4.0.2",
    "@linaria/core": "^6.0.0",
    "@microsoft/api-extractor": "^7.48.1",
    "@tanstack/react-router": "^1.85.5",
    "@tanstack/router-plugin": "^1.69.1",
    "@testing-library/dom": "^10.1.0",
    "@testing-library/react": "^16.1.0",
    "@testing-library/user-event": "^14.5.2",
    "@types/node": "^22.0.0",
    "@types/react": "^19.0.2",
    "@types/react-dom": "^19.0.2",
    "@typescript-eslint/eslint-plugin": "^8.18.1",
    "@typescript-eslint/parser": "^8.18.1",
    "@vitejs/plugin-react": "^4.3.4",
    "@vitest/browser": "^2.1.8",
    "@vitest/coverage-v8": "^2.1.8",
    "@vitest/eslint-plugin": "1.1.20",
    "@wyw-in-js/rollup": "^0.5.0",
    "@wyw-in-js/vite": "^0.5.0",
    "browserslist": "^4.24.3",
    "eslint": "^9.17.0",
    "eslint-plugin-jest-dom": "^5.5.0",
    "eslint-plugin-react": "^7.37.2",
    "eslint-plugin-react-compiler": "^19.0.0-beta-201e55d-20241215",
    "eslint-plugin-react-hooks": "^5.0.0",
    "eslint-plugin-react-hooks-extra": "^1.20.0",
    "eslint-plugin-sonarjs": "^3.0.1",
    "eslint-plugin-testing-library": "^7.1.1",
    "jspdf": "^2.5.1",
    "jspdf-autotable": "^3.5.23",
    "playwright": "^1.49.1",
    "postcss": "^8.4.25",
    "prettier": "3.4.2",
    "react": "^19.0.0",
    "react-dnd": "^16.0.1",
    "react-dnd-html5-backend": "^16.0.1",
<<<<<<< HEAD
    "react-dom": "^19.0.0",
    "rollup": "^4.28.1",
    "rollup-plugin-postcss": "^4.0.2",
=======
    "react-dom": "^18.3.1",
    "rolldown": "^1.0.0-beta.1",
>>>>>>> 4faa0a12
    "typescript": "~5.7.2",
    "vite": "^6.0.3",
    "vitest": "^2.1.8",
    "vitest-browser-react": "^0.0.4"
  },
  "peerDependencies": {
    "react": "^18.0 || ^19.0",
    "react-dom": "^18.0 || ^19.0"
  }
}<|MERGE_RESOLUTION|>--- conflicted
+++ resolved
@@ -96,14 +96,8 @@
     "react": "^19.0.0",
     "react-dnd": "^16.0.1",
     "react-dnd-html5-backend": "^16.0.1",
-<<<<<<< HEAD
     "react-dom": "^19.0.0",
-    "rollup": "^4.28.1",
-    "rollup-plugin-postcss": "^4.0.2",
-=======
-    "react-dom": "^18.3.1",
     "rolldown": "^1.0.0-beta.1",
->>>>>>> 4faa0a12
     "typescript": "~5.7.2",
     "vite": "^6.0.3",
     "vitest": "^2.1.8",
