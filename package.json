--- conflicted
+++ resolved
@@ -32,17 +32,10 @@
   },
   "devDependencies": {
     "avcoveralls": "^1.0.0",
-<<<<<<< HEAD
-    "babel-core": "^5.8.25",
-    "babel-loader": "^5.1.3",
-    "babel-plugin-transform-react-jsx": "^6.4.0",
-    "babel-runtime": "^5.8.20",
-=======
     "babel-core": "^5.8.34",
     "babel-eslint": "^4.1.6",
     "babel-loader": "^5.4.0",
     "babel-runtime": "^5.8.34",
->>>>>>> 16211164
     "bootstrap": "^3.2.0",
     "browser-sync": "^2.9.0",
     "del": "^1.2.1",
