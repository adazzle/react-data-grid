{
  "name": "react-data-grid",
  "version": "7.0.0-beta.3",
  "license": "MIT",
  "description": "Excel-like grid component built with React, with editors, keyboard navigation, copy & paste, and the like",
  "keywords": [
    "react",
    "react-data-grid",
    "data-grid"
  ],
  "repository": "github:adazzle/react-data-grid",
  "bugs": {
    "url": "https://github.com/adazzle/react-data-grid/issues"
  },
  "type": "module",
  "exports": {
    ".": {
      "module": "./lib/bundle.js",
      "require": "./lib/bundle.cjs",
      "default": "./lib/bundle.js"
    }
  },
  "browser": "./lib/bundle.js",
  "main": "./lib/bundle.cjs",
  "module": "./lib/bundle.js",
  "types": "./lib/index.d.ts",
  "files": [
    "lib"
  ],
  "sideEffects": false,
  "scripts": {
    "start": "start-storybook --quiet -p 6006",
    "build": "rollup --config --no-stdin",
    "build:types": "tsc && api-extractor run --local --verbose",
    "test": "jest",
    "test:watch": "jest --watch",
    "eslint": "eslint --ext js,ts,tsx --max-warnings 0 -f codeframe --cache --color src stories test",
    "eslint:fix": "npm run eslint -- --fix",
    "prettier:check": "prettier --check .",
    "prettier:format": "prettier --write .",
    "typecheck": "tsc -p tsconfig.all.json",
    "build-storybook": "build-storybook --quiet",
    "prepublishOnly": "npm install && npm run build && npm run build:types",
    "postpublish": "git push --follow-tags origin HEAD"
  },
  "dependencies": {
    "clsx": "^1.1.1"
  },
  "devDependencies": {
    "@babel/core": "^7.15.0",
    "@babel/plugin-transform-runtime": "^7.15.0",
    "@babel/preset-env": "^7.15.0",
    "@babel/preset-react": "^7.14.5",
    "@babel/preset-typescript": "^7.15.0",
    "@babel/runtime": "^7.15.3",
    "@linaria/babel-preset": "^3.0.0-beta.7",
    "@linaria/core": "^3.0.0-beta.4",
    "@linaria/rollup": "^3.0.0-beta.7",
    "@linaria/shaker": "^3.0.0-beta.11",
    "@linaria/webpack-loader": "^3.0.0-beta.7",
    "@microsoft/api-extractor": "^7.18.7",
    "@rollup/plugin-babel": "^5.3.0",
    "@rollup/plugin-node-resolve": "^13.0.4",
    "@storybook/react": "^6.3.7",
    "@testing-library/jest-dom": "^5.14.1",
    "@testing-library/react": "^12.0.0",
    "@testing-library/user-event": "^13.2.1",
    "@types/faker": "^5.5.8",
    "@types/hoist-non-react-statics": "^3.3.1",
    "@types/jest": "^27.0.1",
    "@types/lodash": "^4.14.172",
    "@types/react": "^17.0.19",
    "@types/react-dom": "^17.0.9",
    "@typescript-eslint/eslint-plugin": "^4.29.3",
    "@typescript-eslint/parser": "^4.29.3",
    "babel-loader": "^8.2.2",
    "babel-plugin-optimize-clsx": "^2.6.2",
<<<<<<< HEAD
    "core-js": "^3.16.3",
    "css-loader": "^5.2.7",
    "eslint": "^7.32.0",
=======
    "css-loader": "^5.2.6",
    "eslint": "^7.29.0",
>>>>>>> b3c49392
    "eslint-config-prettier": "^8.3.0",
    "eslint-plugin-jest": "^24.4.0",
    "eslint-plugin-jest-dom": "^3.9.0",
    "eslint-plugin-node": "^11.1.0",
    "eslint-plugin-react": "^7.24.0",
    "eslint-plugin-react-hooks": "^4.2.0",
    "eslint-plugin-sonarjs": "^0.10.0",
    "faker": "^5.5.3",
    "jest": "^27.1.0",
    "jspdf": "^2.3.1",
    "jspdf-autotable": "^3.5.20",
    "lodash": "^4.17.21",
    "mini-css-extract-plugin": "^1.6.2",
    "postcss": "^8.3.6",
    "prettier": "2.3.2",
    "react": "^17.0.2",
    "react-contextmenu": "^2.14.0",
    "react-dnd": "^14.0.3",
    "react-dnd-html5-backend": "^14.0.1",
    "react-dom": "^17.0.2",
    "rollup": "^2.56.3",
    "rollup-plugin-postcss": "^4.0.1",
    "typescript": "~4.4.2",
    "xlsx": "^0.17.1"
  },
  "peerDependencies": {
    "react": "^16.14 || ^17.0",
    "react-dom": "^16.14 || ^17.0"
  }
}<|MERGE_RESOLUTION|>--- conflicted
+++ resolved
@@ -75,14 +75,8 @@
     "@typescript-eslint/parser": "^4.29.3",
     "babel-loader": "^8.2.2",
     "babel-plugin-optimize-clsx": "^2.6.2",
-<<<<<<< HEAD
-    "core-js": "^3.16.3",
     "css-loader": "^5.2.7",
     "eslint": "^7.32.0",
-=======
-    "css-loader": "^5.2.6",
-    "eslint": "^7.29.0",
->>>>>>> b3c49392
     "eslint-config-prettier": "^8.3.0",
     "eslint-plugin-jest": "^24.4.0",
     "eslint-plugin-jest-dom": "^3.9.0",
