{
  "name": "react-data-grid",
  "version": "7.0.0-beta.44",
  "license": "MIT",
  "description": "Feature-rich and customizable data grid React component",
  "keywords": [
    "react",
    "data grid"
  ],
  "repository": {
    "type": "git",
    "url": "git+https://github.com/adazzle/react-data-grid.git"
  },
  "bugs": "https://github.com/adazzle/react-data-grid/issues",
  "type": "module",
  "exports": {
    "./lib/styles.css": "./lib/styles.css",
    ".": {
      "types": "./lib/index.d.ts",
      "module": "./lib/bundle.js",
      "require": "./lib/bundle.cjs",
      "default": "./lib/bundle.js"
    }
  },
  "browser": "./lib/bundle.js",
  "main": "./lib/bundle.cjs",
  "module": "./lib/bundle.js",
  "types": "./lib/index.d.ts",
  "files": [
    "lib"
  ],
  "sideEffects": [
    "**/*.css"
  ],
  "scripts": {
    "start": "vite serve --clearScreen false",
    "preview": "vite preview",
    "build:website": "vite build",
    "build": "rollup --config --no-stdin",
    "build:types": "tsc -p tsconfig.lib.json && api-extractor run --local --verbose",
    "test": "vitest run",
    "test:watch": "vitest watch",
    "format": "biome format --write",
    "check": "biome check --error-on-warnings",
    "biome:ci": "biome ci --error-on-warnings",
    "eslint": "eslint --max-warnings 0 --cache --color",
    "eslint:fix": "node --run eslint -- --fix",
    "prettier:check": "prettier --check .",
    "prettier:format": "prettier --write .",
    "typecheck": "tsc",
    "prepublishOnly": "npm install && node --run build && node --run build:types",
    "postpublish": "git push --follow-tags origin HEAD"
  },
  "dependencies": {
    "clsx": "^2.0.0"
  },
  "devDependencies": {
    "@babel/core": "^7.20.12",
    "@babel/plugin-transform-runtime": "^7.21.4",
    "@babel/preset-env": "^7.20.2",
    "@babel/preset-react": "^7.18.6",
    "@babel/preset-typescript": "^7.18.6",
    "@babel/runtime": "^7.21.5",
    "@biomejs/biome": "1.8.3",
    "@eslint/compat": "^1.1.1",
    "@faker-js/faker": "^8.0.0",
    "@ianvs/prettier-plugin-sort-imports": "^4.0.2",
    "@linaria/core": "^6.0.0",
    "@microsoft/api-extractor": "^7.23.0",
    "@rollup/plugin-babel": "^6.0.3",
    "@rollup/plugin-node-resolve": "^15.1.0",
    "@testing-library/dom": "^10.1.0",
    "@testing-library/jest-dom": "^6.2.0",
    "@testing-library/react": "^16.0.0",
    "@testing-library/user-event": "^14.5.2",
    "@types/node": "^20.10.3",
    "@types/react": "^18.3.3",
    "@types/react-dom": "^18.3.0",
    "@typescript-eslint/eslint-plugin": "^7.16.1",
    "@typescript-eslint/parser": "^7.16.1",
    "@vitejs/plugin-react": "^4.3.1",
    "@vitest/browser": "^2.0.3",
    "@vitest/coverage-istanbul": "^2.0.3",
    "@wyw-in-js/rollup": "^0.5.0",
    "@wyw-in-js/vite": "^0.5.0",
    "babel-plugin-optimize-clsx": "^2.6.2",
    "eslint": "^9.7.0",
    "eslint-config-prettier": "^9.0.0",
    "eslint-plugin-jest": "^28.6.0",
    "eslint-plugin-jest-dom": "^5.0.1",
    "eslint-plugin-node": "^11.1.0",
<<<<<<< HEAD
    "eslint-plugin-react": "^7.34.4",
=======
    "eslint-plugin-react": "^7.35.0",
>>>>>>> 9c2bdc25
    "eslint-plugin-react-hooks": "^4.6.2",
    "eslint-plugin-sonarjs": "^1.0.3",
    "eslint-plugin-testing-library": "^6.2.0",
    "globals": "^15.8.0",
    "jspdf": "^2.5.1",
    "jspdf-autotable": "^3.5.23",
    "playwright": "^1.45.1",
    "postcss": "^8.4.25",
    "prettier": "3.3.3",
    "react": "^18.3.1",
    "react-dnd": "^16.0.1",
    "react-dnd-html5-backend": "^16.0.1",
    "react-dom": "^18.3.1",
    "react-router-dom": "^6.11.1",
    "rollup": "^4.0.2",
    "rollup-plugin-postcss": "^4.0.2",
    "typescript": "~5.5.2",
    "vite": "^5.3.3",
    "vitest": "^2.0.3"
  },
  "peerDependencies": {
    "react": "^18.0 || ^19.0",
    "react-dom": "^18.0 || ^19.0"
  }
}<|MERGE_RESOLUTION|>--- conflicted
+++ resolved
@@ -89,11 +89,7 @@
     "eslint-plugin-jest": "^28.6.0",
     "eslint-plugin-jest-dom": "^5.0.1",
     "eslint-plugin-node": "^11.1.0",
-<<<<<<< HEAD
-    "eslint-plugin-react": "^7.34.4",
-=======
     "eslint-plugin-react": "^7.35.0",
->>>>>>> 9c2bdc25
     "eslint-plugin-react-hooks": "^4.6.2",
     "eslint-plugin-sonarjs": "^1.0.3",
     "eslint-plugin-testing-library": "^6.2.0",
