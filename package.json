{
  "name": "react-data-grid",
  "version": "7.0.0-beta.42",
  "license": "MIT",
  "description": "Feature-rich and customizable data grid React component",
  "keywords": [
    "react",
    "data grid"
  ],
  "repository": {
    "type": "git",
    "url": "git+https://github.com/adazzle/react-data-grid.git"
  },
  "bugs": "https://github.com/adazzle/react-data-grid/issues",
  "type": "module",
  "exports": {
    "./lib/styles.css": "./lib/styles.css",
    ".": {
      "types": "./lib/index.d.ts",
      "module": "./lib/bundle.js",
      "require": "./lib/bundle.cjs",
      "default": "./lib/bundle.js"
    }
  },
  "browser": "./lib/bundle.js",
  "main": "./lib/bundle.cjs",
  "module": "./lib/bundle.js",
  "types": "./lib/index.d.ts",
  "files": [
    "lib"
  ],
  "sideEffects": [
    "**/*.css"
  ],
  "scripts": {
    "start": "vite serve --clearScreen false",
    "preview": "vite preview",
    "build:website": "vite build",
    "build": "rollup --config --no-stdin",
    "build:types": "tsc -p tsconfig.lib.json && api-extractor run --local --verbose",
    "test": "vitest run",
    "test:watch": "vitest watch",
    "format": "biome format . --write",
    "check": "biome check . --error-on-warnings",
    "biome:ci": "biome ci . --error-on-warnings",
    "eslint": "eslint --ext js,ts,tsx --max-warnings 0 --cache --color src test website vite.config.ts",
    "eslint:fix": "npm run eslint -- --fix",
    "prettier:check": "prettier --check .",
    "prettier:format": "prettier --write .",
    "typecheck": "tsc",
    "prepublishOnly": "npm install && npm run build && npm run build:types",
    "postpublish": "git push --follow-tags origin HEAD"
  },
  "dependencies": {
    "clsx": "^2.0.0"
  },
  "devDependencies": {
    "@babel/core": "^7.20.12",
    "@babel/plugin-transform-runtime": "^7.21.4",
    "@babel/preset-env": "^7.20.2",
    "@babel/preset-react": "^7.18.6",
    "@babel/preset-typescript": "^7.18.6",
    "@babel/runtime": "^7.21.5",
    "@biomejs/biome": "1.5.3",
    "@faker-js/faker": "^8.0.0",
    "@ianvs/prettier-plugin-sort-imports": "^4.0.2",
    "@linaria/core": "^6.0.0",
    "@microsoft/api-extractor": "^7.23.0",
    "@rollup/plugin-babel": "^6.0.3",
    "@rollup/plugin-node-resolve": "^15.1.0",
    "@testing-library/jest-dom": "^6.2.0",
    "@testing-library/react": "^14.1.2",
    "@testing-library/user-event": "^14.5.2",
    "@types/lodash-es": "^4.17.7",
    "@types/node": "^20.10.3",
    "@types/react": "^18.2.35",
    "@types/react-dom": "^18.2.4",
    "@typescript-eslint/eslint-plugin": "^6.1.0",
    "@typescript-eslint/parser": "^6.1.0",
<<<<<<< HEAD
    "@vitejs/plugin-react": "^4.0.4",
    "@vitest/browser": "^1.0.0-beta.1",
    "@vitest/coverage-istanbul": "^1.0.0-beta.1",
    "@vitest/coverage-v8": "^1.0.0-beta.1",
=======
    "@vitejs/plugin-react": "^4.2.1",
    "@vitest/coverage-v8": "^1.2.0",
    "@wyw-in-js/rollup": "^0.4.1",
    "@wyw-in-js/vite": "^0.4.1",
>>>>>>> d752fc7e
    "babel-plugin-optimize-clsx": "^2.6.2",
    "eslint": "^8.43.0",
    "eslint-config-prettier": "^9.0.0",
    "eslint-plugin-jest": "^27.2.2",
    "eslint-plugin-jest-dom": "^5.0.1",
    "eslint-plugin-node": "^11.1.0",
    "eslint-plugin-react": "^7.32.2",
    "eslint-plugin-react-hooks": "^4.6.0",
    "eslint-plugin-sonarjs": "^0.23.0",
    "eslint-plugin-testing-library": "^6.2.0",
    "jsdom": "^24.0.0",
    "jspdf": "^2.5.1",
    "jspdf-autotable": "^3.5.23",
    "lodash-es": "^4.17.21",
    "playwright": "^1.37.1",
    "postcss": "^8.4.25",
    "prettier": "3.2.5",
    "react": "^18.1.0",
    "react-dnd": "^16.0.1",
    "react-dnd-html5-backend": "^16.0.1",
    "react-dom": "^18.1.0",
    "react-router-dom": "^6.11.1",
    "rollup": "^4.0.2",
    "rollup-plugin-postcss": "^4.0.2",
<<<<<<< HEAD
    "typescript": "~5.2.2",
    "vite": "^4.4.9",
    "vitest": "^0.34.4"
=======
    "typescript": "~5.3.2",
    "vite": "^5.0.11",
    "vitest": "^1.2.0"
>>>>>>> d752fc7e
  },
  "peerDependencies": {
    "react": "^18.0",
    "react-dom": "^18.0"
  }
}<|MERGE_RESOLUTION|>--- conflicted
+++ resolved
@@ -77,17 +77,11 @@
     "@types/react-dom": "^18.2.4",
     "@typescript-eslint/eslint-plugin": "^6.1.0",
     "@typescript-eslint/parser": "^6.1.0",
-<<<<<<< HEAD
-    "@vitejs/plugin-react": "^4.0.4",
-    "@vitest/browser": "^1.0.0-beta.1",
-    "@vitest/coverage-istanbul": "^1.0.0-beta.1",
-    "@vitest/coverage-v8": "^1.0.0-beta.1",
-=======
     "@vitejs/plugin-react": "^4.2.1",
-    "@vitest/coverage-v8": "^1.2.0",
+    "@vitest/browser": "^1.3.0",
+    "@vitest/coverage-istanbul": "^1.3.0",
     "@wyw-in-js/rollup": "^0.4.1",
     "@wyw-in-js/vite": "^0.4.1",
->>>>>>> d752fc7e
     "babel-plugin-optimize-clsx": "^2.6.2",
     "eslint": "^8.43.0",
     "eslint-config-prettier": "^9.0.0",
@@ -112,15 +106,9 @@
     "react-router-dom": "^6.11.1",
     "rollup": "^4.0.2",
     "rollup-plugin-postcss": "^4.0.2",
-<<<<<<< HEAD
-    "typescript": "~5.2.2",
-    "vite": "^4.4.9",
-    "vitest": "^0.34.4"
-=======
     "typescript": "~5.3.2",
-    "vite": "^5.0.11",
-    "vitest": "^1.2.0"
->>>>>>> d752fc7e
+    "vite": "^5.1.3",
+    "vitest": "^1.3.0"
   },
   "peerDependencies": {
     "react": "^18.0",
