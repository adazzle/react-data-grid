--- conflicted
+++ resolved
@@ -85,12 +85,7 @@
     "eslint-plugin-react": "^7.32.2",
     "eslint-plugin-react-hooks": "^4.6.0",
     "eslint-plugin-sonarjs": "^0.19.0",
-<<<<<<< HEAD
-    "eslint-plugin-testing-library": "^5.9.1",
-=======
     "eslint-plugin-testing-library": "^5.11.0",
-    "jsdom": "^22.0.0",
->>>>>>> c29bf0cd
     "jspdf": "^2.5.1",
     "jspdf-autotable": "^3.5.23",
     "lodash-es": "^4.17.21",
