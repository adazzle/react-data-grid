--- conflicted
+++ resolved
@@ -65,10 +65,7 @@
     "@types/react-dom": "^19.1.3",
     "@typescript-eslint/eslint-plugin": "^8.37.0",
     "@typescript-eslint/parser": "^8.37.0",
-<<<<<<< HEAD
     "@vitejs/plugin-react": "^4.7.0",
-=======
->>>>>>> 1720c1ad
     "@vitejs/plugin-react-oxc": "^0.3.0",
     "@vitest/browser": "^3.2.4",
     "@vitest/coverage-v8": "^3.2.4",
