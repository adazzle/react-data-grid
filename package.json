{
  "name": "react-data-grid",
  "version": "7.0.0-beta.47",
  "license": "MIT",
  "description": "Feature-rich and customizable data grid React component",
  "keywords": [
    "react",
    "data grid"
  ],
  "repository": {
    "type": "git",
    "url": "git+https://github.com/adazzle/react-data-grid.git"
  },
  "bugs": "https://github.com/adazzle/react-data-grid/issues",
  "type": "module",
  "exports": {
    "./lib/styles.css": "./lib/styles.css",
    ".": {
      "types": "./lib/index.d.ts",
      "module": "./lib/bundle.js",
      "require": "./lib/bundle.cjs",
      "default": "./lib/bundle.js"
    }
  },
  "browser": "./lib/bundle.js",
  "main": "./lib/bundle.cjs",
  "module": "./lib/bundle.js",
  "types": "./lib/index.d.ts",
  "files": [
    "lib"
  ],
  "sideEffects": [
    "**/*.css"
  ],
  "scripts": {
    "start": "vite serve --clearScreen false",
    "preview": "vite preview",
    "build:website": "vite build",
    "build": "rollup --config --no-stdin",
    "build:types": "tsc -p tsconfig.lib.json && api-extractor run --local --verbose",
    "test": "vitest run",
    "test:watch": "vitest watch",
    "format": "biome format --write",
    "check": "biome check --error-on-warnings",
    "biome:ci": "biome ci --error-on-warnings",
    "eslint": "eslint --max-warnings 0 --cache --cache-location .cache/eslint --cache-strategy content",
    "eslint:fix": "node --run eslint -- --fix",
    "prettier:check": "prettier --check .",
    "prettier:format": "prettier --write .",
    "typecheck": "tsc --build",
    "prepublishOnly": "npm install && node --run build && node --run build:types",
    "postpublish": "git push --follow-tags origin HEAD"
  },
  "dependencies": {
    "clsx": "^2.0.0"
  },
  "devDependencies": {
    "@babel/core": "^7.20.12",
    "@babel/plugin-transform-runtime": "^7.21.4",
    "@babel/preset-env": "^7.20.2",
    "@babel/preset-react": "^7.18.6",
    "@babel/preset-typescript": "^7.18.6",
    "@babel/runtime": "^7.21.5",
<<<<<<< HEAD
    "@biomejs/biome": "1.9.3",
    "@eslint/compat": "^1.2.1",
=======
    "@biomejs/biome": "1.9.4",
    "@eslint/compat": "^1.1.1",
>>>>>>> ca6de760
    "@faker-js/faker": "^9.0.0",
    "@ianvs/prettier-plugin-sort-imports": "^4.0.2",
    "@linaria/core": "^6.0.0",
    "@microsoft/api-extractor": "^7.23.0",
    "@rollup/plugin-babel": "^6.0.3",
    "@rollup/plugin-node-resolve": "^15.1.0",
    "@tanstack/eslint-plugin-router": "^1.74.5",
    "@tanstack/react-router": "^1.70.0",
    "@tanstack/router-plugin": "^1.69.1",
    "@testing-library/dom": "^10.1.0",
    "@testing-library/react": "^16.0.0",
    "@testing-library/user-event": "^14.5.2",
    "@types/node": "^22.0.0",
    "@types/react": "^18.3.9",
    "@types/react-dom": "^18.3.0",
    "@typescript-eslint/eslint-plugin": "^8.11.0",
    "@typescript-eslint/parser": "^8.11.0",
    "@vitejs/plugin-react": "^4.3.1",
    "@vitest/browser": "^2.1.1",
    "@vitest/coverage-v8": "^2.1.1",
    "@vitest/eslint-plugin": "^1.1.7",
    "@wyw-in-js/rollup": "^0.5.0",
    "@wyw-in-js/vite": "^0.5.0",
    "babel-plugin-optimize-clsx": "^2.6.2",
    "browserslist": "^4.24.0",
    "eslint": "^9.13.0",
    "eslint-plugin-jest-dom": "^5.0.1",
    "eslint-plugin-react": "^7.37.2",
    "eslint-plugin-react-hooks": "^5.0.0",
    "eslint-plugin-sonarjs": "^2.0.4",
    "eslint-plugin-testing-library": "^6.4.0",
    "jspdf": "^2.5.1",
    "jspdf-autotable": "^3.5.23",
    "playwright": "^1.45.1",
    "postcss": "^8.4.25",
    "prettier": "3.3.3",
    "react": "^18.3.1",
    "react-dnd": "^16.0.1",
    "react-dnd-html5-backend": "^16.0.1",
    "react-dom": "^18.3.1",
    "rollup": "^4.0.2",
    "rollup-plugin-postcss": "^4.0.2",
    "typescript": "~5.6.2",
    "vite": "^5.4.5",
    "vitest": "^2.1.1"
  },
  "peerDependencies": {
    "react": "^18.0 || ^19.0",
    "react-dom": "^18.0 || ^19.0"
  }
}<|MERGE_RESOLUTION|>--- conflicted
+++ resolved
@@ -61,13 +61,8 @@
     "@babel/preset-react": "^7.18.6",
     "@babel/preset-typescript": "^7.18.6",
     "@babel/runtime": "^7.21.5",
-<<<<<<< HEAD
-    "@biomejs/biome": "1.9.3",
+    "@biomejs/biome": "1.9.4",
     "@eslint/compat": "^1.2.1",
-=======
-    "@biomejs/biome": "1.9.4",
-    "@eslint/compat": "^1.1.1",
->>>>>>> ca6de760
     "@faker-js/faker": "^9.0.0",
     "@ianvs/prettier-plugin-sort-imports": "^4.0.2",
     "@linaria/core": "^6.0.0",
