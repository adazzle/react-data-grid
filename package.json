--- conflicted
+++ resolved
@@ -90,15 +90,9 @@
     "browserslist": "^4.24.0",
     "eslint": "^9.12.0",
     "eslint-plugin-jest-dom": "^5.0.1",
-<<<<<<< HEAD
     "eslint-plugin-react": "^7.37.1",
-    "eslint-plugin-react-hooks": "^4.6.2",
+    "eslint-plugin-react-hooks": "^5.0.0",
     "eslint-plugin-sonarjs": "^2.0.3",
-=======
-    "eslint-plugin-react": "^7.36.1",
-    "eslint-plugin-react-hooks": "^5.0.0",
-    "eslint-plugin-sonarjs": "^2.0.2",
->>>>>>> 9c572991
     "eslint-plugin-testing-library": "^6.3.0",
     "jspdf": "^2.5.1",
     "jspdf-autotable": "^3.5.23",
