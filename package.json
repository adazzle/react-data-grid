{
  "name": "react-data-grid",
  "version": "7.0.0-canary.26",
  "license": "MIT",
  "description": "Excel-like grid component built with React, with editors, keyboard navigation, copy & paste, and the like",
  "keywords": [
    "react",
    "react-data-grid",
    "data-grid"
  ],
  "repository": "github:adazzle/react-data-grid",
  "bugs": {
    "url": "https://github.com/adazzle/react-data-grid/issues"
  },
  "exports": {
    ".": {
      "node": {
        "import": "./lib/bundle.mjs",
        "require": "./lib/bundle.cjs"
      },
      "default": "./lib/index.js"
    },
    "./dist/": "./dist/"
  },
  "browser": "./lib/index.js",
  "main": "./lib/bundle.cjs",
  "module": "./lib/index.js",
  "types": "./lib/index.d.ts",
  "files": [
    "dist",
    "lib"
  ],
  "sideEffects": [
    "*.css",
    "*.less"
  ],
  "scripts": {
    "start": "start-storybook --quiet --no-dll -p 6006",
    "build": "tsc",
    "postbuild": "node tools/buildStylesheets.mjs",
    "rollup": "rollup --config --no-stdin",
    "test": "jest",
    "test:watch": "jest --watch",
    "eslint": "eslint --ext mjs,ts,tsx --max-warnings 0 -f codeframe --cache --color src stories jest tools",
    "eslint:fix": "npm run eslint -- --fix",
    "typecheck": "tsc -p tsconfig.all.json",
<<<<<<< HEAD
    "build-storybook": "build-storybook --quiet",
=======
    "build-storybook": "build-storybook --quiet --no-dll",
>>>>>>> ead05032
    "prepublishOnly": "npm install && npm run build && npm run rollup",
    "postpublish": "git push --follow-tags origin HEAD"
  },
  "dependencies": {
    "clsx": "^1.1.1"
  },
  "devDependencies": {
    "@babel/core": "^7.12.3",
    "@babel/plugin-transform-runtime": "^7.12.1",
    "@babel/preset-env": "^7.12.1",
    "@babel/runtime": "^7.12.1",
    "@juggle/resize-observer": "^3.2.0",
    "@popperjs/core": "^2.5.3",
    "@rollup/plugin-node-resolve": "^9.0.0",
    "@storybook/react": "^6.0.26",
    "@testing-library/react": "^11.1.0",
    "@types/enzyme": "^3.10.7",
    "@types/enzyme-adapter-react-17": "npm:@types/enzyme-adapter-react-16@^1.0.6",
    "@types/faker": "^5.1.3",
    "@types/jest": "^26.0.15",
    "@types/lodash": "^4.14.162",
    "@types/react": "^16.9.53",
    "@types/react-dom": "^16.9.8",
    "@types/react-select": "^3.0.22",
    "@typescript-eslint/eslint-plugin": "^4.5.0",
    "@typescript-eslint/parser": "^4.5.0",
    "babel-loader": "^8.1.0",
    "babel-plugin-optimize-clsx": "^2.6.1",
    "clean-css": "^4.2.3",
    "core-js": "^3.6.5",
    "css-loader": "^5.0.0",
    "enzyme": "^3.11.0",
    "enzyme-adapter-react-17": "npm:@wojtekmaj/enzyme-adapter-react-17@^0.1.1",
    "eslint": "^7.11.0",
    "eslint-plugin-jest": "^24.1.0",
    "eslint-plugin-node": "^11.1.0",
    "eslint-plugin-react": "^7.21.5",
    "eslint-plugin-react-hooks": "^4.2.0",
    "eslint-plugin-sonarjs": "^0.5.0",
    "faker": "^5.1.0",
    "jest": "^26.6.0",
    "less": "^3.12.2",
    "less-loader": "^7.0.2",
    "lodash": "^4.17.20",
    "mini-css-extract-plugin": "^1.1.1",
    "react": "^17.0.1",
    "react-contextmenu": "^2.14.0",
    "react-dnd": "^11.1.3",
    "react-dnd-html5-backend": "^11.1.3",
    "react-dom": "^17.0.1",
    "react-popper": "^2.2.3",
    "react-select": "^3.1.0",
    "react-sortable-hoc": "^1.11.0",
    "rollup": "^2.32.1",
    "rollup-plugin-sourcemaps": "^0.6.3",
<<<<<<< HEAD
    "ts-jest": "^26.3.0",
    "ts-loader": "^8.0.3",
    "typescript": "next"
=======
    "ts-jest": "^26.4.1",
    "ts-loader": "^8.0.6",
    "typescript": "~4.0.3"
>>>>>>> ead05032
  },
  "peerDependencies": {
    "react": "^16.14 || ^17.0",
    "react-dom": "^16.14 || ^17.0"
  }
}<|MERGE_RESOLUTION|>--- conflicted
+++ resolved
@@ -44,11 +44,7 @@
     "eslint": "eslint --ext mjs,ts,tsx --max-warnings 0 -f codeframe --cache --color src stories jest tools",
     "eslint:fix": "npm run eslint -- --fix",
     "typecheck": "tsc -p tsconfig.all.json",
-<<<<<<< HEAD
-    "build-storybook": "build-storybook --quiet",
-=======
     "build-storybook": "build-storybook --quiet --no-dll",
->>>>>>> ead05032
     "prepublishOnly": "npm install && npm run build && npm run rollup",
     "postpublish": "git push --follow-tags origin HEAD"
   },
@@ -104,15 +100,9 @@
     "react-sortable-hoc": "^1.11.0",
     "rollup": "^2.32.1",
     "rollup-plugin-sourcemaps": "^0.6.3",
-<<<<<<< HEAD
-    "ts-jest": "^26.3.0",
-    "ts-loader": "^8.0.3",
-    "typescript": "next"
-=======
     "ts-jest": "^26.4.1",
     "ts-loader": "^8.0.6",
-    "typescript": "~4.0.3"
->>>>>>> ead05032
+    "typescript": "next"
   },
   "peerDependencies": {
     "react": "^16.14 || ^17.0",
