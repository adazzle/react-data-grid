{
  "name": "react-data-grid",
  "version": "7.0.0-canary.30",
  "license": "MIT",
  "description": "Excel-like grid component built with React, with editors, keyboard navigation, copy & paste, and the like",
  "keywords": [
    "react",
    "react-data-grid",
    "data-grid"
  ],
  "repository": "github:adazzle/react-data-grid",
  "bugs": {
    "url": "https://github.com/adazzle/react-data-grid/issues"
  },
  "exports": {
    ".": {
      "node": {
        "import": "./lib/bundle.mjs",
        "require": "./lib/bundle.cjs"
      },
      "default": "./lib/bundle.mjs"
    },
    "./dist/": "./dist/"
  },
  "browser": "./lib/bundle.mjs",
  "main": "./lib/bundle.cjs",
  "module": "./lib/bundle.mjs",
  "types": "./lib/index.d.ts",
  "files": [
    "dist",
    "lib"
  ],
  "sideEffects": [
    "*.css",
    "*.less"
  ],
  "scripts": {
    "start": "start-storybook --quiet --no-dll -p 6006",
    "build": "rollup --config --no-stdin",
    "postbuild": "node tools/buildStylesheets.mjs",
    "test": "jest",
    "test:watch": "jest --watch",
    "eslint": "eslint --ext mjs,ts,tsx --max-warnings 0 -f codeframe --cache --color src stories test tools",
    "eslint:fix": "npm run eslint -- --fix",
    "typecheck": "tsc -p tsconfig.all.json",
    "build-storybook": "build-storybook --quiet --no-dll",
    "prepublishOnly": "npm install && npm run build && tsc",
    "postpublish": "git push --follow-tags origin HEAD"
  },
  "dependencies": {
    "clsx": "^1.1.1"
  },
  "devDependencies": {
    "@babel/core": "^7.12.3",
    "@babel/plugin-transform-runtime": "^7.12.1",
    "@babel/preset-env": "^7.12.1",
    "@babel/preset-react": "^7.12.5",
    "@babel/preset-typescript": "^7.12.1",
    "@babel/runtime": "^7.12.1",
    "@juggle/resize-observer": "^3.2.0",
    "@popperjs/core": "^2.5.3",
    "@rollup/plugin-babel": "^5.2.1",
    "@rollup/plugin-node-resolve": "^10.0.0",
    "@storybook/react": "^6.0.27",
    "@testing-library/jest-dom": "^5.11.5",
    "@testing-library/react": "^11.1.1",
    "@types/faker": "^5.1.3",
    "@types/jest": "^26.0.15",
    "@types/lodash": "^4.14.162",
    "@types/react": "^16.9.53",
    "@types/react-dom": "^16.9.8",
    "@types/react-select": "^3.0.22",
    "@typescript-eslint/eslint-plugin": "^4.6.1",
    "@typescript-eslint/parser": "^4.6.1",
    "babel-loader": "^8.1.0",
    "babel-plugin-optimize-clsx": "^2.6.1",
    "clean-css": "^4.2.3",
    "core-js": "^3.6.5",
    "css-loader": "^5.0.0",
    "eslint": "^7.12.1",
    "eslint-plugin-jest": "^24.1.0",
    "eslint-plugin-jest-dom": "^3.2.4",
    "eslint-plugin-node": "^11.1.0",
    "eslint-plugin-react": "^7.21.5",
    "eslint-plugin-react-hooks": "^4.2.0",
    "eslint-plugin-sonarjs": "^0.5.0",
    "faker": "^5.1.0",
    "jest": "^26.6.1",
    "less": "^3.12.2",
    "less-loader": "^7.0.2",
    "lodash": "^4.17.20",
    "mini-css-extract-plugin": "^1.2.0",
    "react": "^17.0.1",
    "react-contextmenu": "^2.14.0",
    "react-dnd": "^11.1.3",
    "react-dnd-html5-backend": "^11.1.3",
    "react-dom": "^17.0.1",
    "react-popper": "^2.2.3",
    "react-select": "^3.1.0",
    "react-sortable-hoc": "^1.11.0",
    "rollup": "^2.32.1",
<<<<<<< HEAD
    "rollup-plugin-sourcemaps": "^0.6.3",
    "ts-jest": "^26.4.3",
    "ts-loader": "^8.0.7",
    "typescript": "rc"
=======
    "typescript": "~4.0.5"
>>>>>>> 7b015eb1
  },
  "peerDependencies": {
    "react": "^16.14 || ^17.0",
    "react-dom": "^16.14 || ^17.0"
  }
}<|MERGE_RESOLUTION|>--- conflicted
+++ resolved
@@ -99,14 +99,7 @@
     "react-select": "^3.1.0",
     "react-sortable-hoc": "^1.11.0",
     "rollup": "^2.32.1",
-<<<<<<< HEAD
-    "rollup-plugin-sourcemaps": "^0.6.3",
-    "ts-jest": "^26.4.3",
-    "ts-loader": "^8.0.7",
     "typescript": "rc"
-=======
-    "typescript": "~4.0.5"
->>>>>>> 7b015eb1
   },
   "peerDependencies": {
     "react": "^16.14 || ^17.0",
