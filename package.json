--- conflicted
+++ resolved
@@ -68,15 +68,9 @@
     "@typescript-eslint/eslint-plugin": "^8.32.0",
     "@typescript-eslint/parser": "^8.32.0",
     "@vitejs/plugin-react": "^4.4.1",
-<<<<<<< HEAD
-    "@vitest/browser": "^3.1.2",
-    "@vitest/coverage-istanbul": "^3.1.2",
-    "@vitest/eslint-plugin": "^1.1.43",
-=======
     "@vitest/browser": "^3.1.3",
-    "@vitest/coverage-v8": "^3.1.3",
+    "@vitest/coverage-istanbul": "^3.1.3",
     "@vitest/eslint-plugin": "^1.1.44",
->>>>>>> 3abb8f3c
     "@wyw-in-js/rollup": "^0.6.0",
     "@wyw-in-js/vite": "^0.6.0",
     "browserslist": "^4.24.5",
