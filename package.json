--- conflicted
+++ resolved
@@ -83,12 +83,7 @@
     "eslint-plugin-react-hooks": "^4.5.0",
     "eslint-plugin-sonarjs": "^0.19.0",
     "eslint-plugin-testing-library": "^5.9.1",
-<<<<<<< HEAD
     "jsdom": "^21.1.0",
-=======
-    "jest": "^29.5.0",
-    "jest-environment-jsdom": "^29.5.0",
->>>>>>> d505dd9a
     "jspdf": "^2.5.1",
     "jspdf-autotable": "^3.5.23",
     "lodash-es": "^4.17.21",
