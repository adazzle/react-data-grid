--- conflicted
+++ resolved
@@ -69,12 +69,8 @@
     "@vitest/eslint-plugin": "^1.3.4",
     "@wyw-in-js/rollup": "^0.7.0",
     "@wyw-in-js/vite": "^0.7.0",
-<<<<<<< HEAD
-    "eslint": "9.36.0",
-=======
     "clsx": "^2.1.1",
     "eslint": "^9.36.0",
->>>>>>> a1297ba9
     "eslint-plugin-jest-dom": "^5.5.0",
     "eslint-plugin-react": "^7.37.5",
     "eslint-plugin-react-hooks": "^6.1.0",
