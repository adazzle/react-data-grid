{
  "name": "react-data-grid",
  "version": "7.0.0-beta.47",
  "license": "MIT",
  "description": "Feature-rich and customizable data grid React component",
  "keywords": [
    "react",
    "data grid"
  ],
  "repository": {
    "type": "git",
    "url": "git+https://github.com/adazzle/react-data-grid.git"
  },
  "bugs": "https://github.com/adazzle/react-data-grid/issues",
  "type": "module",
  "exports": {
    "./lib/styles.css": "./lib/styles.css",
    ".": {
      "types": "./lib/index.d.ts",
      "module": "./lib/bundle.js",
      "require": "./lib/bundle.cjs",
      "default": "./lib/bundle.js"
    }
  },
  "browser": "./lib/bundle.js",
  "main": "./lib/bundle.cjs",
  "module": "./lib/bundle.js",
  "types": "./lib/index.d.ts",
  "files": [
    "lib"
  ],
  "sideEffects": [
    "**/*.css"
  ],
  "scripts": {
    "start": "vite serve --clearScreen false",
    "preview": "vite preview",
    "build:website": "vite build",
    "build": "rollup --config --no-stdin",
    "build:types": "tsc -p tsconfig.lib.json && api-extractor run --local --verbose",
    "test": "vitest run",
    "test:watch": "vitest watch",
    "format": "biome format --write",
    "check": "biome check --error-on-warnings",
    "biome:ci": "biome ci --error-on-warnings",
    "eslint": "eslint --max-warnings 0 --cache --cache-location .cache/eslint --cache-strategy content",
    "eslint:fix": "node --run eslint -- --fix",
    "prettier:check": "prettier --check .",
    "prettier:format": "prettier --write .",
    "typecheck": "tsc --build",
    "prepublishOnly": "npm install && node --run build && node --run build:types",
    "postpublish": "git push --follow-tags origin HEAD"
  },
  "dependencies": {
    "clsx": "^2.0.0"
  },
  "devDependencies": {
    "@babel/core": "^7.26.0",
    "@babel/plugin-transform-runtime": "^7.25.9",
    "@babel/preset-env": "^7.26.0",
    "@babel/preset-react": "^7.26.3",
    "@babel/preset-typescript": "^7.26.0",
    "@babel/runtime": "^7.26.0",
    "@biomejs/biome": "1.9.4",
<<<<<<< HEAD
    "@eslint/compat": "^1.2.3",
    "@eslint/markdown": "^6.2.1",
    "@faker-js/faker": "^9.0.0",
=======
    "@eslint/compat": "^1.2.4",
    "@faker-js/faker": "^9.3.0",
>>>>>>> 787193b5
    "@ianvs/prettier-plugin-sort-imports": "^4.0.2",
    "@linaria/core": "^6.0.0",
    "@microsoft/api-extractor": "^7.48.1",
    "@rollup/plugin-babel": "^6.0.4",
    "@rollup/plugin-node-resolve": "^16.0.0",
    "@tanstack/react-router": "^1.85.5",
    "@tanstack/router-plugin": "^1.69.1",
    "@testing-library/dom": "^10.1.0",
    "@testing-library/react": "^16.1.0",
    "@testing-library/user-event": "^14.5.2",
    "@types/node": "^22.0.0",
    "@types/react": "^18.3.9",
    "@types/react-dom": "^18.3.0",
    "@typescript-eslint/eslint-plugin": "^8.18.1",
    "@typescript-eslint/parser": "^8.18.1",
    "@vitejs/plugin-react": "^4.3.4",
    "@vitest/browser": "^2.1.8",
    "@vitest/coverage-v8": "^2.1.8",
    "@vitest/eslint-plugin": "^1.1.17",
    "@wyw-in-js/rollup": "^0.5.0",
    "@wyw-in-js/vite": "^0.5.0",
    "babel-plugin-optimize-clsx": "^2.6.2",
    "browserslist": "^4.24.3",
    "eslint": "^9.17.0",
    "eslint-plugin-jest-dom": "^5.5.0",
    "eslint-plugin-react": "^7.37.2",
    "eslint-plugin-react-compiler": "^19.0.0-beta-201e55d-20241215",
    "eslint-plugin-react-hooks": "^5.0.0",
    "eslint-plugin-react-hooks-extra": "^1.20.0",
    "eslint-plugin-sonarjs": "^3.0.1",
    "eslint-plugin-testing-library": "^7.1.1",
    "jspdf": "^2.5.1",
    "jspdf-autotable": "^3.5.23",
    "playwright": "^1.49.1",
    "postcss": "^8.4.25",
    "prettier": "3.4.2",
    "react": "^18.3.1",
    "react-dnd": "^16.0.1",
    "react-dnd-html5-backend": "^16.0.1",
    "react-dom": "^18.3.1",
    "rollup": "^4.28.1",
    "rollup-plugin-postcss": "^4.0.2",
    "typescript": "~5.7.2",
    "vite": "^6.0.3",
    "vitest": "^2.1.8",
    "vitest-browser-react": "^0.0.4"
  },
  "peerDependencies": {
    "react": "^18.0 || ^19.0",
    "react-dom": "^18.0 || ^19.0"
  }
}<|MERGE_RESOLUTION|>--- conflicted
+++ resolved
@@ -62,14 +62,9 @@
     "@babel/preset-typescript": "^7.26.0",
     "@babel/runtime": "^7.26.0",
     "@biomejs/biome": "1.9.4",
-<<<<<<< HEAD
-    "@eslint/compat": "^1.2.3",
+    "@eslint/compat": "^1.2.4",
     "@eslint/markdown": "^6.2.1",
-    "@faker-js/faker": "^9.0.0",
-=======
-    "@eslint/compat": "^1.2.4",
     "@faker-js/faker": "^9.3.0",
->>>>>>> 787193b5
     "@ianvs/prettier-plugin-sort-imports": "^4.0.2",
     "@linaria/core": "^6.0.0",
     "@microsoft/api-extractor": "^7.48.1",
