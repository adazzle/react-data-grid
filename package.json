--- conflicted
+++ resolved
@@ -73,12 +73,8 @@
     "@testing-library/react": "^14.0.0",
     "@testing-library/user-event": "^14.1.1",
     "@types/lodash-es": "^4.17.7",
-<<<<<<< HEAD
     "@types/node": "^20.8.9",
-    "@types/react": "18.2.21",
-=======
     "@types/react": "^18.2.35",
->>>>>>> a6e95e3a
     "@types/react-dom": "^18.2.4",
     "@typescript-eslint/eslint-plugin": "^6.1.0",
     "@typescript-eslint/parser": "^6.1.0",
