{
  "name": "react-data-grid",
  "version": "7.0.0-beta.47",
  "license": "MIT",
  "description": "Feature-rich and customizable data grid React component",
  "keywords": [
    "react",
    "data grid"
  ],
  "repository": {
    "type": "git",
    "url": "git+https://github.com/adazzle/react-data-grid.git"
  },
  "bugs": "https://github.com/adazzle/react-data-grid/issues",
  "type": "module",
  "exports": {
    "./lib/styles.css": "./lib/styles.css",
    ".": {
      "types": "./lib/index.d.ts",
      "module": "./lib/bundle.js",
      "require": "./lib/bundle.cjs",
      "default": "./lib/bundle.js"
    }
  },
  "browser": "./lib/bundle.js",
  "main": "./lib/bundle.cjs",
  "module": "./lib/bundle.js",
  "types": "./lib/index.d.ts",
  "files": [
    "lib"
  ],
  "sideEffects": [
    "**/*.css"
  ],
  "scripts": {
    "start": "vite serve --clearScreen false",
    "preview": "vite preview",
    "build:website": "vite build",
    "build": "rollup --config --no-stdin",
    "build:types": "tsc -p tsconfig.lib.json && api-extractor run --local --verbose",
    "test": "vitest run",
    "test:watch": "vitest watch",
    "format": "biome format --write",
    "check": "biome check --error-on-warnings",
    "biome:ci": "biome ci --error-on-warnings",
    "eslint": "eslint --max-warnings 0 --cache --cache-location .cache/eslint --cache-strategy content",
    "eslint:fix": "node --run eslint -- --fix",
    "prettier:check": "prettier --check .",
    "prettier:format": "prettier --write .",
    "typecheck": "tsc --build",
    "prepublishOnly": "npm install && node --run build && node --run build:types",
    "postpublish": "git push --follow-tags origin HEAD"
  },
  "dependencies": {
    "clsx": "^2.0.0"
  },
  "devDependencies": {
    "@babel/core": "^7.20.12",
    "@babel/plugin-transform-runtime": "^7.21.4",
    "@babel/preset-env": "^7.20.2",
    "@babel/preset-react": "^7.18.6",
    "@babel/preset-typescript": "^7.18.6",
    "@babel/runtime": "^7.21.5",
    "@biomejs/biome": "1.9.4",
    "@eslint/compat": "^1.2.2",
    "@faker-js/faker": "^9.0.0",
    "@ianvs/prettier-plugin-sort-imports": "^4.0.2",
    "@linaria/core": "^6.0.0",
    "@microsoft/api-extractor": "^7.23.0",
    "@rollup/plugin-babel": "^6.0.3",
    "@rollup/plugin-node-resolve": "^15.1.0",
    "@tanstack/react-router": "^1.70.0",
    "@tanstack/router-plugin": "^1.69.1",
    "@testing-library/dom": "^10.1.0",
    "@testing-library/react": "^16.0.0",
    "@testing-library/user-event": "^14.5.2",
    "@types/node": "^22.0.0",
<<<<<<< HEAD
    "@types/react": "npm:types-react@rc",
    "@types/react-dom": "npm:types-react-dom@rc",
    "@typescript-eslint/eslint-plugin": "^8.7.0",
    "@typescript-eslint/parser": "^8.7.0",
=======
    "@types/react": "^18.3.9",
    "@types/react-dom": "^18.3.0",
    "@typescript-eslint/eslint-plugin": "^8.13.0",
    "@typescript-eslint/parser": "^8.13.0",
>>>>>>> dd76e812
    "@vitejs/plugin-react": "^4.3.1",
    "@vitest/browser": "^2.1.1",
    "@vitest/coverage-v8": "^2.1.1",
    "@vitest/eslint-plugin": "^1.1.8",
    "@wyw-in-js/rollup": "^0.5.0",
    "@wyw-in-js/vite": "^0.5.0",
    "babel-plugin-optimize-clsx": "^2.6.2",
    "browserslist": "^4.24.0",
    "eslint": "^9.14.0",
    "eslint-plugin-jest-dom": "^5.0.1",
    "eslint-plugin-react": "^7.37.2",
    "eslint-plugin-react-compiler": "^19.0.0-beta-a7bf2bd-20241110",
    "eslint-plugin-react-hooks": "^5.0.0",
    "eslint-plugin-react-hooks-extra": "^1.16.1",
    "eslint-plugin-sonarjs": "^2.0.4",
    "eslint-plugin-testing-library": "^6.4.0",
    "jspdf": "^2.5.1",
    "jspdf-autotable": "^3.5.23",
    "playwright": "^1.45.1",
    "postcss": "^8.4.25",
    "prettier": "3.3.3",
    "react": "rc",
    "react-dnd": "^16.0.1",
    "react-dnd-html5-backend": "^16.0.1",
    "react-dom": "rc",
    "rollup": "^4.0.2",
    "rollup-plugin-postcss": "^4.0.2",
    "typescript": "~5.6.2",
    "vite": "^5.4.5",
    "vitest": "^2.1.1"
  },
  "peerDependencies": {
    "react": "rc",
    "react-dom": "rc"
  },
  "overrides": {
    "@types/react": "npm:types-react@rc",
    "@types/react-dom": "npm:types-react-dom@rc"
  }
}<|MERGE_RESOLUTION|>--- conflicted
+++ resolved
@@ -75,17 +75,10 @@
     "@testing-library/react": "^16.0.0",
     "@testing-library/user-event": "^14.5.2",
     "@types/node": "^22.0.0",
-<<<<<<< HEAD
     "@types/react": "npm:types-react@rc",
     "@types/react-dom": "npm:types-react-dom@rc",
-    "@typescript-eslint/eslint-plugin": "^8.7.0",
-    "@typescript-eslint/parser": "^8.7.0",
-=======
-    "@types/react": "^18.3.9",
-    "@types/react-dom": "^18.3.0",
     "@typescript-eslint/eslint-plugin": "^8.13.0",
     "@typescript-eslint/parser": "^8.13.0",
->>>>>>> dd76e812
     "@vitejs/plugin-react": "^4.3.1",
     "@vitest/browser": "^2.1.1",
     "@vitest/coverage-v8": "^2.1.1",
