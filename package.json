{
  "name": "react-data-grid",
  "version": "7.0.0-beta.5",
  "license": "MIT",
  "description": "Feature-rich and customizable data grid React component",
  "keywords": [
    "react",
    "data grid"
  ],
  "repository": "github:adazzle/react-data-grid",
  "bugs": "https://github.com/adazzle/react-data-grid/issues",
  "type": "module",
  "exports": {
    ".": {
      "module": "./lib/bundle.js",
      "require": "./lib/bundle.cjs",
      "default": "./lib/bundle.js"
    }
  },
  "browser": "./lib/bundle.js",
  "main": "./lib/bundle.cjs",
  "module": "./lib/bundle.js",
  "types": "./lib/index.d.ts",
  "files": [
    "lib"
  ],
  "sideEffects": false,
  "scripts": {
    "start": "webpack serve --mode=development",
    "build:website": "webpack --mode=production",
    "build": "rollup --config --no-stdin",
    "build:types": "tsc && api-extractor run --local --verbose",
    "test": "jest",
    "test:watch": "jest --watch",
    "eslint": "eslint --ext js,ts,tsx --max-warnings 0 -f codeframe --cache --color src test website",
    "eslint:fix": "npm run eslint -- --fix",
    "prettier:check": "prettier --check .",
    "prettier:format": "prettier --write .",
    "typecheck": "tsc -p tsconfig.all.json",
    "prepublishOnly": "npm install && npm run build && npm run build:types",
    "postpublish": "git push --follow-tags origin HEAD"
  },
  "dependencies": {
    "clsx": "^1.1.1"
  },
  "devDependencies": {
    "@babel/core": "^7.15.0",
    "@babel/plugin-transform-runtime": "^7.15.0",
    "@babel/preset-env": "^7.15.0",
    "@babel/preset-react": "^7.14.5",
    "@babel/preset-typescript": "^7.15.0",
    "@babel/runtime": "^7.15.3",
    "@linaria/babel-preset": "^3.0.0-beta.12",
    "@linaria/core": "^3.0.0-beta.4",
    "@linaria/rollup": "^3.0.0-beta.12",
    "@linaria/shaker": "^3.0.0-beta.12",
    "@linaria/webpack5-loader": "^3.0.0-beta.12",
<<<<<<< HEAD
    "@microsoft/api-extractor": "^7.18.7",
    "@rollup/plugin-babel": "^5.3.0",
    "@rollup/plugin-node-resolve": "^13.0.4",
    "@storybook/builder-webpack5": "^6.3.8",
    "@storybook/manager-webpack5": "^6.3.8",
    "@storybook/react": "^6.3.8",
=======
    "@microsoft/api-extractor": "^7.16.1",
    "@pmmmwh/react-refresh-webpack-plugin": "^0.5.0-rc.6",
    "@rollup/plugin-babel": "^5.3.0",
    "@rollup/plugin-node-resolve": "^13.0.0",
>>>>>>> 3687bb30
    "@testing-library/jest-dom": "^5.14.1",
    "@testing-library/react": "^12.0.0",
    "@testing-library/user-event": "^13.2.1",
    "@types/faker": "^5.5.8",
    "@types/hoist-non-react-statics": "^3.3.1",
    "@types/jest": "^27.0.1",
<<<<<<< HEAD
    "@types/lodash": "^4.14.172",
    "@types/react": "^17.0.19",
    "@types/react-dom": "^17.0.9",
    "@typescript-eslint/eslint-plugin": "^4.29.3",
    "@typescript-eslint/parser": "^4.29.3",
    "babel-loader": "^8.2.2",
    "babel-plugin-optimize-clsx": "^2.6.2",
    "css-loader": "^6.2.0",
    "eslint": "^7.32.0",
=======
    "@types/lodash": "^4.14.170",
    "@types/react": "^17.0.11",
    "@types/react-dom": "^17.0.8",
    "@types/react-router-dom": "^5.1.8",
    "@typescript-eslint/eslint-plugin": "^4.28.0",
    "@typescript-eslint/parser": "^4.28.0",
    "babel-loader": "^8.2.2",
    "babel-plugin-optimize-clsx": "^2.6.2",
    "css-loader": "^6.2.0",
    "css-minimizer-webpack-plugin": "^3.0.2",
    "eslint": "^7.29.0",
>>>>>>> 3687bb30
    "eslint-config-prettier": "^8.3.0",
    "eslint-plugin-jest": "^24.4.0",
    "eslint-plugin-jest-dom": "^3.9.0",
    "eslint-plugin-node": "^11.1.0",
    "eslint-plugin-react": "^7.24.0",
    "eslint-plugin-react-hooks": "^4.2.0",
    "eslint-plugin-sonarjs": "^0.10.0",
    "faker": "^5.5.3",
<<<<<<< HEAD
    "jest": "^27.1.0",
=======
    "html-webpack-plugin": "^5.3.2",
    "jest": "^27.0.5",
>>>>>>> 3687bb30
    "jspdf": "^2.3.1",
    "jspdf-autotable": "^3.5.20",
    "lodash": "^4.17.21",
    "mini-css-extract-plugin": "^2.2.2",
    "postcss": "^8.3.6",
    "postcss-loader": "^6.1.1",
    "postcss-nested": "^5.0.6",
    "prettier": "2.4.0",
    "react": "^17.0.2",
    "react-contextmenu": "^2.14.0",
    "react-dnd": "^14.0.3",
    "react-dnd-html5-backend": "^14.0.1",
    "react-dom": "^17.0.2",
<<<<<<< HEAD
    "rollup": "^2.56.3",
    "rollup-plugin-postcss": "^4.0.1",
    "typescript": "~4.4.2",
    "xlsx": "^0.17.1"
=======
    "react-refresh": "^0.10.0",
    "react-router-dom": "^5.3.0",
    "rollup": "^2.52.3",
    "rollup-plugin-postcss": "^4.0.0",
    "style-loader": "^3.2.1",
    "typescript": "~4.4.2",
    "webpack": "^5.52.1",
    "webpack-cli": "^4.8.0",
    "webpack-dev-server": "^4.2.0",
    "xlsx": "^0.17.0"
>>>>>>> 3687bb30
  },
  "peerDependencies": {
    "react": "^16.14 || ^17.0",
    "react-dom": "^16.14 || ^17.0"
  }
}<|MERGE_RESOLUTION|>--- conflicted
+++ resolved
@@ -55,36 +55,16 @@
     "@linaria/rollup": "^3.0.0-beta.12",
     "@linaria/shaker": "^3.0.0-beta.12",
     "@linaria/webpack5-loader": "^3.0.0-beta.12",
-<<<<<<< HEAD
-    "@microsoft/api-extractor": "^7.18.7",
-    "@rollup/plugin-babel": "^5.3.0",
-    "@rollup/plugin-node-resolve": "^13.0.4",
-    "@storybook/builder-webpack5": "^6.3.8",
-    "@storybook/manager-webpack5": "^6.3.8",
-    "@storybook/react": "^6.3.8",
-=======
-    "@microsoft/api-extractor": "^7.16.1",
+    "@microsoft/api-extractor": "^7.18.9",
     "@pmmmwh/react-refresh-webpack-plugin": "^0.5.0-rc.6",
     "@rollup/plugin-babel": "^5.3.0",
     "@rollup/plugin-node-resolve": "^13.0.0",
->>>>>>> 3687bb30
     "@testing-library/jest-dom": "^5.14.1",
     "@testing-library/react": "^12.0.0",
     "@testing-library/user-event": "^13.2.1",
     "@types/faker": "^5.5.8",
     "@types/hoist-non-react-statics": "^3.3.1",
     "@types/jest": "^27.0.1",
-<<<<<<< HEAD
-    "@types/lodash": "^4.14.172",
-    "@types/react": "^17.0.19",
-    "@types/react-dom": "^17.0.9",
-    "@typescript-eslint/eslint-plugin": "^4.29.3",
-    "@typescript-eslint/parser": "^4.29.3",
-    "babel-loader": "^8.2.2",
-    "babel-plugin-optimize-clsx": "^2.6.2",
-    "css-loader": "^6.2.0",
-    "eslint": "^7.32.0",
-=======
     "@types/lodash": "^4.14.170",
     "@types/react": "^17.0.11",
     "@types/react-dom": "^17.0.8",
@@ -96,7 +76,6 @@
     "css-loader": "^6.2.0",
     "css-minimizer-webpack-plugin": "^3.0.2",
     "eslint": "^7.29.0",
->>>>>>> 3687bb30
     "eslint-config-prettier": "^8.3.0",
     "eslint-plugin-jest": "^24.4.0",
     "eslint-plugin-jest-dom": "^3.9.0",
@@ -105,12 +84,8 @@
     "eslint-plugin-react-hooks": "^4.2.0",
     "eslint-plugin-sonarjs": "^0.10.0",
     "faker": "^5.5.3",
-<<<<<<< HEAD
-    "jest": "^27.1.0",
-=======
     "html-webpack-plugin": "^5.3.2",
     "jest": "^27.0.5",
->>>>>>> 3687bb30
     "jspdf": "^2.3.1",
     "jspdf-autotable": "^3.5.20",
     "lodash": "^4.17.21",
@@ -124,12 +99,6 @@
     "react-dnd": "^14.0.3",
     "react-dnd-html5-backend": "^14.0.1",
     "react-dom": "^17.0.2",
-<<<<<<< HEAD
-    "rollup": "^2.56.3",
-    "rollup-plugin-postcss": "^4.0.1",
-    "typescript": "~4.4.2",
-    "xlsx": "^0.17.1"
-=======
     "react-refresh": "^0.10.0",
     "react-router-dom": "^5.3.0",
     "rollup": "^2.52.3",
@@ -140,7 +109,6 @@
     "webpack-cli": "^4.8.0",
     "webpack-dev-server": "^4.2.0",
     "xlsx": "^0.17.0"
->>>>>>> 3687bb30
   },
   "peerDependencies": {
     "react": "^16.14 || ^17.0",
