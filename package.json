{
  "name": "react-data-grid",
  "version": "7.0.0-beta.47",
  "license": "MIT",
  "description": "Feature-rich and customizable data grid React component",
  "keywords": [
    "react",
    "data grid"
  ],
  "repository": {
    "type": "git",
    "url": "git+https://github.com/adazzle/react-data-grid.git"
  },
  "bugs": "https://github.com/adazzle/react-data-grid/issues",
  "type": "module",
  "exports": {
    "./lib/styles.css": "./lib/styles.css",
    ".": {
      "types": "./lib/index.d.ts",
      "module": "./lib/bundle.js",
      "require": "./lib/bundle.cjs",
      "default": "./lib/bundle.js"
    }
  },
  "browser": "./lib/bundle.js",
  "main": "./lib/bundle.cjs",
  "module": "./lib/bundle.js",
  "types": "./lib/index.d.ts",
  "files": [
    "lib"
  ],
  "sideEffects": [
    "**/*.css"
  ],
  "scripts": {
    "start": "vite serve --clearScreen false",
    "preview": "vite preview",
    "build:website": "vite build",
    "build": "rollup --config --no-stdin",
    "build:types": "tsc -p tsconfig.lib.json && api-extractor run --local --verbose",
    "test": "vitest run",
    "test:watch": "vitest watch",
    "format": "biome format --write",
    "check": "biome check --error-on-warnings",
    "biome:ci": "biome ci --error-on-warnings",
    "eslint": "eslint --max-warnings 0 --cache --cache-location .cache/eslint --cache-strategy content",
    "eslint:fix": "node --run eslint -- --fix",
    "prettier:check": "prettier --check .",
    "prettier:format": "prettier --write .",
    "typecheck": "tsc --build",
    "prepublishOnly": "npm install && node --run build && node --run build:types",
    "postpublish": "git push --follow-tags origin HEAD"
  },
  "dependencies": {
    "clsx": "^2.0.0"
  },
  "devDependencies": {
    "@babel/core": "^7.20.12",
    "@babel/plugin-transform-runtime": "^7.21.4",
    "@babel/preset-env": "^7.20.2",
    "@babel/preset-react": "^7.18.6",
    "@babel/preset-typescript": "^7.18.6",
    "@babel/runtime": "^7.21.5",
    "@biomejs/biome": "1.8.3",
    "@eslint/compat": "^1.1.1",
    "@faker-js/faker": "^9.0.0",
    "@ianvs/prettier-plugin-sort-imports": "^4.0.2",
    "@linaria/core": "^6.0.0",
    "@microsoft/api-extractor": "^7.23.0",
    "@rollup/plugin-babel": "^6.0.3",
    "@rollup/plugin-node-resolve": "^15.1.0",
    "@tanstack/react-router": "^1.57.13",
    "@tanstack/router-plugin": "^1.57.13",
    "@testing-library/dom": "^10.1.0",
    "@testing-library/react": "^16.0.0",
    "@testing-library/user-event": "^14.5.2",
    "@types/node": "^22.0.0",
<<<<<<< HEAD
    "@types/react": "npm:types-react@rc",
    "@types/react-dom": "npm:types-react-dom@rc",
    "@typescript-eslint/eslint-plugin": "^8.1.0",
    "@typescript-eslint/parser": "^8.1.0",
=======
    "@types/react": "^18.3.9",
    "@types/react-dom": "^18.3.0",
    "@typescript-eslint/eslint-plugin": "^8.7.0",
    "@typescript-eslint/parser": "^8.7.0",
>>>>>>> 757aab62
    "@vitejs/plugin-react": "^4.3.1",
    "@vitest/browser": "^2.1.1",
    "@vitest/coverage-v8": "^2.1.1",
    "@vitest/eslint-plugin": "^1.1.4",
    "@wyw-in-js/rollup": "^0.5.0",
    "@wyw-in-js/vite": "^0.5.0",
    "babel-plugin-optimize-clsx": "^2.6.2",
    "eslint": "^9.11.1",
    "eslint-plugin-jest-dom": "^5.0.1",
    "eslint-plugin-react": "^7.36.1",
    "eslint-plugin-react-hooks": "^4.6.2",
    "eslint-plugin-sonarjs": "^2.0.2",
    "eslint-plugin-testing-library": "^6.3.0",
    "jspdf": "^2.5.1",
    "jspdf-autotable": "^3.5.23",
    "playwright": "^1.45.1",
    "postcss": "^8.4.25",
    "prettier": "3.3.3",
    "react": "rc",
    "react-dnd": "^16.0.1",
    "react-dnd-html5-backend": "^16.0.1",
<<<<<<< HEAD
    "react-dom": "rc",
    "react-router-dom": "^6.11.1",
=======
    "react-dom": "^18.3.1",
>>>>>>> 757aab62
    "rollup": "^4.0.2",
    "rollup-plugin-postcss": "^4.0.2",
    "typescript": "~5.6.2",
    "vite": "^5.4.5",
    "vitest": "^2.1.1"
  },
  "peerDependencies": {
    "react": "rc",
    "react-dom": "rc"
  },
  "overrides": {
    "@types/react": "npm:types-react@rc",
    "@types/react-dom": "npm:types-react-dom@rc"
  }
}<|MERGE_RESOLUTION|>--- conflicted
+++ resolved
@@ -75,17 +75,10 @@
     "@testing-library/react": "^16.0.0",
     "@testing-library/user-event": "^14.5.2",
     "@types/node": "^22.0.0",
-<<<<<<< HEAD
     "@types/react": "npm:types-react@rc",
     "@types/react-dom": "npm:types-react-dom@rc",
-    "@typescript-eslint/eslint-plugin": "^8.1.0",
-    "@typescript-eslint/parser": "^8.1.0",
-=======
-    "@types/react": "^18.3.9",
-    "@types/react-dom": "^18.3.0",
     "@typescript-eslint/eslint-plugin": "^8.7.0",
     "@typescript-eslint/parser": "^8.7.0",
->>>>>>> 757aab62
     "@vitejs/plugin-react": "^4.3.1",
     "@vitest/browser": "^2.1.1",
     "@vitest/coverage-v8": "^2.1.1",
@@ -107,12 +100,7 @@
     "react": "rc",
     "react-dnd": "^16.0.1",
     "react-dnd-html5-backend": "^16.0.1",
-<<<<<<< HEAD
     "react-dom": "rc",
-    "react-router-dom": "^6.11.1",
-=======
-    "react-dom": "^18.3.1",
->>>>>>> 757aab62
     "rollup": "^4.0.2",
     "rollup-plugin-postcss": "^4.0.2",
     "typescript": "~5.6.2",
