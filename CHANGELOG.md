--- conflicted
+++ resolved
@@ -25,14 +25,6 @@
   - `column.minWidth`
   - `column.maxWidth`
   - `column.headerCellClass`
-<<<<<<< HEAD
-  - `column.formatterOptions`
-    - `focusable`
-      - More info in [#2104](https://github.com/adazzle/react-data-grid/pull/2104)
-    - `groupFocusable`
-      - More info in [#2106](https://github.com/adazzle/react-data-grid/pull/2106)
-=======
->>>>>>> c2adb222
   - `column.editor2`
   - `column.editorOptions`
     - More info in [#2102](https://github.com/adazzle/react-data-grid/pull/2102)
