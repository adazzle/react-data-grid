--- conflicted
+++ resolved
@@ -28,9 +28,8 @@
   - `column = { ..., cellClass(row) { return string; } }`
   - `column.cellClass` does not affect header cells anymore
 - Rename various `rowData` to `row`, `fromRowData` to `fromRow`
-<<<<<<< HEAD
-- Removed support for the `onRowClick` and `onRowDoubleClick` props on `DataGrid`, and `extraClasses` on `Row`
-  - Use props on the `Row` component itself instead, via `rowRenderer`:
+- Remove `onGridKeyDown`, `onGridKeyUp`, `onRowClick`, and `onRowDoubleClick` props on `DataGrid`, and `extraClasses` on `Row`
+  - Use standard `div` props on the `Row` component itself instead, via `rowRenderer`:
   ```jsx
   function RowRenderer(props) {
     return <Row className="my-row" onClick={(event) => {}} {...props} />;
@@ -38,9 +37,6 @@
 
   return <DataGrid rowRenderer={RowRenderer}>;
   ```
-=======
-- Remove `onGridKeyDown`, `onGridKeyUp`, and `onRowDoubleClick` props
->>>>>>> 4d669ff6
 
 ## next -> canary
 - Column resize now resizes all the cells which means re-rendering the whole grid when resizing columns.
