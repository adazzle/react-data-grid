--- conflicted
+++ resolved
@@ -9,10 +9,7 @@
     index: [
       'webpack-dev-server/client?http://localhost:8080/',
       'webpack/hot/dev-server',
-<<<<<<< HEAD
-      './examples'
-=======
-      './packages/react-data-grid-examples/src',
+      './examples',
       './packages/react-data-grid/style/react-data-grid.less',
       './packages/react-data-grid-addons/style/react-data-grid-addons.less',
       './packages/react-data-grid-addons/node_modules/react-select/dist/react-select.css'
@@ -33,7 +30,6 @@
         test: /\.less$/,
         use: ['style-loader', 'css-loader', 'less-loader']
       }
->>>>>>> c03eeebc
     ]
   },
   resolve: {
