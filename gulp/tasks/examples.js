--- conflicted
+++ resolved
@@ -19,12 +19,6 @@
 		path: path.join(__dirname, "../../examples/build"),
 		filename: "[name].js",
 		libraryTarget: "umd"
-<<<<<<< HEAD
-	}
-});
-
-
-=======
 	},
 	externals: {
 		"react": {
@@ -51,7 +45,6 @@
 
 	]
 }
->>>>>>> ab575669
 
 
 gulp.task('script-deps',  function() {
