--- conflicted
+++ resolved
@@ -49,7 +49,6 @@
   }
 
   return (
-<<<<<<< HEAD
     <RowSelectionProvider value={isRowSelected}>
       <div
         role="row"
@@ -58,16 +57,21 @@
         className={clsx(
           rowClassname,
           groupRowClassname,
-          `rdg-row-${rowIdx % 2 === 0 ? 'even' : 'odd'}`, {
-            [rowSelectedClassname]: isRowSelected,
+          `rdg-row-${rowIdx % 2 === 0 ? 'even' : 'odd'}`,
+          {
             [groupRowSelectedClassname]: selectedCellIdx === -1 // Select row if there is no selected cell
           }
         )}
         onClick={selectGroup}
-        style={{ top }}
+        style={
+          {
+            top,
+            '--row-height': `${height}px`
+          } as unknown as CSSProperties
+        }
         {...props}
       >
-        {viewportColumns.map(column => (
+        {viewportColumns.map((column) => (
           <GroupCell<R, SR>
             key={column.key}
             id={id}
@@ -83,46 +87,6 @@
         ))}
       </div>
     </RowSelectionProvider>
-=======
-    <div
-      role="row"
-      aria-level={level}
-      aria-expanded={isExpanded}
-      className={clsx(
-        rowClassname,
-        groupRowClassname,
-        `rdg-row-${rowIdx % 2 === 0 ? 'even' : 'odd'}`,
-        {
-          [groupRowSelectedClassname]: selectedCellIdx === -1 // Select row if there is no selected cell
-        }
-      )}
-      onClick={selectGroup}
-      style={
-        {
-          top,
-          '--row-height': `${height}px`
-        } as unknown as CSSProperties
-      }
-      {...props}
-    >
-      {viewportColumns.map((column) => (
-        <GroupCell<R, SR>
-          key={column.key}
-          id={id}
-          rowIdx={rowIdx}
-          groupKey={groupKey}
-          childRows={childRows}
-          isExpanded={isExpanded}
-          isRowSelected={isRowSelected}
-          isCellSelected={selectedCellIdx === column.idx}
-          column={column}
-          groupColumnIndex={idx}
-          selectRow={selectRow}
-          toggleGroup={toggleGroup}
-        />
-      ))}
-    </div>
->>>>>>> c5d8d964
   );
 }
 
