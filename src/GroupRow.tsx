<<<<<<< HEAD
import type { RefAttributes } from 'react';
import { forwardRef, memo } from 'react';
import clsx from 'clsx';
=======
import { memo } from 'react';
>>>>>>> 270e9bf0
import { css } from '@linaria/core';
import clsx from 'clsx';

<<<<<<< HEAD
import { cell, cellFrozenLast, rowClassname, rowSelectedClassname } from './style';
import { SELECT_COLUMN_KEY } from './Columns';
import GroupCell from './GroupCell';
import type { GroupRow, BaseRowRendererProps, SelectRowEvent } from './types';
import { RowSelectionChangeProvider, RowSelectionProvider } from './hooks';
=======
import { RowSelectionProvider } from './hooks';
>>>>>>> 270e9bf0
import { getRowStyle } from './utils';
import type { CalculatedColumn, GroupRow, Omit } from './types';
import { SELECT_COLUMN_KEY } from './Columns';
import GroupCell from './GroupCell';
import { cell, cellFrozenLast } from './style/cell';
import { rowClassname, rowSelectedClassname } from './style/row';

const groupRow = css`
  @layer rdg.GroupedRow {
    &:not([aria-selected='true']) {
      background-color: var(--rdg-header-background-color);
    }

    > .${cell}:not(:last-child):not(.${cellFrozenLast}) {
      border-inline-end: none;
    }
  }
`;

const groupRowClassname = `rdg-group-row ${groupRow}`;

interface GroupRowRendererProps<R, SR> extends BaseRowRendererProps<R, SR> {
  row: GroupRow<R>;
  toggleGroup: (expandedGroupId: unknown) => void;
  toggleGroupSelection: (selectRowEvent: SelectRowEvent<GroupRow<R>>) => void;
}

function GroupedRow<R, SR>(
  {
    className,
    row,
    rowIdx,
    viewportColumns,
    selectedCellIdx,
    lastFrozenColumnIndex,
    isRowSelected,
    selectCell,
    gridRowStart,
    height,
    toggleGroup,
    toggleGroupSelection,
    ...props
  }: GroupRowRendererProps<R, SR>,
  ref: React.Ref<HTMLDivElement>
) {
  // Select is always the first column
  const idx = viewportColumns[0].key === SELECT_COLUMN_KEY ? row.level + 1 : row.level;
  className = clsx(className, {
    [rowSelectedClassname]: selectedCellIdx === -1
  });

  function handleSelectGroup() {
    // @ts-expect-error
    selectCell(row, -1);
  }

  return (
    <RowSelectionChangeProvider value={toggleGroupSelection}>
      <RowSelectionProvider value={isRowSelected}>
        <div
          role="row"
          aria-level={row.level + 1} // aria-level is 1-based
          aria-setsize={row.setSize}
          aria-posinset={row.posInSet + 1} // aria-posinset is 1-based
          aria-expanded={row.isExpanded}
          ref={ref}
          key={row.id}
          className={clsx(
            rowClassname,
            groupRowClassname,
            `rdg-row-${rowIdx % 2 === 0 ? 'even' : 'odd'}`,
            className
          )}
          onClick={handleSelectGroup}
          style={getRowStyle(gridRowStart, height)}
          {...props}
        >
          {viewportColumns.map((column) => (
            <GroupCell
              key={column.key}
              id={row.id}
              groupKey={row.groupKey}
              childRows={row.childRows}
              isExpanded={row.isExpanded}
              isCellSelected={selectedCellIdx === column.idx}
              column={column}
              row={row}
              groupColumnIndex={idx}
              toggleGroup={toggleGroup}
            />
          ))}
        </div>
      </RowSelectionProvider>
    </RowSelectionChangeProvider>
  );
}

const GroupRowComponent = memo(forwardRef(GroupedRow)) as <R, SR>(
  props: GroupRowRendererProps<R, SR> & RefAttributes<HTMLDivElement>
) => JSX.Element;

export default GroupRowComponent;

export function groupRowRenderer<R, SR>(key: React.Key, props: GroupRowRendererProps<R, SR>) {
  return <GroupRowComponent key={key} {...props} />;
}<|MERGE_RESOLUTION|>--- conflicted
+++ resolved
@@ -1,24 +1,10 @@
-<<<<<<< HEAD
-import type { RefAttributes } from 'react';
-import { forwardRef, memo } from 'react';
-import clsx from 'clsx';
-=======
-import { memo } from 'react';
->>>>>>> 270e9bf0
+import { forwardRef, memo, type RefAttributes } from 'react';
 import { css } from '@linaria/core';
 import clsx from 'clsx';
 
-<<<<<<< HEAD
-import { cell, cellFrozenLast, rowClassname, rowSelectedClassname } from './style';
-import { SELECT_COLUMN_KEY } from './Columns';
-import GroupCell from './GroupCell';
-import type { GroupRow, BaseRowRendererProps, SelectRowEvent } from './types';
 import { RowSelectionChangeProvider, RowSelectionProvider } from './hooks';
-=======
-import { RowSelectionProvider } from './hooks';
->>>>>>> 270e9bf0
 import { getRowStyle } from './utils';
-import type { CalculatedColumn, GroupRow, Omit } from './types';
+import type { GroupRow, BaseRenderRowProps, SelectRowEvent } from './types';
 import { SELECT_COLUMN_KEY } from './Columns';
 import GroupCell from './GroupCell';
 import { cell, cellFrozenLast } from './style/cell';
@@ -38,7 +24,7 @@
 
 const groupRowClassname = `rdg-group-row ${groupRow}`;
 
-interface GroupRowRendererProps<R, SR> extends BaseRowRendererProps<R, SR> {
+interface GroupRowRendererProps<R, SR> extends BaseRenderRowProps<R, SR> {
   row: GroupRow<R>;
   toggleGroup: (expandedGroupId: unknown) => void;
   toggleGroupSelection: (selectRowEvent: SelectRowEvent<GroupRow<R>>) => void;
