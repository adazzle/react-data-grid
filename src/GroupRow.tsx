--- conflicted
+++ resolved
@@ -1,4 +1,3 @@
-import type { CSSProperties } from 'react';
 import { memo } from 'react';
 import clsx from 'clsx';
 
@@ -14,12 +13,7 @@
   viewportColumns: readonly CalculatedColumn<R, SR>[];
   childRows: readonly R[];
   rowIdx: number;
-<<<<<<< HEAD
   gridRowStart: number;
-=======
-  top: number;
-  height: number;
->>>>>>> c83157fd
   level: number;
   selectedCellIdx?: number;
   isExpanded: boolean;
@@ -35,12 +29,7 @@
   viewportColumns,
   childRows,
   rowIdx,
-<<<<<<< HEAD
   gridRowStart,
-=======
-  top,
-  height,
->>>>>>> c83157fd
   level,
   isExpanded,
   selectedCellIdx,
@@ -71,13 +60,6 @@
       )}
       style={getRowStyle(gridRowStart)}
       onClick={selectGroup}
-<<<<<<< HEAD
-=======
-      style={{
-        top,
-        '--row-height': `${height}px`
-      } as unknown as CSSProperties}
->>>>>>> c83157fd
       {...props}
     >
       {viewportColumns.map(column => (
