import { memo } from 'react';
import clsx from 'clsx';
import { css } from '@linaria/core';

import { cell, cellFrozenLast, rowClassname } from './style';
import { SELECT_COLUMN_KEY } from './Columns';
import GroupCell from './GroupCell';
<<<<<<< HEAD
import type { CalculatedColumn, Position, SelectRowEvent, Omit } from './types';
import { getRowStyle } from './utils';
=======
import type { CalculatedColumn, GroupRow, Omit } from './types';
import { RowSelectionProvider, useRovingRowRef } from './hooks';
>>>>>>> 26ab87ba

export interface GroupRowRendererProps<R, SR>
  extends Omit<React.HTMLAttributes<HTMLDivElement>, 'style' | 'children'> {
  id: string;
  groupKey: unknown;
  viewportColumns: readonly CalculatedColumn<R, SR>[];
  childRows: readonly R[];
  rowIdx: number;
<<<<<<< HEAD
  gridRowStart: number;
=======
  row: GroupRow<R>;
  top: number;
  height: number;
>>>>>>> 26ab87ba
  level: number;
  selectedCellIdx: number | undefined;
  isExpanded: boolean;
  isRowSelected: boolean;
  selectGroup: (rowIdx: number) => void;
  toggleGroup: (expandedGroupId: unknown) => void;
}

const groupRow = css`
  &:not([aria-selected='true']) {
    background-color: var(--header-background-color);
  }

  > .${cell}:not(:last-child):not(.${cellFrozenLast}) {
    border-right: none;
  }
`;

const groupRowClassname = `rdg-group-row ${groupRow}`;

function GroupedRow<R, SR>({
  id,
  groupKey,
  viewportColumns,
  childRows,
  rowIdx,
<<<<<<< HEAD
  gridRowStart,
=======
  row,
  top,
  height,
>>>>>>> 26ab87ba
  level,
  isExpanded,
  selectedCellIdx,
  isRowSelected,
  selectGroup,
  toggleGroup,
  ...props
}: GroupRowRendererProps<R, SR>) {
  const { ref, tabIndex, className } = useRovingRowRef(selectedCellIdx);

  // Select is always the first column
  const idx = viewportColumns[0].key === SELECT_COLUMN_KEY ? level + 1 : level;

  function handleSelectGroup() {
    selectGroup(rowIdx);
  }

  return (
    <RowSelectionProvider value={isRowSelected}>
      <div
        role="row"
        aria-level={level}
        aria-expanded={isExpanded}
        ref={ref}
        tabIndex={tabIndex}
        className={clsx(
          rowClassname,
          groupRowClassname,
          `rdg-row-${rowIdx % 2 === 0 ? 'even' : 'odd'}`,
          className
        )}
        onClick={handleSelectGroup}
        style={
          {
            top,
            '--row-height': `${height}px`
          } as unknown as CSSProperties
        }
<<<<<<< HEAD
      )}
      style={getRowStyle(gridRowStart)}
      onClick={selectGroup}
      {...props}
    >
      {viewportColumns.map(column => (
        <GroupCell<R, SR>
          key={column.key}
          id={id}
          rowIdx={rowIdx}
          groupKey={groupKey}
          childRows={childRows}
          isExpanded={isExpanded}
          isRowSelected={isRowSelected}
          isCellSelected={selectedCellIdx === column.idx}
          column={column}
          groupColumnIndex={idx}
          selectRow={selectRow}
          toggleGroup={toggleGroup}
        />
      ))}
    </div>
=======
        {...props}
      >
        {viewportColumns.map((column) => (
          <GroupCell
            key={column.key}
            id={id}
            groupKey={groupKey}
            childRows={childRows}
            isExpanded={isExpanded}
            isCellSelected={selectedCellIdx === column.idx}
            column={column}
            row={row}
            groupColumnIndex={idx}
            toggleGroup={toggleGroup}
          />
        ))}
      </div>
    </RowSelectionProvider>
>>>>>>> 26ab87ba
  );
}

export default memo(GroupedRow) as <R, SR>(props: GroupRowRendererProps<R, SR>) => JSX.Element;<|MERGE_RESOLUTION|>--- conflicted
+++ resolved
@@ -5,13 +5,9 @@
 import { cell, cellFrozenLast, rowClassname } from './style';
 import { SELECT_COLUMN_KEY } from './Columns';
 import GroupCell from './GroupCell';
-<<<<<<< HEAD
-import type { CalculatedColumn, Position, SelectRowEvent, Omit } from './types';
-import { getRowStyle } from './utils';
-=======
 import type { CalculatedColumn, GroupRow, Omit } from './types';
 import { RowSelectionProvider, useRovingRowRef } from './hooks';
->>>>>>> 26ab87ba
+import { getRowStyle } from './utils';
 
 export interface GroupRowRendererProps<R, SR>
   extends Omit<React.HTMLAttributes<HTMLDivElement>, 'style' | 'children'> {
@@ -20,13 +16,8 @@
   viewportColumns: readonly CalculatedColumn<R, SR>[];
   childRows: readonly R[];
   rowIdx: number;
-<<<<<<< HEAD
+  row: GroupRow<R>;
   gridRowStart: number;
-=======
-  row: GroupRow<R>;
-  top: number;
-  height: number;
->>>>>>> 26ab87ba
   level: number;
   selectedCellIdx: number | undefined;
   isExpanded: boolean;
@@ -53,13 +44,8 @@
   viewportColumns,
   childRows,
   rowIdx,
-<<<<<<< HEAD
+  row,
   gridRowStart,
-=======
-  row,
-  top,
-  height,
->>>>>>> 26ab87ba
   level,
   isExpanded,
   selectedCellIdx,
@@ -92,36 +78,7 @@
           className
         )}
         onClick={handleSelectGroup}
-        style={
-          {
-            top,
-            '--row-height': `${height}px`
-          } as unknown as CSSProperties
-        }
-<<<<<<< HEAD
-      )}
-      style={getRowStyle(gridRowStart)}
-      onClick={selectGroup}
-      {...props}
-    >
-      {viewportColumns.map(column => (
-        <GroupCell<R, SR>
-          key={column.key}
-          id={id}
-          rowIdx={rowIdx}
-          groupKey={groupKey}
-          childRows={childRows}
-          isExpanded={isExpanded}
-          isRowSelected={isRowSelected}
-          isCellSelected={selectedCellIdx === column.idx}
-          column={column}
-          groupColumnIndex={idx}
-          selectRow={selectRow}
-          toggleGroup={toggleGroup}
-        />
-      ))}
-    </div>
-=======
+        style={getRowStyle(gridRowStart)}
         {...props}
       >
         {viewportColumns.map((column) => (
@@ -140,7 +97,6 @@
         ))}
       </div>
     </RowSelectionProvider>
->>>>>>> 26ab87ba
   );
 }
 
