--- conflicted
+++ resolved
@@ -120,11 +120,8 @@
                   minHeight={this.props.minHeight}
                   rowScrollTimeout={this.props.rowScrollTimeout}
                   contextMenu={this.props.contextMenu}
-<<<<<<< HEAD
                   rowSelection={this.props.rowSelection}
-=======
                   getSubRowDetails={this.props.getSubRowDetails}
->>>>>>> 225c68d5
                 />
             </div>
         :
