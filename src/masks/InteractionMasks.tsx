--- conflicted
+++ resolved
@@ -130,14 +130,14 @@
     setDraggedPosition(null);
   }
 
-<<<<<<< HEAD
   // function getEditorPosition() {
   //   if (!canvasRef.current) return null;
   //   const { left, top } = canvasRef.current.getBoundingClientRect();
+  //   const { scrollTop: docTop, scrollLeft: docLeft } = document.scrollingElement || document.documentElement;
   //   const column = columns[selectedPosition.idx];
   //   return {
-  //     left: column.left - (column.frozen ? 0 : scrollLeft) + left,
-  //     top: selectedPosition.rowIdx * rowHeight - scrollTop + top
+  //     left: left + docLeft + column.left - (column.frozen ? 0 : scrollLeft),
+  //     top: top + docTop + selectedPosition.rowIdx * rowHeight - scrollTop
   //   };
   // }
 
@@ -155,33 +155,6 @@
   //       return selectedPosition;
   //   }
   // }
-=======
-  function getEditorPosition() {
-    if (!canvasRef.current) return null;
-    const { left, top } = canvasRef.current.getBoundingClientRect();
-    const { scrollTop: docTop, scrollLeft: docLeft } = document.scrollingElement || document.documentElement;
-    const column = columns[selectedPosition.idx];
-    return {
-      left: left + docLeft + column.left - (column.frozen ? 0 : scrollLeft),
-      top: top + docTop + selectedPosition.rowIdx * rowHeight - scrollTop
-    };
-  }
-
-  function getNextPosition(keyCode: number) {
-    switch (keyCode) {
-      case KeyCodes.ArrowUp:
-        return { ...selectedPosition, rowIdx: selectedPosition.rowIdx - 1 };
-      case KeyCodes.ArrowDown:
-        return { ...selectedPosition, rowIdx: selectedPosition.rowIdx + 1 };
-      case KeyCodes.ArrowLeft:
-        return { ...selectedPosition, idx: selectedPosition.idx - 1 };
-      case KeyCodes.ArrowRight:
-        return { ...selectedPosition, idx: selectedPosition.idx + 1 };
-      default:
-        return selectedPosition;
-    }
-  }
->>>>>>> ae29bfc2
 
   function onKeyDown(e: React.KeyboardEvent<HTMLDivElement>): void {
     if (!isEditorEnabled && isCellWithinBounds(selectedPosition) && typeof columns[selectedPosition.idx].onCellInput === 'function') {
