import React, { cloneElement, useState, useRef, useEffect } from 'react';
import { createPortal } from 'react-dom';

// Components
import SelectionMask from './SelectionMask';
import CopyMask from './CopyMask';
import DragMask, { DraggedPosition } from './DragMask';
import DragHandle from './DragHandle';
import EditorContainer from '../editors/EditorContainer';
import EditorPortal from '../editors/EditorPortal';

// Utils
import { isKeyPrintable, isCtrlKeyHeldDown } from '../utils/keyboardUtils';
import {
  getSelectedDimensions as getDimensions,
  getSelectedCellValue,
  getNextSelectedCellPosition,
  canExitGrid,
  isSelectedCellEditable
} from '../utils/selectedCellUtils';

// Types
import EventBus from '../EventBus';
import { UpdateActions, CellNavigationMode, EventTypes } from '../common/enums';
import { Position, Dimension, CommitEvent, ColumnMetrics } from '../common/types';
import { CanvasProps } from '../Canvas';

export enum KeyCodes {
  Backspace = 8,
  Tab = 9,
  Enter = 13,
  Escape = 27,
  ArrowLeft = 37,
  ArrowUp = 38,
  ArrowRight = 39,
  ArrowDown = 40,
  Delete = 46,
  c = 67,
  v = 86
}

type SharedCanvasProps<R, K extends keyof R> = Pick<CanvasProps<R, K>,
| 'rows'
| 'rowHeight'
| 'enableCellSelect'
| 'enableCellAutoFocus'
| 'enableCellCopyPaste'
| 'enableCellDragAndDrop'
| 'cellNavigationMode'
| 'contextMenu'
| 'editorPortalTarget'
| 'onCheckCellIsEditable'
| 'onSelectedCellChange'
| 'onSelectedCellRangeChange'
| 'onGridRowsUpdated'
> & Pick<ColumnMetrics<R>, 'columns'>;

export interface InteractionMasksProps<R, K extends keyof R> extends SharedCanvasProps<R, K> {
  height: number;
  canvasRef: React.RefObject<HTMLDivElement>;
  scrollLeft: number;
  scrollTop: number;
  eventBus: EventBus;
  scrollToCell(cell: Position): void;
}

function isKeyboardNavigationEvent(e: React.KeyboardEvent<HTMLDivElement>): boolean {
  return [
    KeyCodes.ArrowLeft,
    KeyCodes.ArrowUp,
    KeyCodes.ArrowRight,
    KeyCodes.ArrowDown
  ].includes(e.keyCode);
}

export default function InteractionMasks<R, K extends keyof R>({
  columns,
  rows,
  rowHeight,
  eventBus,
  enableCellSelect,
  enableCellAutoFocus,
  enableCellCopyPaste,
  enableCellDragAndDrop,
  editorPortalTarget,
  cellNavigationMode,
  canvasRef,
  scrollLeft,
  scrollTop,
  contextMenu,
  onSelectedCellChange,
  onCheckCellIsEditable,
  onGridRowsUpdated,
  scrollToCell
}: InteractionMasksProps<R, K>) {
  const [selectedPosition, setSelectedPosition] = useState<Position>(() => {
    if (enableCellAutoFocus && document.activeElement === document.body && columns.length > 0 && rows.length > 0) {
      return { idx: 0, rowIdx: 0 };
    }
    return { idx: -1, rowIdx: -1 };
  });
  const [copiedPosition, setCopiedPosition] = useState<Position & { value: unknown } | null>(null);
  const [draggedPosition, setDraggedPosition] = useState<DraggedPosition | null>(null);
  const [firstEditorKeyPress, setFirstEditorKeyPress] = useState<string | null>(null);
  const [isEditorEnabled, setIsEditorEnabled] = useState(false);
  const selectionMaskRef = useRef<HTMLDivElement>(null);
<<<<<<< HEAD
  const isCellEditable = isCellWithinBounds(selectedPosition) && isSelectedCellEditable<R>({ enableCellSelect, columns, rows, selectedPosition, onCheckCellIsEditable });
=======
>>>>>>> 28463c00

  // Focus on the selection mask when the selected position is changed
  useEffect(() => {
    if (selectedPosition.rowIdx === -1 || selectedPosition.idx === -1) return;
    selectionMaskRef.current?.focus();
  }, [selectedPosition]);

  // Focus on the selection mask after the editor is closed
  useEffect(() => {
    if (isEditorEnabled) return;
    selectionMaskRef.current?.focus();
  }, [isEditorEnabled]);

  useEffect(() => {
    return eventBus.subscribe(EventTypes.SELECT_CELL, selectCell);
  });

  useEffect(() => {
    if (draggedPosition === null) return;
    const handleDragEnter = (overRowIdx: number) => {
      setDraggedPosition({ ...draggedPosition, overRowIdx });
    };
    return eventBus.subscribe(EventTypes.DRAG_ENTER, handleDragEnter);
  }, [draggedPosition, eventBus]);

  function getEditorPosition() {
    if (!canvasRef.current) return null;
    const { left, top } = canvasRef.current.getBoundingClientRect();
    return {
      left: columns[selectedPosition.idx].left - scrollLeft + left,
      top: selectedPosition.rowIdx * rowHeight - scrollTop + top
    };
  }

  function getNextPosition(keyCode: number) {
    switch (keyCode) {
      case KeyCodes.ArrowUp:
        return { ...selectedPosition, rowIdx: selectedPosition.rowIdx - 1 };
      case KeyCodes.ArrowDown:
        return { ...selectedPosition, rowIdx: selectedPosition.rowIdx + 1 };
      case KeyCodes.ArrowLeft:
        return { ...selectedPosition, idx: selectedPosition.idx - 1 };
      case KeyCodes.ArrowRight:
        return { ...selectedPosition, idx: selectedPosition.idx + 1 };
      default:
        return selectedPosition;
    }
  }

  function onKeyDown(e: React.KeyboardEvent<HTMLDivElement>): void {
    if (isCtrlKeyHeldDown(e)) {
      onPressKeyWithCtrl(e);
    } else if (e.keyCode === KeyCodes.Escape) {
      onPressEscape();
    } else if (e.keyCode === KeyCodes.Tab) {
      onPressTab(e);
    } else if (isKeyboardNavigationEvent(e)) {
      changeCellFromEvent(e);
    } else if (isKeyPrintable(e.keyCode) || [KeyCodes.Backspace, KeyCodes.Delete, KeyCodes.Enter].includes(e.keyCode)) {
      openEditor(e);
    }
  }

  function openEditor(event: React.KeyboardEvent<HTMLDivElement>): void {
    if (!isEditorEnabled && isCellEditable(selectedPosition)) {
      setFirstEditorKeyPress(event.key);
      setIsEditorEnabled(true);
    }
  }

  function closeEditor(): void {
    setIsEditorEnabled(false);
    setFirstEditorKeyPress(null);
  }

  function onPressKeyWithCtrl({ keyCode }: React.KeyboardEvent<HTMLDivElement>): void {
    if (!enableCellCopyPaste) return;
    if (keyCode === KeyCodes.c) {
      handleCopy();
    } else if (keyCode === KeyCodes.v) {
      handlePaste();
    }
  }

  function onPressTab(e: React.KeyboardEvent<HTMLDivElement>): void {
    // When there are no rows in the grid, we need to allow the browser to handle tab presses
    if (rows.length === 0) {
      return;
    }

    // If we are in a position to leave the grid, stop editing but stay in that cell
    if (canExitGrid(e, { cellNavigationMode, columns, rowsCount: rows.length, selectedPosition })) {
      if (isEditorEnabled) {
        closeEditor();
        return;
      }

      // Reset the selected position before exiting
      setSelectedPosition({ idx: -1, rowIdx: -1 });
      return;
    }

    e.preventDefault();
    const tabCellNavigationMode = cellNavigationMode === CellNavigationMode.NONE
      ? CellNavigationMode.CHANGE_ROW
      : cellNavigationMode;
    const keyCode = e.shiftKey ? KeyCodes.ArrowLeft : KeyCodes.ArrowRight;
    let nextPosition = getNextPosition(keyCode);
    nextPosition = getNextSelectedCellPosition<R>({
      columns,
      rowsCount: rows.length,
      cellNavigationMode: tabCellNavigationMode,
      nextPosition
    });
    selectCell(nextPosition);
  }

  function onPressEscape(): void {
    closeEditor();
    setCopiedPosition(null);
  }

  function handleCopy(): void {
    const value = getSelectedCellValue({ selectedPosition, columns, rows });
    setCopiedPosition({ ...selectedPosition, value });
  }

  function handlePaste(): void {
    if (copiedPosition === null || !isCellEditable(selectedPosition)) {
      return;
    }

    const { rowIdx: toRow } = selectedPosition;

    const cellKey = columns[selectedPosition.idx].key;
    const { rowIdx: fromRow, idx, value } = copiedPosition;
    const fromCellKey = columns[idx].key;

    onGridRowsUpdated({
      cellKey,
      fromRow,
      toRow,
      updated: { [cellKey]: value } as never,
      action: UpdateActions.COPY_PASTE,
      fromCellKey
    });
  }

  function changeCellFromEvent(e: React.KeyboardEvent<HTMLDivElement>): void {
    e.preventDefault();
    const nextPosition = getNextPosition(e.keyCode);
    selectCell(nextPosition);
  }

  function isCellWithinBounds({ idx, rowIdx }: Position): boolean {
    return rowIdx >= 0 && rowIdx < rows.length && idx >= 0 && idx < columns.length;
  }

  function isCellEditable(position: Position) {
    return isCellWithinBounds(position)
      && isSelectedCellEditable<R>({ enableCellSelect, columns, rowGetter, selectedPosition: position, onCheckCellIsEditable });
  }

  function selectCell(position: Position, enableEditor = false): void {
    // Close the editor to commit any pending changes
    if (isEditorEnabled) {
      closeEditor();
    }

    if (!isCellWithinBounds(position)) return;

    scrollToCell(position);
    setSelectedPosition(position);
    onSelectedCellChange?.({ ...position });
    if (enableEditor && isCellEditable(position)) {
      // The editor position is dependent on the selectionMask position so we need to wait
      // for the next render cycle when the updated selection mask position is set
      setIsEditorEnabled(true);
    }
  }

  function isDragEnabled(): boolean {
    return enableCellDragAndDrop && isCellEditable(selectedPosition);
  }

  function handleDragStart(e: React.DragEvent<HTMLDivElement>): void {
    e.dataTransfer.effectAllowed = 'copy';
    // Setting data is required to make an element draggable in FF
    const transferData = JSON.stringify(selectedPosition);
    try {
      e.dataTransfer.setData('text/plain', transferData);
    } catch (ex) {
      // IE only supports 'text' and 'URL' for the 'type' argument
      e.dataTransfer.setData('text', transferData);
    }
    setDraggedPosition({ ...selectedPosition, overRowIdx: selectedPosition.rowIdx });
  }

  function handleDragEnd() {
    if (draggedPosition === null) return;

    const { rowIdx, overRowIdx } = draggedPosition;
    const column = columns[draggedPosition.idx];
    const value = getSelectedCellValue({ selectedPosition: draggedPosition, columns, rows });
    const cellKey = column.key;

    onGridRowsUpdated({
      cellKey,
      fromRow: rowIdx,
      toRow: overRowIdx,
      updated: { [cellKey]: value } as never,
      action: UpdateActions.CELL_DRAG
    });

    setDraggedPosition(null);
  }

  function onDragHandleDoubleClick(): void {
    const column = columns[selectedPosition.idx];
    const value = getSelectedCellValue({ selectedPosition, columns, rows });
    const cellKey = column.key;

    onGridRowsUpdated({
      cellKey,
      fromRow: selectedPosition.rowIdx,
      toRow: rows.length - 1,
      updated: { [cellKey]: value } as never,
      action: UpdateActions.COLUMN_FILL
    });
  }

  function onCommit({ cellKey, rowIdx, updated }: CommitEvent<R>): void {
    onGridRowsUpdated({
      cellKey,
      fromRow: rowIdx,
      toRow: rowIdx,
      updated,
      action: UpdateActions.CELL_UPDATE
    });
    closeEditor();
  }

  function getSelectedDimensions(selectedPosition: Position): Dimension {
    const top = rowHeight * selectedPosition.rowIdx;
    const dimension = getDimensions({ selectedPosition, columns, scrollLeft, rowHeight });
    dimension.top = top;
    return dimension;
  }

  function renderSingleCellSelectView() {
    return (
      !isEditorEnabled && isCellWithinBounds(selectedPosition) && (
        <SelectionMask
          {...getSelectedDimensions(selectedPosition)}
          ref={selectionMaskRef}
        >
          {isDragEnabled() && (
            <DragHandle
              onDragStart={handleDragStart}
              onDragEnd={handleDragEnd}
              onDoubleClick={onDragHandleDoubleClick}
            />
          )}
        </SelectionMask>
      )
    );
  }

  return (
    <div
      onKeyDown={onKeyDown}
    >
      {copiedPosition && <CopyMask {...getSelectedDimensions(copiedPosition)} />}
      {draggedPosition && (
        <DragMask
          draggedPosition={draggedPosition}
          getSelectedDimensions={getSelectedDimensions}
        />
      )}
      {renderSingleCellSelectView()}
      {isEditorEnabled && (
        <EditorPortal target={editorPortalTarget}>
          <EditorContainer<R, K>
            firstEditorKeyPress={firstEditorKeyPress}
            onCommit={onCommit}
            onCommitCancel={closeEditor}
            rowIdx={selectedPosition.rowIdx}
            value={getSelectedCellValue({ selectedPosition, columns, rows })!}
            rowData={rows[selectedPosition.rowIdx]}
            column={columns[selectedPosition.idx]}
            scrollLeft={scrollLeft}
            scrollTop={scrollTop}
            {...getSelectedDimensions(selectedPosition)}
            {...getEditorPosition()}
          />
        </EditorPortal>
      )}
      {contextMenu && createPortal(
        cloneElement(contextMenu, { ...selectedPosition }),
        editorPortalTarget
      )}
    </div>
  );
}<|MERGE_RESOLUTION|>--- conflicted
+++ resolved
@@ -104,10 +104,6 @@
   const [firstEditorKeyPress, setFirstEditorKeyPress] = useState<string | null>(null);
   const [isEditorEnabled, setIsEditorEnabled] = useState(false);
   const selectionMaskRef = useRef<HTMLDivElement>(null);
-<<<<<<< HEAD
-  const isCellEditable = isCellWithinBounds(selectedPosition) && isSelectedCellEditable<R>({ enableCellSelect, columns, rows, selectedPosition, onCheckCellIsEditable });
-=======
->>>>>>> 28463c00
 
   // Focus on the selection mask when the selected position is changed
   useEffect(() => {
@@ -268,7 +264,7 @@
 
   function isCellEditable(position: Position) {
     return isCellWithinBounds(position)
-      && isSelectedCellEditable<R>({ enableCellSelect, columns, rowGetter, selectedPosition: position, onCheckCellIsEditable });
+      && isSelectedCellEditable<R>({ enableCellSelect, columns, rows, selectedPosition: position, onCheckCellIsEditable });
   }
 
   function selectCell(position: Position, enableEditor = false): void {
