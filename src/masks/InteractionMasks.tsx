import React, { useState, useRef, useEffect, useCallback } from 'react';

// Components
import CellMask from './CellMask';
import DragMask, { DraggedPosition } from './DragMask';
import EditorContainer from '../editors/EditorContainer2';
import OldEditorContainer from '../editors/EditorContainer';
import EditorPortal from '../editors/EditorPortal';

// Utils
import {
  isCtrlKeyHeldDown,
  getSelectedDimensions as getDimensions,
  getNextSelectedCellPosition,
  canExitGrid,
  isSelectedCellEditable
} from '../utils';

// Types
import EventBus from '../EventBus';
import { UpdateActions, CellNavigationMode } from '../common/enums';
import { Position, Dimension, CommitEvent, ColumnMetrics } from '../common/types';
import { CanvasProps } from '../Canvas';

export enum KeyCodes {
  Backspace = 8,
  Tab = 9,
  Enter = 13,
  Escape = 27,
  ArrowLeft = 37,
  ArrowUp = 38,
  ArrowRight = 39,
  ArrowDown = 40,
  Delete = 46,
  c = 67,
  v = 86
}

type SharedCanvasProps<R> = Pick<CanvasProps<R, never>,
| 'rows'
| 'rowHeight'
| 'enableCellAutoFocus'
| 'enableCellCopyPaste'
| 'enableCellDragAndDrop'
| 'cellNavigationMode'
| 'editorPortalTarget'
| 'onCheckCellIsEditable'
| 'onSelectedCellChange'
| 'onSelectedCellRangeChange'
| 'onRowsUpdate'
> & Pick<ColumnMetrics<R>, 'columns'>;

export interface InteractionMasksProps<R> extends SharedCanvasProps<R> {
  height: number;
  canvasRef: React.RefObject<HTMLDivElement>;
  scrollLeft: number;
  scrollTop: number;
  eventBus: EventBus;
  scrollToCell(cell: Position): void;
}

<<<<<<< HEAD
export default function InteractionMasks<R, K extends keyof R>({
=======
function isKeyboardNavigationEvent(e: React.KeyboardEvent<HTMLDivElement>): boolean {
  return [
    KeyCodes.ArrowLeft,
    KeyCodes.ArrowUp,
    KeyCodes.ArrowRight,
    KeyCodes.ArrowDown
  ].includes(e.keyCode);
}

export default function InteractionMasks<R>({
>>>>>>> 2fddbd34
  columns,
  rows,
  rowHeight,
  eventBus,
  enableCellAutoFocus,
  enableCellCopyPaste,
  enableCellDragAndDrop,
  editorPortalTarget,
  cellNavigationMode,
  canvasRef,
  scrollLeft,
  scrollTop,
  onSelectedCellChange,
  onCheckCellIsEditable,
  onRowsUpdate,
  scrollToCell
}: InteractionMasksProps<R>) {
  const [selectedPosition, setSelectedPosition] = useState<Position>(() => {
    if (enableCellAutoFocus && document.activeElement === document.body && columns.length > 0 && rows.length > 0) {
      return { idx: 0, rowIdx: 0 };
    }
    return { idx: -1, rowIdx: -1 };
  });
  const [copiedPosition, setCopiedPosition] = useState<Position & { value: unknown } | null>(null);
  const [draggedPosition, setDraggedPosition] = useState<DraggedPosition | null>(null);
  const [isEditorEnabled, setIsEditorEnabled] = useState(false);
  const selectionMaskRef = useRef<HTMLDivElement>(null);

  // Focus on the selection mask when the selected position is changed
  useEffect(() => {
    if (selectedPosition.rowIdx === -1 || selectedPosition.idx === -1) return;
    selectionMaskRef.current?.focus();
  }, [selectedPosition]);

  // Focus on the selection mask after the editor is closed
  useEffect(() => {
    if (isEditorEnabled) return;
    selectionMaskRef.current?.focus();
  }, [isEditorEnabled]);

  useEffect(() => {
    return eventBus.subscribe('SELECT_CELL', selectCell);
  });

  useEffect(() => {
    if (draggedPosition === null) return;
    const handleDragEnter = (overRowIdx: number) => {
      setDraggedPosition({ ...draggedPosition, overRowIdx });
    };
    return eventBus.subscribe('DRAG_ENTER', handleDragEnter);
  }, [draggedPosition, eventBus]);

  const closeEditor = useCallback((): void => {
    setIsEditorEnabled(false);
  }, []);

  // Reset the positions if the current values are no longer valid. This can happen if a column or row is removed
  if (!isCellWithinBounds(selectedPosition)) {
    setSelectedPosition({ idx: -1, rowIdx: -1 });
    setCopiedPosition(null);
    setDraggedPosition(null);
  }

  function getEditorPosition() {
    if (!canvasRef.current) return null;
    const { left, top } = canvasRef.current.getBoundingClientRect();
    const { scrollTop: docTop, scrollLeft: docLeft } = document.scrollingElement || document.documentElement;
    const column = columns[selectedPosition.idx];
    return {
      left: left + docLeft + column.left - (column.frozen ? 0 : scrollLeft),
      top: top + docTop + selectedPosition.rowIdx * rowHeight - scrollTop
    };
  }

  function getNextPosition(keyCode: number) {
    switch (keyCode) {
      case KeyCodes.ArrowUp:
        return { ...selectedPosition, rowIdx: selectedPosition.rowIdx - 1 };
      case KeyCodes.ArrowDown:
        return { ...selectedPosition, rowIdx: selectedPosition.rowIdx + 1 };
      case KeyCodes.ArrowLeft:
        return { ...selectedPosition, idx: selectedPosition.idx - 1 };
      case KeyCodes.ArrowRight:
        return { ...selectedPosition, idx: selectedPosition.idx + 1 };
      default:
        return selectedPosition;
    }
  }

  function onKeyDown(event: React.KeyboardEvent<HTMLDivElement>): void {
    if (enableCellCopyPaste && isCtrlKeyHeldDown(event)) {
      // event.key may be uppercase `C` or `V`
      const lowerCaseKey = event.key.toLowerCase();
      if (lowerCaseKey === 'c') return handleCopy();
      if (lowerCaseKey === 'v') return handlePaste();
    }

    const canOpenEditor = !isEditorEnabled && isCellEditable(selectedPosition);
    const { onCellInput } = columns[selectedPosition.idx];

    if (canOpenEditor && typeof onCellInput === 'function') {
      const column = columns[selectedPosition.idx];

      const enableEditor = onCellInput({
        column,
        row: rows[selectedPosition.rowIdx],
        event,
        onChange(rowUpdate) {
          onRowsUpdate({
            cellKey: column.key,
            fromRow: selectedPosition.rowIdx,
            toRow: selectedPosition.rowIdx,
            updated: rowUpdate as never, // TODO: fix type, or data structure
            action: UpdateActions.CELL_UPDATE
          });
        }
      });

      if (typeof enableEditor === 'boolean') {
        setIsEditorEnabled(enableEditor);
        return;
      }
    }

    switch (event.key) {
      case 'Enter':
        if (canOpenEditor) {
          setIsEditorEnabled(true);
        } else if (isEditorEnabled) {
          setIsEditorEnabled(false);
        }
        break;
      case 'Escape':
        closeEditor();
        setCopiedPosition(null);
        break;
      case 'Tab':
        onPressTab(event);
        break;
      case 'ArrowDown':
      case 'ArrowUp':
      case 'ArrowLeft':
      case 'ArrowRight':
        changeCellFromEvent(event);
        break;
      default:
    }
  }

  function onPressTab(e: React.KeyboardEvent<HTMLDivElement>): void {
    // When there are no rows in the grid, we need to allow the browser to handle tab presses
    if (rows.length === 0) {
      return;
    }

    // If we are in a position to leave the grid, stop editing but stay in that cell
    if (canExitGrid(e, { cellNavigationMode, columns, rowsCount: rows.length, selectedPosition })) {
      if (isEditorEnabled) {
        closeEditor();
        return;
      }

      // Reset the selected position before exiting
      setSelectedPosition({ idx: -1, rowIdx: -1 });
      return;
    }

    e.preventDefault();
    const tabCellNavigationMode = cellNavigationMode === CellNavigationMode.NONE
      ? CellNavigationMode.CHANGE_ROW
      : cellNavigationMode;
    const keyCode = e.shiftKey ? KeyCodes.ArrowLeft : KeyCodes.ArrowRight;
    let nextPosition = getNextPosition(keyCode);
    nextPosition = getNextSelectedCellPosition<R>({
      columns,
      rowsCount: rows.length,
      cellNavigationMode: tabCellNavigationMode,
      nextPosition
    });
    selectCell(nextPosition);
  }

  function handleCopy(): void {
    const { idx, rowIdx } = selectedPosition;
    const value = rows[rowIdx][columns[idx].key];
    setCopiedPosition({ idx, rowIdx, value });
  }

  function handlePaste(): void {
    if (copiedPosition === null || !isCellEditable(selectedPosition)) {
      return;
    }

    const { rowIdx: toRow } = selectedPosition;

    const cellKey = columns[selectedPosition.idx].key;
    const { rowIdx: fromRow, idx, value } = copiedPosition;
    const fromCellKey = columns[idx].key;

    onRowsUpdate({
      cellKey,
      fromRow,
      toRow,
      updated: { [cellKey]: value } as never,
      action: UpdateActions.COPY_PASTE,
      fromCellKey
    });
  }

  function changeCellFromEvent(e: React.KeyboardEvent<HTMLDivElement>): void {
    e.preventDefault();
    let nextPosition = getNextPosition(e.keyCode);
    nextPosition = getNextSelectedCellPosition<R>({
      columns,
      rowsCount: rows.length,
      cellNavigationMode,
      nextPosition
    });

    selectCell(nextPosition);
  }

  function isCellWithinBounds({ idx, rowIdx }: Position): boolean {
    return rowIdx >= 0 && rowIdx < rows.length && idx >= 0 && idx < columns.length;
  }

  function isCellEditable(position: Position) {
    return isCellWithinBounds(position)
      && isSelectedCellEditable<R>({ columns, rows, selectedPosition: position, onCheckCellIsEditable });
  }

  function selectCell(position: Position, enableEditor = false): void {
    // Close the editor to commit any pending changes
    if (isEditorEnabled) {
      closeEditor();
    }

    if (!isCellWithinBounds(position)) return;

    scrollToCell(position);
    setSelectedPosition(position);
    onSelectedCellChange?.({ ...position });
    if (enableEditor && isCellEditable(position)) {
      // The editor position is dependent on the selectionMask position so we need to wait
      // for the next render cycle when the updated selection mask position is set
      setIsEditorEnabled(true);
    }
  }

  function isDragEnabled(): boolean {
    return enableCellDragAndDrop && isCellEditable(selectedPosition);
  }

  function handleDragStart(e: React.DragEvent<HTMLDivElement>): void {
    e.dataTransfer.effectAllowed = 'copy';
    // Setting data is required to make an element draggable in FF
    const transferData = JSON.stringify(selectedPosition);
    try {
      e.dataTransfer.setData('text/plain', transferData);
    } catch (ex) {
      // IE only supports 'text' and 'URL' for the 'type' argument
      e.dataTransfer.setData('text', transferData);
    }
    setDraggedPosition({ ...selectedPosition, overRowIdx: selectedPosition.rowIdx });
  }

  function handleDragEnd() {
    if (draggedPosition === null) return;

    const { rowIdx, overRowIdx } = draggedPosition;
    const column = columns[draggedPosition.idx];
    const cellKey = column.key;
    const value = rows[rowIdx][cellKey];

    onRowsUpdate({
      cellKey,
      fromRow: rowIdx,
      toRow: overRowIdx,
      updated: { [cellKey]: value } as never,
      action: UpdateActions.CELL_DRAG
    });

    setDraggedPosition(null);
  }

  function onDragHandleDoubleClick(): void {
    const column = columns[selectedPosition.idx];
    const cellKey = column.key;
    const value = rows[selectedPosition.rowIdx][cellKey];

    onRowsUpdate({
      cellKey,
      fromRow: selectedPosition.rowIdx,
      toRow: rows.length - 1,
      updated: { [cellKey]: value } as never,
      action: UpdateActions.COLUMN_FILL
    });
  }

  function onCommit({ cellKey, rowIdx, updated }: CommitEvent<R>): void {
    onRowsUpdate({
      cellKey,
      fromRow: rowIdx,
      toRow: rowIdx,
      updated,
      action: UpdateActions.CELL_UPDATE
    });
    closeEditor();
  }

  function getSelectedDimensions(selectedPosition: Position): Dimension {
    const top = rowHeight * selectedPosition.rowIdx;
    const dimension = getDimensions({ selectedPosition, columns, scrollLeft, rowHeight });
    dimension.top = top;
    return dimension;
  }

  return (
    <div onKeyDown={onKeyDown}>
      {copiedPosition && isCellWithinBounds(copiedPosition) && (
        <CellMask
          className="rdg-cell-copied"
          {...getSelectedDimensions(copiedPosition)}
        />
      )}
      {draggedPosition && isCellWithinBounds(draggedPosition) && (
        <DragMask
          draggedPosition={draggedPosition}
          getSelectedDimensions={getSelectedDimensions}
        />
      )}
      {!isEditorEnabled && isCellWithinBounds(selectedPosition) && (
        <CellMask
          className="rdg-selected"
          tabIndex={0}
          ref={selectionMaskRef}
          {...getSelectedDimensions(selectedPosition)}
        >
          {isDragEnabled() && (
            <div
              className="drag-handle"
              draggable
              onDragStart={handleDragStart}
              onDragEnd={handleDragEnd}
              onDoubleClick={onDragHandleDoubleClick}
            />
          )}
        </CellMask>
      )}
      {isEditorEnabled && isCellWithinBounds(selectedPosition) && columns[selectedPosition.idx].editor2 && (
        <EditorContainer
          column={columns[selectedPosition.idx]}
          row={rows[selectedPosition.rowIdx]}
          canvasRef={canvasRef}
          editorPortalTarget={editorPortalTarget}
          rowIdx={selectedPosition.rowIdx}
          rowHeight={rowHeight}
          scrollTop={scrollTop}
          scrollLeft={scrollLeft}
          onRowsUpdate={onRowsUpdate}
          onClose={closeEditor}
        />
      )}
      {isEditorEnabled && isCellWithinBounds(selectedPosition) && !columns[selectedPosition.idx].editor2 && (
        <EditorPortal target={editorPortalTarget}>
<<<<<<< HEAD
          <OldEditorContainer<R, K>
=======
          <EditorContainer<R>
            firstEditorKeyPress={firstEditorKeyPress}
>>>>>>> 2fddbd34
            onCommit={onCommit}
            onCommitCancel={closeEditor}
            rowIdx={selectedPosition.rowIdx}
            row={rows[selectedPosition.rowIdx]}
            column={columns[selectedPosition.idx]}
            scrollLeft={scrollLeft}
            scrollTop={scrollTop}
            {...getSelectedDimensions(selectedPosition)}
            {...getEditorPosition()}
          />
        </EditorPortal>
      )}
    </div>
  );
}<|MERGE_RESOLUTION|>--- conflicted
+++ resolved
@@ -59,20 +59,7 @@
   scrollToCell(cell: Position): void;
 }
 
-<<<<<<< HEAD
-export default function InteractionMasks<R, K extends keyof R>({
-=======
-function isKeyboardNavigationEvent(e: React.KeyboardEvent<HTMLDivElement>): boolean {
-  return [
-    KeyCodes.ArrowLeft,
-    KeyCodes.ArrowUp,
-    KeyCodes.ArrowRight,
-    KeyCodes.ArrowDown
-  ].includes(e.keyCode);
-}
-
 export default function InteractionMasks<R>({
->>>>>>> 2fddbd34
   columns,
   rows,
   rowHeight,
@@ -438,12 +425,7 @@
       )}
       {isEditorEnabled && isCellWithinBounds(selectedPosition) && !columns[selectedPosition.idx].editor2 && (
         <EditorPortal target={editorPortalTarget}>
-<<<<<<< HEAD
-          <OldEditorContainer<R, K>
-=======
-          <EditorContainer<R>
-            firstEditorKeyPress={firstEditorKeyPress}
->>>>>>> 2fddbd34
+          <OldEditorContainer<R>
             onCommit={onCommit}
             onCommitCancel={closeEditor}
             rowIdx={selectedPosition.rowIdx}
