--- conflicted
+++ resolved
@@ -74,8 +74,7 @@
 
 export default function InteractionMasks<R, K extends keyof R>({
   columns,
-  rowGetter,
-  rowsCount,
+  rows,
   rowHeight,
   eventBus,
   enableCellSelect,
@@ -93,7 +92,7 @@
   scrollToCell
 }: InteractionMasksProps<R, K>) {
   const [selectedPosition, setSelectedPosition] = useState<Position>(() => {
-    if (enableCellAutoFocus && document.activeElement === document.body && columns.length > 0 && rowsCount > 0) {
+    if (enableCellAutoFocus && document.activeElement === document.body && columns.length > 0 && rows.length > 0) {
       return { idx: 0, rowIdx: 0 };
     }
     return { idx: -1, rowIdx: -1 };
@@ -104,7 +103,7 @@
   const [isEditorEnabled, setIsEditorEnabled] = useState(false);
   const [enableEditorAfterRender, setEnableEditorAfterRender] = useState(false);
   const selectionMaskRef = useRef<HTMLDivElement>(null);
-  const isCellEditable = isCellWithinBounds(selectedPosition) && isSelectedCellEditable<R>({ enableCellSelect, columns, rowGetter, selectedPosition, onCheckCellIsEditable });
+  const isCellEditable = isCellWithinBounds(selectedPosition) && isSelectedCellEditable<R>({ enableCellSelect, columns, rows, selectedPosition, onCheckCellIsEditable });
 
   // Focus on the selection mask when the selected position is changed
   useEffect(() => {
@@ -184,15 +183,6 @@
     } else if (isKeyPrintable(e.keyCode) || [KeyCodes.Backspace, KeyCodes.Delete, KeyCodes.Enter].includes(e.keyCode)) {
       openEditor(e);
     }
-<<<<<<< HEAD
-  };
-
-  isSelectedCellEditable(): boolean {
-    const { enableCellSelect, columns, rows, onCheckCellIsEditable } = this.props;
-    const { selectedPosition } = this.state;
-    return isSelectedCellEditable<R>({ enableCellSelect, columns, rows, selectedPosition, onCheckCellIsEditable });
-=======
->>>>>>> c04d6cdb
   }
 
   function openEditor(event: React.KeyboardEvent<HTMLDivElement>): void {
@@ -217,13 +207,7 @@
     }
   }
 
-<<<<<<< HEAD
-  onPressTab(e: React.KeyboardEvent<HTMLDivElement>): void {
-    const { cellNavigationMode, columns, rows } = this.props;
-    const { selectedPosition, isEditorEnabled } = this.state;
-=======
   function onPressTab(e: React.KeyboardEvent<HTMLDivElement>): void {
->>>>>>> c04d6cdb
     // When there are no rows in the grid, we need to allow the browser to handle tab presses
     if (rows.length === 0) {
       return;
@@ -249,7 +233,7 @@
     let nextPosition = getNextPosition(keyCode);
     nextPosition = getNextSelectedCellPosition<R>({
       columns,
-      rowsCount,
+      rowsCount: rows.length,
       cellNavigationMode: tabCellNavigationMode,
       nextPosition
     });
@@ -261,23 +245,9 @@
     setCopiedPosition(null);
   }
 
-<<<<<<< HEAD
-  handleCopy(): void {
-    const { columns, rows } = this.props;
-    const { selectedPosition } = this.state;
+  function handleCopy(): void {
     const value = getSelectedCellValue({ selectedPosition, columns, rows });
-    this.setState({
-      copiedPosition: { ...selectedPosition, value }
-    });
-  }
-
-  handleCancelCopy(): void {
-    this.setState({ copiedPosition: null });
-=======
-  function handleCopy(): void {
-    const value = getSelectedCellValue({ selectedPosition, columns, rowGetter });
     setCopiedPosition({ ...selectedPosition, value });
->>>>>>> c04d6cdb
   }
 
   function handlePaste(): void {
@@ -303,74 +273,12 @@
 
   function changeCellFromEvent(e: React.KeyboardEvent<HTMLDivElement>): void {
     e.preventDefault();
-<<<<<<< HEAD
-    const isTab = e.keyCode === KeyCodes.Tab;
-    const isShift = e.shiftKey;
-
-    if (isTab) {
-      const cellNavigationMode = this.props.cellNavigationMode === CellNavigationMode.NONE
-        ? CellNavigationMode.CHANGE_ROW
-        : this.props.cellNavigationMode;
-      this.changeCellFromKeyAction(e, cellNavigationMode);
-    } else if (isShift) {
-      this.changeSelectedRangeFromArrowKeyAction(e);
-    } else {
-      this.changeCellFromKeyAction(e, this.props.cellNavigationMode);
-    }
-  }
-
-  changeCellFromKeyAction(e: React.KeyboardEvent<HTMLDivElement>, cellNavigationMode: CellNavigationMode): void {
-    const keyNavAction = this.getKeyNavActionFromEvent(e);
-    if (keyNavAction) {
-      const currentPosition = this.state.selectedPosition;
-      const next = this.getNextSelectedCellPositionForKeyNavAction(keyNavAction, currentPosition, cellNavigationMode);
-      this.checkIsAtGridBoundary(keyNavAction, next);
-      this.selectCell(next);
-    }
-  }
-
-  changeSelectedRangeFromArrowKeyAction(e: React.KeyboardEvent<HTMLDivElement>): void {
-    const keyNavAction = this.getKeyNavActionFromEvent(e);
-    if (keyNavAction) {
-      const { cellNavigationMode } = this.props;
-      const currentPosition = this.state.selectedRange.cursorCell || this.state.selectedPosition;
-      const next = this.getNextSelectedCellPositionForKeyNavAction(keyNavAction, currentPosition, cellNavigationMode);
-      this.checkIsAtGridBoundary(keyNavAction, next);
-      this.onSelectCellRangeUpdated({ ...next }, true, () => { this.onSelectCellRangeEnded(); });
-    }
-  }
-
-  getNextSelectedCellPositionForKeyNavAction(keyNavAction: NavAction, currentPosition: Position, cellNavigationMode: CellNavigationMode): NextSelectedCellPosition {
-    const { getNext } = keyNavAction;
-    const nextPosition = getNext(currentPosition);
-    const { columns, rows } = this.props;
-    return getNextSelectedCellPosition({
-      columns,
-      rowsCount: rows.length,
-      cellNavigationMode,
-      nextPosition
-    });
-  }
-
-  checkIsAtGridBoundary(keyNavAction: NavAction, next: NextSelectedCellPosition): void {
-    const { isCellAtBoundary, onHitBoundary } = keyNavAction;
-    const { changeRowOrColumn, ...nextPos } = next;
-    if (isCellAtBoundary(nextPos) || changeRowOrColumn) {
-      onHitBoundary(nextPos);
-    }
-  }
-
-  isCellWithinBounds({ idx, rowIdx }: Position): boolean {
-    const { columns, rows } = this.props;
-    return rowIdx >= 0 && rowIdx < rows.length && idx >= 0 && idx < columns.length;
-=======
     const nextPosition = getNextPosition(e.keyCode);
     selectCell(nextPosition);
   }
 
   function isCellWithinBounds({ idx, rowIdx }: Position): boolean {
-    return rowIdx >= 0 && rowIdx < rowsCount && idx >= 0 && idx < columns.length;
->>>>>>> c04d6cdb
+    return rowIdx >= 0 && rowIdx < rows.length && idx >= 0 && idx < columns.length;
   }
 
   function selectCell(position: Position, enableEditor = false): void {
@@ -412,10 +320,6 @@
     if (draggedPosition === null) return;
 
     const { rowIdx, overRowIdx } = draggedPosition;
-<<<<<<< HEAD
-    const { columns, onGridRowsUpdated, rows } = this.props;
-=======
->>>>>>> c04d6cdb
     const column = columns[draggedPosition.idx];
     const value = getSelectedCellValue({ selectedPosition: draggedPosition, columns, rows });
     const cellKey = column.key;
@@ -431,13 +335,7 @@
     setDraggedPosition(null);
   }
 
-<<<<<<< HEAD
-  onDragHandleDoubleClick = (): void => {
-    const { selectedPosition } = this.state;
-    const { columns, onGridRowsUpdated, rows } = this.props;
-=======
   function onDragHandleDoubleClick(): void {
->>>>>>> c04d6cdb
     const column = columns[selectedPosition.idx];
     const value = getSelectedCellValue({ selectedPosition, columns, rows });
     const cellKey = column.key;
@@ -498,55 +396,6 @@
           draggedPosition={draggedPosition}
           getSelectedDimensions={getSelectedDimensions}
         />
-<<<<<<< HEAD
-      </>
-    );
-  }
-
-  render() {
-    const { rows, contextMenu, columns, scrollLeft, scrollTop, editorPortalTarget } = this.props;
-    const { isEditorEnabled, firstEditorKeyPress, selectedPosition, draggedPosition, copiedPosition } = this.state;
-    const rowData = rows[selectedPosition.rowIdx];
-    return (
-      <div
-        onKeyDown={this.onKeyDown}
-        onFocus={this.onFocus}
-      >
-        {copiedPosition && <CopyMask {...this.getSelectedDimensions(copiedPosition)} />}
-        {draggedPosition && (
-          <DragMask
-            draggedPosition={draggedPosition}
-            getSelectedDimensions={this.getSelectedDimensions}
-          />
-        )}
-        {selectedRangeIsSingleCell(this.state.selectedRange)
-          ? this.renderSingleCellSelectView()
-          : this.renderCellRangeSelectView()}
-        {isEditorEnabled && (
-          <EditorPortal target={editorPortalTarget}>
-            <EditorContainer<R, K>
-              firstEditorKeyPress={firstEditorKeyPress}
-              onCommit={this.onCommit}
-              onCommitCancel={this.onCommitCancel}
-              rowIdx={selectedPosition.rowIdx}
-              value={getSelectedCellValue({ selectedPosition, columns, rows })!}
-              rowData={rowData}
-              column={columns[selectedPosition.idx]}
-              scrollLeft={scrollLeft}
-              scrollTop={scrollTop}
-              {...this.getSelectedDimensions(selectedPosition)}
-              {...this.state.editorPosition}
-            />
-          </EditorPortal>
-        )}
-        {isElement(contextMenu) && createPortal(
-          cloneElement(contextMenu, { ...selectedPosition }),
-          editorPortalTarget
-        )}
-      </div>
-    );
-  }
-=======
       )}
       {renderSingleCellSelectView()}
       {isEditorEnabled && (
@@ -556,8 +405,8 @@
             onCommit={onCommit}
             onCommitCancel={closeEditor}
             rowIdx={selectedPosition.rowIdx}
-            value={getSelectedCellValue({ selectedPosition, columns, rowGetter })!}
-            rowData={rowGetter(selectedPosition.rowIdx)}
+            value={getSelectedCellValue({ selectedPosition, columns, rows })!}
+            rowData={rows[selectedPosition.rowIdx]}
             column={columns[selectedPosition.idx]}
             scrollLeft={scrollLeft}
             scrollTop={scrollTop}
@@ -572,5 +421,4 @@
       )}
     </div>
   );
->>>>>>> c04d6cdb
 }