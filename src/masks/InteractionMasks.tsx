import React, { useState, useRef, useEffect, useCallback } from 'react';

// Components
import CellMask from './CellMask';
import DragMask, { DraggedPosition } from './DragMask';
import EditorContainer from '../editors/EditorContainer';
import EditorPortal from '../editors/EditorPortal';
import { legacyCellInput } from '../editors/CellInputHandlers';

// Utils
import {
  isCtrlKeyHeldDown,
  getSelectedDimensions as getDimensions,
  getNextSelectedCellPosition,
  canExitGrid,
  isSelectedCellEditable
} from '../utils';

// Types
import EventBus from '../EventBus';
import { UpdateActions, CellNavigationMode } from '../common/enums';
import { Position, Dimension, CommitEvent, ColumnMetrics } from '../common/types';
import { CanvasProps } from '../Canvas';

<<<<<<< HEAD
type SharedCanvasProps<R> = Pick<CanvasProps<R, never>,
  | 'rows'
  | 'rowHeight'
  | 'enableCellAutoFocus'
  | 'enableCellCopyPaste'
  | 'enableCellDragAndDrop'
  | 'cellNavigationMode'
  | 'editorPortalTarget'
  | 'onCheckCellIsEditable'
  | 'onSelectedCellChange'
  | 'onSelectedCellRangeChange'
  | 'onRowsUpdate'
> & Pick<ColumnMetrics<R>, 'columns'>;

interface SelectCellState extends Position {
  status: 'SELECT';
}

interface EditCellState extends Position {
  status: 'EDIT';
  key: string | null;
}

export interface InteractionMasksProps<R> extends SharedCanvasProps<R> {
=======
export enum KeyCodes {
  Backspace = 8,
  Tab = 9,
  Enter = 13,
  Escape = 27,
  ArrowLeft = 37,
  ArrowUp = 38,
  ArrowRight = 39,
  ArrowDown = 40,
  Delete = 46,
  c = 67,
  v = 86
}

type SharedCanvasProps<R, SR> = Pick<CanvasProps<R, never, SR>,
| 'rows'
| 'rowHeight'
| 'enableCellAutoFocus'
| 'enableCellCopyPaste'
| 'enableCellDragAndDrop'
| 'cellNavigationMode'
| 'editorPortalTarget'
| 'onCheckCellIsEditable'
| 'onSelectedCellChange'
| 'onSelectedCellRangeChange'
| 'onRowsUpdate'
> & Pick<ColumnMetrics<R, SR>, 'columns'>;

export interface InteractionMasksProps<R, SR> extends SharedCanvasProps<R, SR> {
>>>>>>> 1ec6c9a9
  height: number;
  canvasRef: React.RefObject<HTMLDivElement>;
  scrollLeft: number;
  scrollTop: number;
  eventBus: EventBus;
  scrollToCell(cell: Position): void;
}

<<<<<<< HEAD
export default function InteractionMasks<R>({
=======
function isKeyboardNavigationEvent(e: React.KeyboardEvent<HTMLDivElement>): boolean {
  return [
    KeyCodes.ArrowLeft,
    KeyCodes.ArrowUp,
    KeyCodes.ArrowRight,
    KeyCodes.ArrowDown
  ].includes(e.keyCode);
}

export default function InteractionMasks<R, SR>({
>>>>>>> 1ec6c9a9
  columns,
  rows,
  rowHeight,
  eventBus,
  enableCellAutoFocus,
  enableCellCopyPaste,
  enableCellDragAndDrop,
  editorPortalTarget,
  cellNavigationMode,
  canvasRef,
  scrollLeft,
  scrollTop,
  onSelectedCellChange,
  onCheckCellIsEditable,
  onRowsUpdate,
  scrollToCell
<<<<<<< HEAD
}: InteractionMasksProps<R>) {
  const [selectedPosition, setSelectedPosition] = useState<SelectCellState | EditCellState>(() => {
=======
}: InteractionMasksProps<R, SR>) {
  const [selectedPosition, setSelectedPosition] = useState<Position>(() => {
>>>>>>> 1ec6c9a9
    if (enableCellAutoFocus && document.activeElement === document.body && columns.length > 0 && rows.length > 0) {
      return { idx: 0, rowIdx: 0, status: 'SELECT' };
    }
    return { idx: -1, rowIdx: -1, status: 'SELECT' };
  });
  const [copiedPosition, setCopiedPosition] = useState<Position & { value: unknown } | null>(null);
  const [draggedPosition, setDraggedPosition] = useState<DraggedPosition | null>(null);
  const selectionMaskRef = useRef<HTMLDivElement>(null);

  // Focus on the selection mask when the selected position is changed or the editor is closed
  useEffect(() => {
    if (selectedPosition.rowIdx === -1 || selectedPosition.idx === -1 || selectedPosition.status === 'EDIT') return;
    selectionMaskRef.current?.focus();
  }, [selectedPosition]);

  useEffect(() => {
    return eventBus.subscribe('SELECT_CELL', selectCell);
  });

  useEffect(() => {
    if (draggedPosition === null) return;
    const handleDragEnter = (overRowIdx: number) => {
      setDraggedPosition({ ...draggedPosition, overRowIdx });
    };
    return eventBus.subscribe('DRAG_ENTER', handleDragEnter);
  }, [draggedPosition, eventBus]);

  const closeEditor = useCallback(() => {
    setSelectedPosition(({ idx, rowIdx }) => ({ idx, rowIdx, status: 'SELECT' }));
  }, []);

  // Reset the positions if the current values are no longer valid. This can happen if a column or row is removed
  if (selectedPosition.idx > columns.length || selectedPosition.rowIdx > rows.length) {
    setSelectedPosition({ idx: -1, rowIdx: -1, status: 'SELECT' });
    setCopiedPosition(null);
    setDraggedPosition(null);
  }

  function getEditorPosition() {
    if (!canvasRef.current) return null;
    const { left, top } = canvasRef.current.getBoundingClientRect();
    const { scrollTop: docTop, scrollLeft: docLeft } = document.scrollingElement || document.documentElement;
    const column = columns[selectedPosition.idx];
    return {
      left: left + docLeft + column.left - (column.frozen ? 0 : scrollLeft),
      top: top + docTop + selectedPosition.rowIdx * rowHeight - scrollTop
    };
  }

  function getNextPosition(key: string, mode = cellNavigationMode, shiftKey = false) {
    const { idx, rowIdx } = selectedPosition;
    let nextPosition: Position;
    switch (key) {
      case 'ArrowUp':
        nextPosition = { idx, rowIdx: rowIdx - 1 };
        break;
      case 'ArrowDown':
        nextPosition = { idx, rowIdx: rowIdx + 1 };
        break;
      case 'ArrowLeft':
        nextPosition = { idx: idx - 1, rowIdx };
        break;
      case 'ArrowRight':
        nextPosition = { idx: idx + 1, rowIdx };
        break;
      case 'Tab':
        nextPosition = { idx: idx + (shiftKey ? -1 : 1), rowIdx };
        break;
      default:
        nextPosition = { idx, rowIdx };
        break;
    }

    return getNextSelectedCellPosition({
      columns,
      rowsCount: rows.length,
      cellNavigationMode: mode,
      nextPosition
    });
  }

  function onKeyDown(event: React.KeyboardEvent<HTMLDivElement>): void {
    const column = columns[selectedPosition.idx];
    const row = rows[selectedPosition.rowIdx];
    const isActivatedByUser = (column.unsafe_onCellInput ?? legacyCellInput)(event, row) === true;

    const { key } = event;
    if (enableCellCopyPaste && isCtrlKeyHeldDown(event)) {
      // event.key may be uppercase `C` or `V`
      const lowerCaseKey = event.key.toLowerCase();
      if (lowerCaseKey === 'c') return handleCopy();
      if (lowerCaseKey === 'v') return handlePaste();
    }

    const canOpenEditor = selectedPosition.status === 'SELECT' && isCellEditable(selectedPosition);

    switch (key) {
      case 'Enter':
        if (canOpenEditor) {
          setSelectedPosition(({ idx, rowIdx }) => ({ idx, rowIdx, status: 'EDIT', key: 'Enter' }));
        } else if (selectedPosition.status === 'EDIT') {
          setSelectedPosition(({ idx, rowIdx }) => ({ idx, rowIdx, status: 'SELECT' }));
        }
        break;
      case 'Escape':
        closeEditor();
        setCopiedPosition(null);
        break;
      case 'Tab':
        onPressTab(event);
        break;
      case 'ArrowUp':
      case 'ArrowDown':
      case 'ArrowLeft':
      case 'ArrowRight':
        event.preventDefault();
        selectCell(getNextPosition(key));
        break;
      default:
        if (canOpenEditor && isActivatedByUser) {
          setSelectedPosition(({ idx, rowIdx }) => ({ idx, rowIdx, status: 'EDIT', key }));
        }
        break;
    }
  }

  function onPressTab(e: React.KeyboardEvent<HTMLDivElement>): void {
    // If we are in a position to leave the grid, stop editing but stay in that cell
    if (canExitGrid(e, { cellNavigationMode, columns, rowsCount: rows.length, selectedPosition })) {
      if (selectedPosition.status === 'EDIT') {
        closeEditor();
        return;
      }

      // Reset the selected position before exiting
      setSelectedPosition({ idx: -1, rowIdx: -1, status: 'SELECT' });
      return;
    }

    e.preventDefault();
    const tabCellNavigationMode = cellNavigationMode === CellNavigationMode.NONE
      ? CellNavigationMode.CHANGE_ROW
      : cellNavigationMode;
<<<<<<< HEAD
    const nextPosition = getNextPosition('Tab', tabCellNavigationMode, e.shiftKey);
=======
    const keyCode = e.shiftKey ? KeyCodes.ArrowLeft : KeyCodes.ArrowRight;
    let nextPosition = getNextPosition(keyCode);
    nextPosition = getNextSelectedCellPosition<R, SR>({
      columns,
      rowsCount: rows.length,
      cellNavigationMode: tabCellNavigationMode,
      nextPosition
    });
>>>>>>> 1ec6c9a9
    selectCell(nextPosition);
  }

  function handleCopy(): void {
    const { idx, rowIdx } = selectedPosition;
    const value = rows[rowIdx][columns[idx].key as keyof R];
    setCopiedPosition({ idx, rowIdx, value });
  }

  function handlePaste(): void {
    if (copiedPosition === null || !isCellEditable(selectedPosition)) {
      return;
    }

    const { rowIdx: toRow } = selectedPosition;

    const cellKey = columns[selectedPosition.idx].key;
    const { rowIdx: fromRow, idx, value } = copiedPosition;
    const fromCellKey = columns[idx].key;

    onRowsUpdate({
      cellKey,
      fromRow,
      toRow,
      updated: { [cellKey]: value } as never,
      action: UpdateActions.COPY_PASTE,
      fromCellKey
    });
  }

<<<<<<< HEAD
=======
  function changeCellFromEvent(e: React.KeyboardEvent<HTMLDivElement>): void {
    e.preventDefault();
    let nextPosition = getNextPosition(e.keyCode);
    nextPosition = getNextSelectedCellPosition<R, SR>({
      columns,
      rowsCount: rows.length,
      cellNavigationMode,
      nextPosition
    });

    selectCell(nextPosition);
  }

>>>>>>> 1ec6c9a9
  function isCellWithinBounds({ idx, rowIdx }: Position): boolean {
    return rowIdx >= 0 && rowIdx < rows.length && idx >= 0 && idx < columns.length;
  }

  function isCellEditable(position: Position) {
    return isCellWithinBounds(position)
      && isSelectedCellEditable<R, SR>({ columns, rows, selectedPosition: position, onCheckCellIsEditable });
  }

  function selectCell(position: Position, enableEditor = false): void {
    if (!isCellWithinBounds(position)) return;

    if (enableEditor && isCellEditable(position)) {
      setSelectedPosition({ ...position, status: 'EDIT', key: null });
    } else {
      setSelectedPosition({ ...position, status: 'SELECT' });
    }
    scrollToCell(position);
    onSelectedCellChange?.({ ...position });
  }

  function isDragEnabled(): boolean {
    return enableCellDragAndDrop && isCellEditable(selectedPosition);
  }

  function handleDragStart(e: React.DragEvent<HTMLDivElement>): void {
    e.dataTransfer.effectAllowed = 'copy';
    // Setting data is required to make an element draggable in FF
    const transferData = JSON.stringify(selectedPosition);
    try {
      e.dataTransfer.setData('text/plain', transferData);
    } catch (ex) {
      // IE only supports 'text' and 'URL' for the 'type' argument
      e.dataTransfer.setData('text', transferData);
    }
    setDraggedPosition({ ...selectedPosition, overRowIdx: selectedPosition.rowIdx });
  }

  function handleDragEnd() {
    if (draggedPosition === null) return;

    const { rowIdx, overRowIdx } = draggedPosition;
    const column = columns[draggedPosition.idx];
    const cellKey = column.key;
    const value = rows[rowIdx][cellKey as keyof R];

    onRowsUpdate({
      cellKey,
      fromRow: rowIdx,
      toRow: overRowIdx,
      updated: { [cellKey]: value } as never,
      action: UpdateActions.CELL_DRAG
    });

    setDraggedPosition(null);
  }

  function onDragHandleDoubleClick(): void {
    const column = columns[selectedPosition.idx];
    const cellKey = column.key;
    const value = rows[selectedPosition.rowIdx][cellKey as keyof R];

    onRowsUpdate({
      cellKey,
      fromRow: selectedPosition.rowIdx,
      toRow: rows.length - 1,
      updated: { [cellKey]: value } as never,
      action: UpdateActions.COLUMN_FILL
    });
  }

  function onCommit({ cellKey, rowIdx, updated }: CommitEvent): void {
    onRowsUpdate({
      cellKey,
      fromRow: rowIdx,
      toRow: rowIdx,
      updated,
      action: UpdateActions.CELL_UPDATE
    });
    closeEditor();
  }

  function getSelectedDimensions(selectedPosition: Position): Dimension {
    const top = rowHeight * selectedPosition.rowIdx;
    const dimension = getDimensions({ selectedPosition, columns, scrollLeft, rowHeight });
    dimension.top = top;
    return dimension;
  }

  return (
    <div onKeyDown={onKeyDown}>
      {copiedPosition && isCellWithinBounds(copiedPosition) && (
        <CellMask
          className="rdg-cell-copied"
          {...getSelectedDimensions(copiedPosition)}
        />
      )}
      {draggedPosition && isCellWithinBounds(draggedPosition) && (
        <DragMask
          draggedPosition={draggedPosition}
          getSelectedDimensions={getSelectedDimensions}
        />
      )}
      {selectedPosition.status === 'SELECT' && isCellWithinBounds(selectedPosition) && (
        <CellMask
          className="rdg-selected"
          tabIndex={0}
          ref={selectionMaskRef}
          {...getSelectedDimensions(selectedPosition)}
        >
          {isDragEnabled() && (
            <div
              className="drag-handle"
              draggable
              onDragStart={handleDragStart}
              onDragEnd={handleDragEnd}
              onDoubleClick={onDragHandleDoubleClick}
            />
          )}
        </CellMask>
      )}
      {selectedPosition.status === 'EDIT' && isCellWithinBounds(selectedPosition) && (
        <EditorPortal target={editorPortalTarget}>
<<<<<<< HEAD
          <EditorContainer<R>
            firstEditorKeyPress={selectedPosition.key}
=======
          <EditorContainer<R, SR>
            firstEditorKeyPress={firstEditorKeyPress}
>>>>>>> 1ec6c9a9
            onCommit={onCommit}
            onCommitCancel={closeEditor}
            rowIdx={selectedPosition.rowIdx}
            row={rows[selectedPosition.rowIdx]}
            column={columns[selectedPosition.idx]}
            scrollLeft={scrollLeft}
            scrollTop={scrollTop}
            {...getSelectedDimensions(selectedPosition)}
            {...getEditorPosition()}
          />
        </EditorPortal>
      )}
    </div>
  );
}<|MERGE_RESOLUTION|>--- conflicted
+++ resolved
@@ -22,8 +22,7 @@
 import { Position, Dimension, CommitEvent, ColumnMetrics } from '../common/types';
 import { CanvasProps } from '../Canvas';
 
-<<<<<<< HEAD
-type SharedCanvasProps<R> = Pick<CanvasProps<R, never>,
+type SharedCanvasProps<R, SR> = Pick<CanvasProps<R, never, SR>,
   | 'rows'
   | 'rowHeight'
   | 'enableCellAutoFocus'
@@ -35,7 +34,7 @@
   | 'onSelectedCellChange'
   | 'onSelectedCellRangeChange'
   | 'onRowsUpdate'
-> & Pick<ColumnMetrics<R>, 'columns'>;
+> & Pick<ColumnMetrics<R, SR>, 'columns'>;
 
 interface SelectCellState extends Position {
   status: 'SELECT';
@@ -46,38 +45,7 @@
   key: string | null;
 }
 
-export interface InteractionMasksProps<R> extends SharedCanvasProps<R> {
-=======
-export enum KeyCodes {
-  Backspace = 8,
-  Tab = 9,
-  Enter = 13,
-  Escape = 27,
-  ArrowLeft = 37,
-  ArrowUp = 38,
-  ArrowRight = 39,
-  ArrowDown = 40,
-  Delete = 46,
-  c = 67,
-  v = 86
-}
-
-type SharedCanvasProps<R, SR> = Pick<CanvasProps<R, never, SR>,
-| 'rows'
-| 'rowHeight'
-| 'enableCellAutoFocus'
-| 'enableCellCopyPaste'
-| 'enableCellDragAndDrop'
-| 'cellNavigationMode'
-| 'editorPortalTarget'
-| 'onCheckCellIsEditable'
-| 'onSelectedCellChange'
-| 'onSelectedCellRangeChange'
-| 'onRowsUpdate'
-> & Pick<ColumnMetrics<R, SR>, 'columns'>;
-
 export interface InteractionMasksProps<R, SR> extends SharedCanvasProps<R, SR> {
->>>>>>> 1ec6c9a9
   height: number;
   canvasRef: React.RefObject<HTMLDivElement>;
   scrollLeft: number;
@@ -86,20 +54,7 @@
   scrollToCell(cell: Position): void;
 }
 
-<<<<<<< HEAD
-export default function InteractionMasks<R>({
-=======
-function isKeyboardNavigationEvent(e: React.KeyboardEvent<HTMLDivElement>): boolean {
-  return [
-    KeyCodes.ArrowLeft,
-    KeyCodes.ArrowUp,
-    KeyCodes.ArrowRight,
-    KeyCodes.ArrowDown
-  ].includes(e.keyCode);
-}
-
 export default function InteractionMasks<R, SR>({
->>>>>>> 1ec6c9a9
   columns,
   rows,
   rowHeight,
@@ -116,13 +71,8 @@
   onCheckCellIsEditable,
   onRowsUpdate,
   scrollToCell
-<<<<<<< HEAD
-}: InteractionMasksProps<R>) {
+}: InteractionMasksProps<R, SR>) {
   const [selectedPosition, setSelectedPosition] = useState<SelectCellState | EditCellState>(() => {
-=======
-}: InteractionMasksProps<R, SR>) {
-  const [selectedPosition, setSelectedPosition] = useState<Position>(() => {
->>>>>>> 1ec6c9a9
     if (enableCellAutoFocus && document.activeElement === document.body && columns.length > 0 && rows.length > 0) {
       return { idx: 0, rowIdx: 0, status: 'SELECT' };
     }
@@ -196,7 +146,7 @@
         break;
     }
 
-    return getNextSelectedCellPosition({
+    return getNextSelectedCellPosition<R, SR>({
       columns,
       rowsCount: rows.length,
       cellNavigationMode: mode,
@@ -266,18 +216,7 @@
     const tabCellNavigationMode = cellNavigationMode === CellNavigationMode.NONE
       ? CellNavigationMode.CHANGE_ROW
       : cellNavigationMode;
-<<<<<<< HEAD
     const nextPosition = getNextPosition('Tab', tabCellNavigationMode, e.shiftKey);
-=======
-    const keyCode = e.shiftKey ? KeyCodes.ArrowLeft : KeyCodes.ArrowRight;
-    let nextPosition = getNextPosition(keyCode);
-    nextPosition = getNextSelectedCellPosition<R, SR>({
-      columns,
-      rowsCount: rows.length,
-      cellNavigationMode: tabCellNavigationMode,
-      nextPosition
-    });
->>>>>>> 1ec6c9a9
     selectCell(nextPosition);
   }
 
@@ -308,22 +247,6 @@
     });
   }
 
-<<<<<<< HEAD
-=======
-  function changeCellFromEvent(e: React.KeyboardEvent<HTMLDivElement>): void {
-    e.preventDefault();
-    let nextPosition = getNextPosition(e.keyCode);
-    nextPosition = getNextSelectedCellPosition<R, SR>({
-      columns,
-      rowsCount: rows.length,
-      cellNavigationMode,
-      nextPosition
-    });
-
-    selectCell(nextPosition);
-  }
-
->>>>>>> 1ec6c9a9
   function isCellWithinBounds({ idx, rowIdx }: Position): boolean {
     return rowIdx >= 0 && rowIdx < rows.length && idx >= 0 && idx < columns.length;
   }
@@ -447,13 +370,8 @@
       )}
       {selectedPosition.status === 'EDIT' && isCellWithinBounds(selectedPosition) && (
         <EditorPortal target={editorPortalTarget}>
-<<<<<<< HEAD
-          <EditorContainer<R>
+          <EditorContainer<R, SR>
             firstEditorKeyPress={selectedPosition.key}
-=======
-          <EditorContainer<R, SR>
-            firstEditorKeyPress={firstEditorKeyPress}
->>>>>>> 1ec6c9a9
             onCommit={onCommit}
             onCommitCancel={closeEditor}
             rowIdx={selectedPosition.rowIdx}
