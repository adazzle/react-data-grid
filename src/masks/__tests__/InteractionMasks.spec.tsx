import React from 'react';
import { mount } from 'enzyme';
import { act } from 'react-dom/test-utils';

import InteractionMasks, { InteractionMasksProps, KeyCodes } from '../InteractionMasks';
import SelectionMask from '../SelectionMask';
// import SelectionRangeMask from '../SelectionRangeMask';
import CopyMask from '../CopyMask';
import DragMask from '../DragMask';
import DragHandle from '../DragHandle';
import EventBus from '../../EventBus';
import EditorContainer from '../../common/editors/EditorContainer';
import { createColumns } from '../../__tests__/utils';
import { CellNavigationMode, EventTypes, UpdateActions } from '../../common/enums';
import { Position } from '../../common/types';

const NUMBER_OF_COLUMNS = 10;
const ROWS_COUNT = 5;
const columns = createColumns(NUMBER_OF_COLUMNS);

interface Row {
  [key: string]: React.ReactNode;
}

describe('<InteractionMasks/>', () => {
<<<<<<< HEAD
  function setup<K extends keyof InteractionMasksState>(overrideProps?: Partial<InteractionMasksProps<Row, 'id'>>, initialState?: Pick<InteractionMasksState, K>, isMount = false) {
=======
  const rowGetter = () => ({ col1: 1 });

  function setup(overrideProps?: Partial<InteractionMasksProps<Row, 'id'>>, initialPosition?: Position) {
>>>>>>> c04d6cdb
    const onSelectedCellChange = jest.fn();
    const props: InteractionMasksProps<Row, 'id'> = {
      height: 100,
      columns,
      rows: Array(ROWS_COUNT).fill({ col1: 1 }),
      rowHeight: 30,
<<<<<<< HEAD
      onHitBottomBoundary: jest.fn(),
      onHitTopBoundary: jest.fn(),
      onHitRightBoundary: jest.fn(),
      onHitLeftBoundary: jest.fn(),
=======
      rowsCount: ROWS_COUNT,
      scrollToCell: jest.fn(),
>>>>>>> c04d6cdb
      onSelectedCellChange,
      onSelectedCellRangeChange: jest.fn(),
      onGridRowsUpdated: jest.fn(),
      enableCellSelect: true,
      enableCellAutoFocus: false,
      enableCellCopyPaste: true,
      enableCellDragAndDrop: true,
      cellNavigationMode: CellNavigationMode.NONE,
      eventBus: new EventBus(),
      editorPortalTarget: document.body,
      scrollLeft: 0,
      scrollTop: 0,
      ...overrideProps
    };

    const wrapper = mount(<InteractionMasks {...props} />);
    if (initialPosition) {
      act(() => {
        props.eventBus.dispatch(EventTypes.SELECT_CELL, initialPosition);
      });
      wrapper.update();
      onSelectedCellChange.mockReset();
    }
    return { wrapper, props };
  }

  const pressKey = (wrapper: ReturnType<typeof setup>['wrapper'], keyCode: number, eventData?: Partial<React.KeyboardEvent>) => {
    wrapper.simulate('keydown', { keyCode, preventDefault: () => null, ...eventData });
  };

  const simulateTab = (wrapper: ReturnType<typeof setup>['wrapper'], shiftKey = false, preventDefault = () => { }) => {
    pressKey(wrapper, KeyCodes.Tab, { shiftKey, preventDefault });
  };

  describe('Rendered masks', () => {
    describe('When a single cell is selected', () => {
      describe('within grid bounds', () => {
        it('should render a SelectionMask component', () => {
          const { wrapper } = setup({}, { idx: 0, rowIdx: 0 });
          expect(wrapper.find(SelectionMask).length).toBe(1);
        });
      });

      describe('outside grid bounds', () => {
        it('should not render a SelectionMask component', () => {
          const { wrapper } = setup();
          expect(wrapper.find(SelectionMask).length).toBe(0);
        });
      });
    });

    // describe('When a cell range is selected', () => {
    //   it('should render a SelectionRangeMask component', () => {
    //     const { wrapper } = setup({}, {
    //       selectedPosition: { idx: 0, rowIdx: 0 },
    //       selectedRange: {
    //         topLeft: { idx: 0, rowIdx: 0 },
    //         bottomRight: { idx: 1, rowIdx: 1 },
    //         startCell: { idx: 0, rowIdx: 0 },
    //         cursorCell: null,
    //         isDragging: false
    //       }
    //     });
    //     expect(wrapper.find(SelectionRangeMask).length).toBe(1);
    //   });

    //   it('should render a SelectionMask component on the range\'s start cell', () => {
    //     const { wrapper } = setup({}, {
    //       selectedPosition: { idx: 0, rowIdx: 0 },
    //       selectedRange: {
    //         topLeft: { idx: 0, rowIdx: 0 },
    //         bottomRight: { idx: 1, rowIdx: 1 },
    //         startCell: { idx: 0, rowIdx: 0 },
    //         cursorCell: null,
    //         isDragging: false
    //       }
    //     });
    //     expect(wrapper.find(SelectionMask).length).toBe(1);
    //     expect(wrapper.find(SelectionMask).props()).toEqual({ height: 30, left: 0, top: 0, width: 100, zIndex: 1 });
    //   });
    // });
  });

  // describe('Range selection functionality', () => {
  //   describe('with the cursor', () => {
  //     it('should update the single-cell selectedPosition on starting a selection', () => {
  //       const { props, wrapper } = setup();
  //       props.eventBus.dispatch(EventTypes.SELECT_START, { idx: 2, rowIdx: 2 });
  //       expect(wrapper.state('selectedPosition')).toEqual({ idx: 2, rowIdx: 2 });
  //     });

  //     it('should update the multi-cell selectedRange on starting a selection', () => {
  //       const { props, wrapper } = setup();
  //       props.eventBus.dispatch(EventTypes.SELECT_START, { idx: 2, rowIdx: 2 });
  //       const selectedRange = wrapper.state('selectedRange');
  //       expect(selectedRange.topLeft).toEqual({ idx: 2, rowIdx: 2 });
  //       expect(selectedRange.bottomRight).toEqual({ idx: 2, rowIdx: 2 });
  //       expect(selectedRange.startCell).toEqual({ idx: 2, rowIdx: 2 });
  //       expect(selectedRange.cursorCell).toEqual({ idx: 2, rowIdx: 2 });
  //     });

  //     describe('moving the cursor to a new cell, mid-select', () => {
  //       function innerSetup() {
  //         const { props, wrapper } = setup();
  //         props.eventBus.dispatch(EventTypes.SELECT_START, { idx: 2, rowIdx: 2 });
  //         return { props, wrapper };
  //       }

  //       it('should update topLeft (and cursor) when moving left', () => {
  //         const { props, wrapper } = innerSetup();
  //         props.eventBus.dispatch(EventTypes.SELECT_UPDATE, { idx: 1, rowIdx: 2 });
  //         const selectedRange = wrapper.state('selectedRange');
  //         expect(selectedRange.topLeft).toEqual({ idx: 1, rowIdx: 2 });
  //         expect(selectedRange.bottomRight).toEqual({ idx: 2, rowIdx: 2 });
  //         expect(selectedRange.startCell).toEqual({ idx: 2, rowIdx: 2 });
  //         expect(selectedRange.cursorCell).toEqual({ idx: 1, rowIdx: 2 });
  //       });

  //       it('should update topLeft (and cursor) when moving up', () => {
  //         const { props, wrapper } = innerSetup();
  //         props.eventBus.dispatch(EventTypes.SELECT_UPDATE, { idx: 2, rowIdx: 1 });
  //         const selectedRange = wrapper.state('selectedRange');
  //         expect(selectedRange.topLeft).toEqual({ idx: 2, rowIdx: 1 });
  //         expect(selectedRange.bottomRight).toEqual({ idx: 2, rowIdx: 2 });
  //         expect(selectedRange.startCell).toEqual({ idx: 2, rowIdx: 2 });
  //         expect(selectedRange.cursorCell).toEqual({ idx: 2, rowIdx: 1 });
  //       });

  //       it('should update bottomRight (and cursor) when moving right', () => {
  //         const { props, wrapper } = innerSetup();
  //         props.eventBus.dispatch(EventTypes.SELECT_UPDATE, { idx: 3, rowIdx: 2 });
  //         const selectedRange = wrapper.state('selectedRange');
  //         expect(selectedRange.topLeft).toEqual({ idx: 2, rowIdx: 2 });
  //         expect(selectedRange.bottomRight).toEqual({ idx: 3, rowIdx: 2 });
  //         expect(selectedRange.startCell).toEqual({ idx: 2, rowIdx: 2 });
  //         expect(selectedRange.cursorCell).toEqual({ idx: 3, rowIdx: 2 });
  //       });

  //       it('should update bottomRight (and cursor) when moving down', () => {
  //         const { props, wrapper } = innerSetup();
  //         props.eventBus.dispatch(EventTypes.SELECT_UPDATE, { idx: 2, rowIdx: 3 });
  //         const selectedRange = wrapper.state('selectedRange');
  //         expect(selectedRange.topLeft).toEqual({ idx: 2, rowIdx: 2 });
  //         expect(selectedRange.bottomRight).toEqual({ idx: 2, rowIdx: 3 });
  //         expect(selectedRange.startCell).toEqual({ idx: 2, rowIdx: 2 });
  //         expect(selectedRange.cursorCell).toEqual({ idx: 2, rowIdx: 3 });
  //       });
  //     });

  //     it('should not update state when moving the cursor but not mid-select', () => {
  //       const { props, wrapper } = setup();
  //       props.eventBus.dispatch(EventTypes.SELECT_UPDATE, { idx: 2, rowIdx: 2 });
  //       expect(wrapper.state('selectedRange').startCell).toBeNull();
  //     });

  //     it('should not update state when moving the cursor after a selection has ended', () => {
  //       const { props, wrapper } = setup();
  //       props.eventBus.dispatch(EventTypes.SELECT_START, { idx: 2, rowIdx: 2 });
  //       props.eventBus.dispatch(EventTypes.SELECT_END);
  //       props.eventBus.dispatch(EventTypes.SELECT_UPDATE, { idx: 3, rowIdx: 3 });
  //       expect(wrapper.state('selectedRange').cursorCell).toEqual({ idx: 2, rowIdx: 2 });
  //     });

  //     it('should give focus to InteractionMasks once a selection has ended', () => {
  //       // We have to use mount, rather than shallow, so that InteractionMasks has a ref to it's node, used for focusing
  //       const { wrapper, props } = setup(undefined, undefined, true);
  //       props.eventBus.dispatch(EventTypes.SELECT_START, { idx: 2, rowIdx: 2 });
  //       jest.spyOn(wrapper.instance(), 'focus').mockImplementation(() => { });
  //       props.eventBus.dispatch(EventTypes.SELECT_END);
  //       expect(wrapper.instance().focus).toHaveBeenCalled();
  //     });
  //   });
  // });

  // describe('Keyboard range selection functionality', () => {
  //   const selectRange = (eventBus: EventBus, from: Position, to: Position) => {
  //     eventBus.dispatch(EventTypes.SELECT_START, from);
  //     eventBus.dispatch(EventTypes.SELECT_UPDATE, to);
  //     eventBus.dispatch(EventTypes.SELECT_END);
  //   };

  //   describe('when a range is already selected', () => {
  //     describe('when the cursor cell is not in outer bounds', () => {
  //       function innerSetup() {
  //         const setupResult = setup();
  //         selectRange(setupResult.props.eventBus, { idx: 2, rowIdx: 2 }, { idx: 3, rowIdx: 3 });
  //         return setupResult;
  //       }

  //       it('should shrink the selection upwards on Shift+Up', () => {
  //         const { wrapper } = innerSetup();
  //         pressKey(wrapper, 'ArrowUp', { shiftKey: true });
  //         const selectedRange = wrapper.state('selectedRange');
  //         expect(selectedRange.topLeft).toMatchObject({ idx: 2, rowIdx: 2 });
  //         expect(selectedRange.bottomRight).toMatchObject({ idx: 3, rowIdx: 2 });
  //         expect(selectedRange.cursorCell).toMatchObject({ idx: 3, rowIdx: 2 });
  //         expect(selectedRange.startCell).toMatchObject({ idx: 2, rowIdx: 2 });
  //       });

  //       it('should shrink the selection leftwards on Shift+Left', () => {
  //         const { wrapper } = innerSetup();
  //         pressKey(wrapper, 'ArrowLeft', { shiftKey: true });
  //         const selectedRange = wrapper.state('selectedRange');
  //         expect(selectedRange.topLeft).toMatchObject({ idx: 2, rowIdx: 2 });
  //         expect(selectedRange.bottomRight).toMatchObject({ idx: 2, rowIdx: 3 });
  //         expect(selectedRange.cursorCell).toMatchObject({ idx: 2, rowIdx: 3 });
  //         expect(selectedRange.startCell).toMatchObject({ idx: 2, rowIdx: 2 });
  //       });

  //       it('should grow the selection downwards on Shift+Down', () => {
  //         const { wrapper } = innerSetup();
  //         pressKey(wrapper, 'ArrowDown', { shiftKey: true });
  //         const selectedRange = wrapper.state('selectedRange');
  //         expect(selectedRange.topLeft).toMatchObject({ idx: 2, rowIdx: 2 });
  //         expect(selectedRange.bottomRight).toMatchObject({ idx: 3, rowIdx: 4 });
  //         expect(selectedRange.cursorCell).toMatchObject({ idx: 3, rowIdx: 4 });
  //         expect(selectedRange.startCell).toMatchObject({ idx: 2, rowIdx: 2 });
  //       });

  //       it('should grow the selection rightwards on Shift+Right', () => {
  //         const { wrapper } = innerSetup();
  //         pressKey(wrapper, 'ArrowRight', { shiftKey: true });
  //         const selectedRange = wrapper.state('selectedRange');
  //         expect(selectedRange.topLeft).toMatchObject({ idx: 2, rowIdx: 2 });
  //         expect(selectedRange.bottomRight).toMatchObject({ idx: 4, rowIdx: 3 });
  //         expect(selectedRange.cursorCell).toMatchObject({ idx: 4, rowIdx: 3 });
  //         expect(selectedRange.startCell).toMatchObject({ idx: 2, rowIdx: 2 });
  //       });
  //     });

  //     describe('when the next cell is out of bounds', () => {
  //       it('should not grow the selection on Shift+Up', () => {
  //         const { props, wrapper } = setup();
  //         selectRange(props.eventBus, { idx: 1, rowIdx: 1 }, { idx: 0, rowIdx: 0 });
  //         pressKey(wrapper, 'ArrowUp', { shiftKey: true });
  //         const selectedRange = wrapper.state('selectedRange');
  //         expect(selectedRange.cursorCell).toMatchObject({ idx: 0, rowIdx: 0 });
  //       });

  //       it('should not grow the selection on Shift+Left', () => {
  //         const { props, wrapper } = setup();
  //         selectRange(props.eventBus, { idx: 1, rowIdx: 1 }, { idx: 0, rowIdx: 0 });
  //         pressKey(wrapper, 'ArrowLeft', { shiftKey: true });
  //         const selectedRange = wrapper.state('selectedRange');
  //         expect(selectedRange.cursorCell).toEqual({ idx: 0, rowIdx: 0 });
  //       });

  //       it('should not grow the selection on Shift+Right', () => {
  //         const { props, wrapper } = setup();
  //         selectRange(props.eventBus, { idx: 2, rowIdx: 2 }, { idx: NUMBER_OF_COLUMNS - 1, rowIdx: 3 });
  //         pressKey(wrapper, 'ArrowRight', { shiftKey: true });
  //         const selectedRange = wrapper.state('selectedRange');
  //         expect(selectedRange.cursorCell).toEqual({ idx: NUMBER_OF_COLUMNS - 1, rowIdx: 3 });
  //       });

  //       it('should not grow the selection on Shift+Down', () => {
  //         const { props, wrapper } = setup();
  //         selectRange(props.eventBus, { idx: 2, rowIdx: 2 }, { idx: 2, rowIdx: ROWS_COUNT - 1 });
  //         pressKey(wrapper, 'ArrowDown', { shiftKey: true });
  //         const selectedRange = wrapper.state('selectedRange');
  //         expect(selectedRange.cursorCell).toEqual({ idx: 2, rowIdx: ROWS_COUNT - 1 });
  //       });
  //     });
  //   });

  //   describe('when only a single cell is selected', () => {
  //     function innerSetup() {
  //       const currentCell = { idx: 2, rowIdx: 2 };
  //       const setupResult = setup({}, { selectedPosition: currentCell });
  //       setupResult.props.eventBus.dispatch(EventTypes.SELECT_START, currentCell);
  //       setupResult.props.eventBus.dispatch(EventTypes.SELECT_END);
  //       return setupResult;
  //     }

  //     it('should grow the selection range left on Shift+Left', () => {
  //       const { wrapper } = innerSetup();
  //       pressKey(wrapper, 'ArrowLeft', { shiftKey: true });
  //       const selectedRange = wrapper.state('selectedRange');
  //       expect(selectedRange.topLeft).toMatchObject({ idx: 1, rowIdx: 2 });
  //       expect(selectedRange.bottomRight).toMatchObject({ idx: 2, rowIdx: 2 });
  //       expect(selectedRange.cursorCell).toMatchObject({ idx: 1, rowIdx: 2 });
  //       expect(selectedRange.startCell).toMatchObject({ idx: 2, rowIdx: 2 });
  //     });

  //     it('should grow the selection range right on Shift+Right', () => {
  //       const { wrapper } = innerSetup();
  //       pressKey(wrapper, 'ArrowRight', { shiftKey: true });
  //       const selectedRange = wrapper.state('selectedRange');
  //       expect(selectedRange.topLeft).toMatchObject({ idx: 2, rowIdx: 2 });
  //       expect(selectedRange.bottomRight).toMatchObject({ idx: 3, rowIdx: 2 });
  //       expect(selectedRange.cursorCell).toMatchObject({ idx: 3, rowIdx: 2 });
  //       expect(selectedRange.startCell).toMatchObject({ idx: 2, rowIdx: 2 });
  //     });

  //     it('should grow the selection range up on Shift+Up', () => {
  //       const { wrapper } = innerSetup();
  //       pressKey(wrapper, 'ArrowUp', { shiftKey: true });
  //       const selectedRange = wrapper.state('selectedRange');
  //       expect(selectedRange.topLeft).toMatchObject({ idx: 2, rowIdx: 1 });
  //       expect(selectedRange.bottomRight).toMatchObject({ idx: 2, rowIdx: 2 });
  //       expect(selectedRange.cursorCell).toMatchObject({ idx: 2, rowIdx: 1 });
  //       expect(selectedRange.startCell).toMatchObject({ idx: 2, rowIdx: 2 });
  //     });

  //     it('should grow the selection range down on Shift+Down', () => {
  //       const { wrapper } = innerSetup();
  //       pressKey(wrapper, 'ArrowDown', { shiftKey: true });
  //       const selectedRange = wrapper.state('selectedRange');
  //       expect(selectedRange.topLeft).toMatchObject({ idx: 2, rowIdx: 2 });
  //       expect(selectedRange.bottomRight).toMatchObject({ idx: 2, rowIdx: 3 });
  //       expect(selectedRange.cursorCell).toMatchObject({ idx: 2, rowIdx: 3 });
  //       expect(selectedRange.startCell).toMatchObject({ idx: 2, rowIdx: 2 });
  //     });
  //   });

  //   describe('when no range has ever been selected', () => {
  //     function innerSetup() {
  //       const currentCell = { idx: 0, rowIdx: 0 };
  //       return setup({}, { selectedPosition: currentCell });
  //     }

  //     it('should grow the selection range right on Shift+Right', () => {
  //       const { wrapper } = innerSetup();
  //       pressKey(wrapper, 'ArrowRight', { shiftKey: true });
  //       const selectedRange = wrapper.state('selectedRange');
  //       expect(selectedRange.topLeft).toMatchObject({ idx: 0, rowIdx: 0 });
  //       expect(selectedRange.bottomRight).toMatchObject({ idx: 1, rowIdx: 0 });
  //       expect(selectedRange.cursorCell).toMatchObject({ idx: 1, rowIdx: 0 });
  //       expect(selectedRange.startCell).toMatchObject({ idx: 0, rowIdx: 0 });
  //     });

  //     it('should grow the selection range down on Shift+Down', () => {
  //       const { wrapper } = innerSetup();
  //       pressKey(wrapper, 'ArrowDown', { shiftKey: true });
  //       const selectedRange = wrapper.state('selectedRange');
  //       expect(selectedRange.topLeft).toMatchObject({ idx: 0, rowIdx: 0 });
  //       expect(selectedRange.bottomRight).toMatchObject({ idx: 0, rowIdx: 1 });
  //       expect(selectedRange.cursorCell).toMatchObject({ idx: 0, rowIdx: 1 });
  //       expect(selectedRange.startCell).toMatchObject({ idx: 0, rowIdx: 0 });
  //     });
  //   });
  // });

  // describe('Range selection events', () => {
  //   it('should fire onSelectedCellRangeChange on starting a selection', () => {
  //     const { props } = setup();
  //     props.eventBus.dispatch(EventTypes.SELECT_START, { idx: 2, rowIdx: 2 });
  //     expect(props.onSelectedCellRangeChange).toHaveBeenCalledWith(expect.objectContaining({
  //       topLeft: { idx: 2, rowIdx: 2 },
  //       bottomRight: { idx: 2, rowIdx: 2 },
  //       isDragging: true
  //     }));
  //   });

  //   it('should fire onSelectedCellRangeChange on updating a selection', () => {
  //     const { props } = setup();
  //     props.eventBus.dispatch(EventTypes.SELECT_START, { idx: 2, rowIdx: 2 });
  //     props.eventBus.dispatch(EventTypes.SELECT_UPDATE, { idx: 3, rowIdx: 3 });
  //     expect(props.onSelectedCellRangeChange).toHaveBeenCalledWith(expect.objectContaining({
  //       topLeft: { idx: 2, rowIdx: 2 },
  //       bottomRight: { idx: 3, rowIdx: 3 },
  //       isDragging: true
  //     }));
  //   });

  //   it('should fire onSelectedCellRangeChange on completing a selection', () => {
  //     const { props } = setup();
  //     props.eventBus.dispatch(EventTypes.SELECT_START, { idx: 2, rowIdx: 2 });
  //     props.eventBus.dispatch(EventTypes.SELECT_UPDATE, { idx: 3, rowIdx: 3 });
  //     props.eventBus.dispatch(EventTypes.SELECT_END);
  //     expect(props.onSelectedCellRangeChange).toHaveBeenCalledWith(expect.objectContaining({
  //       topLeft: { idx: 2, rowIdx: 2 },
  //       bottomRight: { idx: 3, rowIdx: 3 },
  //       isDragging: false
  //     }));
  //   });

  //   it('should fire onSelectedCellRangeChange and onCRSCompleted on modifying a selection via they keyboard', () => {
  //     const currentCell = { idx: 0, rowIdx: 0 };
  //     const { wrapper, props } = setup({}, { selectedPosition: currentCell });
  //     pressKey(wrapper, 'ArrowRight', { shiftKey: true });
  //     expect(props.onSelectedCellRangeChange).toHaveBeenCalledWith(expect.objectContaining({
  //       topLeft: { idx: 0, rowIdx: 0 },
  //       bottomRight: { idx: 1, rowIdx: 0 }
  //     }));
  //   });
  // });

  describe('Keyboard navigation functionality', () => {
    it('Press enter should enable editing', () => {
      const { wrapper } = setup({}, { idx: 0, rowIdx: 0 });
      pressKey(wrapper, KeyCodes.Enter, { keyCode: KeyCodes.Enter });
      expect(wrapper.find(EditorContainer).length).toBe(1);
    });

    describe('When current selected cell is not in outer bounds', () => {
      it('Press arrow up should move up', () => {
        const { wrapper, props } = setup({}, { idx: 0, rowIdx: 1 });
        pressKey(wrapper, KeyCodes.ArrowUp);
        expect(props.onSelectedCellChange).toHaveBeenCalledWith({ idx: 0, rowIdx: 0 });
      });

      it('Press arrow right should move right', () => {
        const { wrapper, props } = setup({}, { idx: 0, rowIdx: 0 });
        pressKey(wrapper, KeyCodes.ArrowRight);
        expect(props.onSelectedCellChange).toHaveBeenCalledWith({ idx: 1, rowIdx: 0 });
      });

      it('Press arrow down should move down', () => {
        const { wrapper, props } = setup({}, { idx: 0, rowIdx: 0 });
        pressKey(wrapper, KeyCodes.ArrowDown);
        expect(props.onSelectedCellChange).toHaveBeenCalledWith({ idx: 0, rowIdx: 1 });
      });

      it('Press arrow left should move left', () => {
        const { wrapper, props } = setup({}, { idx: 1, rowIdx: 0 });
        pressKey(wrapper, KeyCodes.ArrowLeft);
        expect(props.onSelectedCellChange).toHaveBeenCalledWith({ idx: 0, rowIdx: 0 });
      });

      it('Press tab should move right', () => {
        const { wrapper, props } = setup({}, { idx: 0, rowIdx: 0 });
        pressKey(wrapper, KeyCodes.Tab);
        expect(props.onSelectedCellChange).toHaveBeenCalledWith({ idx: 1, rowIdx: 0 });
      });

      it('Press shiftKey + tab should move left', () => {
        const { wrapper, props } = setup({}, { idx: 1, rowIdx: 0 });
        pressKey(wrapper, KeyCodes.Tab, { shiftKey: true });
        expect(props.onSelectedCellChange).toHaveBeenCalledWith({ idx: 0, rowIdx: 0 });
      });
    });

    describe('When next cell is out of bounds', () => {
      it('Press arrow left should not move left', () => {
        const { wrapper, props } = setup({}, { idx: 0, rowIdx: 0 });
        pressKey(wrapper, KeyCodes.ArrowLeft);
        expect(props.onSelectedCellChange).toHaveBeenCalledTimes(0);
      });

      it('Press arrow right should not move right', () => {
        const { wrapper, props } = setup({}, { idx: NUMBER_OF_COLUMNS - 1, rowIdx: 0 });
        pressKey(wrapper, KeyCodes.ArrowRight);
        expect(props.onSelectedCellChange).toHaveBeenCalledTimes(0);
      });

      it('Press arrow up should not move up', () => {
        const { wrapper, props } = setup({}, { idx: 0, rowIdx: 0 });
        pressKey(wrapper, KeyCodes.ArrowUp);
        expect(props.onSelectedCellChange).toHaveBeenCalledTimes(0);
      });
    });

    describe('using keyboard to navigate through the grid by pressing Tab or Shift+Tab', () => {
      // enzyme doesn't allow dom keyboard navigation, but we can assume that if
      // prevent default isn't called, it lets the dom do normal navigation

      const assertGridWasExited = (wrapper: ReturnType<typeof setup>['wrapper']) => {
        expect(wrapper.find(SelectionMask).length).toBe(0);
      };

      const tabCell = (props: Partial<InteractionMasksProps<Row, 'id'>>, shiftKey?: boolean, state?: { selectedPosition: Position }) => {
        const { wrapper, props: { onSelectedCellChange } } = setup(props, state?.selectedPosition);
        const preventDefaultSpy = jest.fn();
        simulateTab(wrapper, shiftKey, preventDefaultSpy);
        wrapper.update();
        return { wrapper, preventDefaultSpy, onSelectedCellChange };
      };

      const assertExitGridOnTab = (props: Partial<InteractionMasksProps<Row, 'id'>>, shiftKey?: boolean, state?: { selectedPosition: Position }) => {
        const { wrapper, preventDefaultSpy } = tabCell(props, shiftKey, state);
        expect(preventDefaultSpy).not.toHaveBeenCalled();
        assertGridWasExited(wrapper);
      };

      const assertSelectedCellOnTab = (props: Partial<InteractionMasksProps<Row, 'id'>>, shiftKey?: boolean, state?: { selectedPosition: Position }) => {
        const { preventDefaultSpy, onSelectedCellChange } = tabCell(props, shiftKey, state);
        expect(preventDefaultSpy).toHaveBeenCalled();
        return expect(onSelectedCellChange);
      };

      describe('when cellNavigationMode is changeRow', () => {
        const cellNavigationMode = CellNavigationMode.CHANGE_ROW;
        it('allows the user to exit the grid with Tab if there are no rows', () => {
          assertExitGridOnTab({ cellNavigationMode, rows: [] });
        });
        it('allows the user to exit the grid with Shift+Tab if there are no rows', () => {
          assertExitGridOnTab({ cellNavigationMode, rows: [] }, true);
        });
        it('allows the user to exit to the grid with Shift+Tab at the first cell of the grid', () => {
          const selectedPosition = { rowIdx: 0, idx: 0 };
          assertExitGridOnTab({ cellNavigationMode }, true, { selectedPosition });
        });
        it('allows the user to exit the grid when they press Tab at the last cell in the grid', () => {
          const selectedPosition = { rowIdx: ROWS_COUNT - 1, idx: NUMBER_OF_COLUMNS - 1 };
          assertExitGridOnTab({ cellNavigationMode }, false, { selectedPosition });
        });
        it('goes to the next cell when the user presses Tab and they are not at the end of a row', () => {
          const selectedPosition = { rowIdx: 3, idx: 3 };
          assertSelectedCellOnTab({ cellNavigationMode }, false, { selectedPosition })
            .toHaveBeenCalledWith({ rowIdx: 3, idx: 4 });
        });
        it('goes to the beginning of the next row when the user presses Tab and they are at the end of a row', () => {
          const selectedPosition = { rowIdx: 2, idx: NUMBER_OF_COLUMNS - 1 };
          assertSelectedCellOnTab({ cellNavigationMode }, false, { selectedPosition })
            .toHaveBeenCalledWith({ rowIdx: 3, idx: 0 });
        });
        it('goes to the previous cell when the user presses Shift+Tab and they are not at the beginning of a row', () => {
          const selectedPosition = { rowIdx: 2, idx: 2 };
          assertSelectedCellOnTab({ cellNavigationMode }, true, { selectedPosition })
            .toHaveBeenCalledWith({ rowIdx: 2, idx: 1 });
        });
        it('goes to the end of the previous row when the user presses Shift+Tab and they are at the beginning of a row', () => {
          const selectedPosition = { rowIdx: 2, idx: 0 };
          assertSelectedCellOnTab({ cellNavigationMode }, true, { selectedPosition })
            .toHaveBeenCalledWith({ rowIdx: 1, idx: NUMBER_OF_COLUMNS - 1 });
        });
      });

      describe('when cellNavigationMode is none', () => {
        const cellNavigationMode = CellNavigationMode.NONE;
        it('allows the user to exit the grid with Tab if there are no rows', () => {
          assertExitGridOnTab({ cellNavigationMode, rows: [] });
        });
        it('allows the user to exit the grid with Shift+Tab if there are no rows', () => {
          assertExitGridOnTab({ cellNavigationMode, rows: [] }, true);
        });
        it('allows the user to exit the grid when they press Shift+Tab at the first cell of the grid', () => {
          const selectedPosition = { rowIdx: 0, idx: 0 };
          assertExitGridOnTab({ cellNavigationMode }, true, { selectedPosition });
        });
        it('allows the user to exit the grid when they press Tab at the last cell in the grid', () => {
          const selectedPosition = { rowIdx: ROWS_COUNT - 1, idx: NUMBER_OF_COLUMNS - 1 };
          assertExitGridOnTab({ cellNavigationMode }, false, { selectedPosition });
        });
        it('goes to the next cell when the user presses Tab and they are not at the end of a row', () => {
          const selectedPosition = { rowIdx: 3, idx: 3 };
          assertSelectedCellOnTab({ cellNavigationMode }, false, { selectedPosition })
            .toHaveBeenCalledWith({ rowIdx: 3, idx: 4 });
        });
        it('goes to the first cell of the next row when they press Tab and they are at the end of a row', () => {
          const selectedPosition = { rowIdx: 3, idx: NUMBER_OF_COLUMNS - 1 };
          assertSelectedCellOnTab({ cellNavigationMode }, false, { selectedPosition })
            .toHaveBeenCalledWith({ rowIdx: 4, idx: 0 });
        });
        it('goes to the previous cell when the user presses Shift+Tab and they are not at the beginning of a row', () => {
          const selectedPosition = { rowIdx: 2, idx: 2 };
          assertSelectedCellOnTab({ cellNavigationMode }, true, { selectedPosition })
            .toHaveBeenCalledWith({ rowIdx: 2, idx: 1 });
        });
        it('goes to the last cell of the previous row when they press Shift+Tab and they are at the beginning of a row', () => {
          const selectedPosition = { rowIdx: 3, idx: 0 };
          assertSelectedCellOnTab({ cellNavigationMode }, true, { selectedPosition })
            .toHaveBeenCalledWith({ rowIdx: 2, idx: NUMBER_OF_COLUMNS - 1 });
        });
      });

      describe('when cellNavigationMode is loopOverRow', () => {
        const cellNavigationMode = CellNavigationMode.LOOP_OVER_ROW;
        it('allows the user to exit the grid with Tab if there are no rows', () => {
          assertExitGridOnTab({ cellNavigationMode, rows: [] });
        });
        it('allows the user to exit the grid with Shift+Tab if there are no rows', () => {
          assertExitGridOnTab({ cellNavigationMode, rows: [] }, true);
        });
        it('goes to the first cell in the row when the user presses Tab and they are at the end of a row', () => {
          const selectedPosition = { rowIdx: ROWS_COUNT - 1, idx: NUMBER_OF_COLUMNS - 1 };
          assertSelectedCellOnTab({ cellNavigationMode }, false, { selectedPosition })
            .toHaveBeenCalledWith({ rowIdx: ROWS_COUNT - 1, idx: 0 });
        });
        it('goes to the last cell in the row when the user presses Shift+Tab and they are at the beginning of a row', () => {
          const selectedPosition = { rowIdx: 0, idx: 0 };
          assertSelectedCellOnTab({ cellNavigationMode }, true, { selectedPosition })
            .toHaveBeenCalledWith({ rowIdx: 0, idx: NUMBER_OF_COLUMNS - 1 });
        });
        it('goes to the next cell when the user presses Tab and they are not at the end of a row', () => {
          const selectedPosition = { rowIdx: 3, idx: 3 };
          assertSelectedCellOnTab({ cellNavigationMode }, false, { selectedPosition })
            .toHaveBeenCalledWith({ rowIdx: 3, idx: 4 });
        });
        it('goes to the previous cell when the user presses Shift+Tab and they are not at the beginning of a row', () => {
          const selectedPosition = { rowIdx: 2, idx: 2 };
          assertSelectedCellOnTab({ cellNavigationMode }, true, { selectedPosition })
            .toHaveBeenCalledWith({ rowIdx: 2, idx: 1 });
        });
      });
    });
  });

  describe('Copy functionality', () => {
    const setupCopy = () => {
      const rows = [
        { Column1: '1' },
        { Column1: '2' },
        { Column1: '3' }
      ];
<<<<<<< HEAD
      return setup({ rows }, { selectedPosition });
=======
      const { wrapper, props } = setup({
        rowGetter: (rowIdx) => rowIdx < 3 ? rows[rowIdx] : rowGetter()
      });
      props.eventBus.dispatch(EventTypes.SELECT_CELL, { idx: 1, rowIdx: 2 });
      return { wrapper, props };
>>>>>>> c04d6cdb
    };

    it('should not render a CopyMask component if there is no copied cell', () => {
      const { wrapper } = setupCopy();
      expect(wrapper.find(CopyMask).length).toBe(0);
    });

    it('should render a CopyMask component when a cell is copied', () => {
      const { wrapper } = setupCopy();
      pressKey(wrapper, KeyCodes.c, { ctrlKey: true });
      expect(wrapper.find(CopyMask).length).toBe(1);
      expect(wrapper.find(CopyMask).props()).toEqual({ height: 30, left: 100, top: 60, width: 100, zIndex: 1 });
    });

    it('should remove the CopyMask component on escape', () => {
      const { wrapper } = setupCopy();
      pressKey(wrapper, KeyCodes.c, { ctrlKey: true });
      pressKey(wrapper, KeyCodes.Escape);
      expect(wrapper.find(CopyMask).length).toBe(0);
    });

    it('should update the selected cell with the copied value on paste', () => {
      const { wrapper, props } = setupCopy();
      props.eventBus.dispatch(EventTypes.SELECT_CELL, { idx: 1, rowIdx: 2 });
      // Copy selected cell
      pressKey(wrapper, KeyCodes.c, { ctrlKey: true });
      // Move up
      pressKey(wrapper, KeyCodes.ArrowUp);
      // Paste copied cell
      pressKey(wrapper, KeyCodes.v, { ctrlKey: true });

      expect(props.onGridRowsUpdated).toHaveBeenCalledWith({
        cellKey: 'Column1',
        fromRow: 2,
        toRow: 1,
        updated: { Column1: '3' },
        action: UpdateActions.COPY_PASTE,
        fromCellKey: 'Column1'
      });
    });
  });

  describe('Drag functionality', () => {
    const setupDrag = (rowIdx = 2) => {
      const rows = [
        { Column1: '1' },
        { Column1: '2' },
        { Column1: '3' },
        { Column1: '4' },
        { Column1: '5' }
      ];
<<<<<<< HEAD
      return setup({ rows }, { selectedPosition });
=======
      const { wrapper, props } = setup({
        rowGetter: (rowIdx) => rowIdx < 5 ? rows[rowIdx] : rowGetter()
      }, { idx: 1, rowIdx });
      return { wrapper, props };
>>>>>>> c04d6cdb
    };

    it('should not render the DragMask component if drag has not started', () => {
      const { wrapper } = setupDrag();

      expect(wrapper.find(DragMask).length).toBe(0);
    });

    it('should render the DragMask component on cell drag', () => {
      const { wrapper } = setupDrag();
      const setData = jest.fn();
      wrapper.find(DragHandle).simulate('dragstart', {
        target: { className: 'test' },
        dataTransfer: { setData }
      });

      expect(wrapper.find(DragMask).length).toBe(1);
      expect(setData).toHaveBeenCalled();
    });

    it('should update the dragged over cells on downwards drag end', () => {
      const { wrapper, props } = setupDrag();
      const setData = jest.fn();
      wrapper.find(DragHandle).simulate('dragstart', {
        target: { className: 'test' },
        dataTransfer: { setData }
      });
      props.eventBus.dispatch(EventTypes.DRAG_ENTER, 6);
      wrapper.find(DragHandle).simulate('dragEnd');

      expect(props.onGridRowsUpdated).toHaveBeenCalledWith({
        cellKey: 'Column1',
        fromRow: 2,
        toRow: 6,
        updated: { Column1: '3' },
        action: UpdateActions.CELL_DRAG
      });
    });

    it('should update the dragged over cells on upwards drag end', () => {
      const { wrapper, props } = setupDrag(4);
      const setData = jest.fn();
      wrapper.find(DragHandle).simulate('dragstart', {
        target: { className: 'test' },
        dataTransfer: { setData }
      });
      props.eventBus.dispatch(EventTypes.DRAG_ENTER, 0);
      wrapper.find(DragHandle).simulate('dragEnd');

      expect(props.onGridRowsUpdated).toHaveBeenCalledWith({
        cellKey: 'Column1',
        fromRow: 4,
        toRow: 0,
        updated: { Column1: '5' },
        action: UpdateActions.CELL_DRAG
      });
    });
  });

  describe('ContextMenu functionality', () => {
    it('should render the context menu if it a valid element', () => {
      const FakeContextMenu = <div className="context-menu">Context Menu</div>;
      const { wrapper } = setup({ contextMenu: FakeContextMenu }, { idx: 1, rowIdx: 2 });
      wrapper.update();

      expect(wrapper.find('.context-menu').props())
        .toMatchObject({ idx: 1, rowIdx: 2 });
    });
  });
});<|MERGE_RESOLUTION|>--- conflicted
+++ resolved
@@ -23,28 +23,14 @@
 }
 
 describe('<InteractionMasks/>', () => {
-<<<<<<< HEAD
-  function setup<K extends keyof InteractionMasksState>(overrideProps?: Partial<InteractionMasksProps<Row, 'id'>>, initialState?: Pick<InteractionMasksState, K>, isMount = false) {
-=======
-  const rowGetter = () => ({ col1: 1 });
-
   function setup(overrideProps?: Partial<InteractionMasksProps<Row, 'id'>>, initialPosition?: Position) {
->>>>>>> c04d6cdb
     const onSelectedCellChange = jest.fn();
     const props: InteractionMasksProps<Row, 'id'> = {
       height: 100,
       columns,
       rows: Array(ROWS_COUNT).fill({ col1: 1 }),
       rowHeight: 30,
-<<<<<<< HEAD
-      onHitBottomBoundary: jest.fn(),
-      onHitTopBoundary: jest.fn(),
-      onHitRightBoundary: jest.fn(),
-      onHitLeftBoundary: jest.fn(),
-=======
-      rowsCount: ROWS_COUNT,
       scrollToCell: jest.fn(),
->>>>>>> c04d6cdb
       onSelectedCellChange,
       onSelectedCellRangeChange: jest.fn(),
       onGridRowsUpdated: jest.fn(),
@@ -641,15 +627,9 @@
         { Column1: '2' },
         { Column1: '3' }
       ];
-<<<<<<< HEAD
-      return setup({ rows }, { selectedPosition });
-=======
-      const { wrapper, props } = setup({
-        rowGetter: (rowIdx) => rowIdx < 3 ? rows[rowIdx] : rowGetter()
-      });
+      const { wrapper, props } = setup({ rows });
       props.eventBus.dispatch(EventTypes.SELECT_CELL, { idx: 1, rowIdx: 2 });
       return { wrapper, props };
->>>>>>> c04d6cdb
     };
 
     it('should not render a CopyMask component if there is no copied cell', () => {
@@ -701,14 +681,8 @@
         { Column1: '4' },
         { Column1: '5' }
       ];
-<<<<<<< HEAD
-      return setup({ rows }, { selectedPosition });
-=======
-      const { wrapper, props } = setup({
-        rowGetter: (rowIdx) => rowIdx < 5 ? rows[rowIdx] : rowGetter()
-      }, { idx: 1, rowIdx });
+      const { wrapper, props } = setup({ rows }, { idx: 1, rowIdx });
       return { wrapper, props };
->>>>>>> c04d6cdb
     };
 
     it('should not render the DragMask component if drag has not started', () => {
