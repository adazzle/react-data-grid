import { forwardRef, useState, useRef, useImperativeHandle, useCallback, useMemo } from 'react';
import type { Key, RefAttributes } from 'react';
import { flushSync } from 'react-dom';
import clsx from 'clsx';

import {
  rootClassname,
  viewportDraggingClassname,
  focusSinkClassname,
  rowSelected,
  rowSelectedWithFrozenCell
} from './style';
import {
  useLayoutEffect,
  useGridDimensions,
  useCalculatedColumns,
  useViewportColumns,
  useViewportRows,
  useLatestFunc,
  RowSelectionChangeProvider,
  useGroupApi
} from './hooks';
import HeaderRow from './HeaderRow';
<<<<<<< HEAD
import Row from './Row';
=======
import { defaultRowRenderer } from './Row';
import GroupRowRenderer from './GroupRow';
>>>>>>> 66bc0506
import SummaryRow from './SummaryRow';
import EditCell from './EditCell';
import DragHandle from './DragHandle';
import { default as defaultSortStatus } from './sortStatus';
import { checkboxFormatter as defaultCheckboxFormatter } from './formatters';
import {
  DataGridDefaultComponentsProvider,
  useDefaultComponents
} from './DataGridDefaultComponentsProvider';
import {
  assertIsValidKeyGetter,
  getNextSelectedCellPosition,
  isSelectedCellEditable,
  canExitGrid,
  isCtrlKeyHeldDown,
  isDefaultCellInput,
  getColSpan,
  sign,
  abs,
  getSelectedCellColSpan,
  renderMeasuringCells,
  scrollIntoView
} from './utils';

import type {
  CalculatedColumn,
  Column,
  Position,
  RowsChangeData,
  SelectRowEvent,
  FillEvent,
  CopyEvent,
  PasteEvent,
  CellNavigationMode,
  SortColumn,
  RowHeightArgs,
  Maybe,
  Renderers,
  Direction
} from './types';

export interface SelectCellState extends Position {
  readonly mode: 'SELECT';
}

interface EditCellState<R> extends Position {
  readonly mode: 'EDIT';
  readonly row: R;
  readonly originalRow: R;
}

export type DefaultColumnOptions<R, SR> = Pick<
  Column<R, SR>,
  'formatter' | 'width' | 'minWidth' | 'maxWidth' | 'resizable' | 'sortable'
>;

const initialPosition: SelectCellState = {
  idx: -1,
  rowIdx: -2,
  mode: 'SELECT'
};

export interface DataGridHandle {
  element: HTMLDivElement | null;
  scrollToColumn: (colIdx: number) => void;
  scrollToRow: (rowIdx: number) => void;
  selectCell: (position: Position, enableEditor?: Maybe<boolean>) => void;
}

type SharedDivProps = Pick<
  React.HTMLAttributes<HTMLDivElement>,
  'aria-label' | 'aria-labelledby' | 'aria-describedby' | 'aria-rowcount' | 'className' | 'style'
>;

export interface DataGridProps<R, SR = unknown, K extends Key = Key> extends SharedDivProps {
  /**
   * Grid and data Props
   */
  /** An array of objects representing each column on the grid */
  columns: readonly Column<R, SR>[];
  /** A function called for each rendered row that should return a plain key/value pair object */
  rows: readonly R[];
  /**
   * Rows to be pinned at the top of the rows view for summary, the vertical scroll bar will not scroll these rows.
   */
  topSummaryRows?: Maybe<readonly SR[]>;
  /**
   * Rows to be pinned at the bottom of the rows view for summary, the vertical scroll bar will not scroll these rows.
   */
  bottomSummaryRows?: Maybe<readonly SR[]>;
  /** The getter should return a unique key for each row */
  rowKeyGetter?: Maybe<(row: R) => K>;
  onRowsChange?: Maybe<(rows: R[], data: RowsChangeData<R, SR>) => void>;

  /**
   * Dimensions props
   */
  /**
   * The height of each row in pixels
   * @default 35
   */
  rowHeight?: Maybe<number | ((args: RowHeightArgs<R>) => number)>;
  /**
   * The height of the header row in pixels
   * @default 35
   */
  headerRowHeight?: Maybe<number>;
  /**
   * The height of each summary row in pixels
   * @default 35
   */
  summaryRowHeight?: Maybe<number>;

  /**
   * Feature props
   */
  /** Set of selected row keys */
  selectedRows?: Maybe<ReadonlySet<K>>;
  /** Function called whenever row selection is changed */
  onSelectedRowsChange?: Maybe<(selectedRows: Set<K>) => void>;
  /** Used for multi column sorting */
  sortColumns?: Maybe<readonly SortColumn[]>;
  onSortColumnsChange?: Maybe<(sortColumns: SortColumn[]) => void>;
  defaultColumnOptions?: Maybe<DefaultColumnOptions<R, SR>>;
  onFill?: Maybe<(event: FillEvent<R>) => R>;
  onCopy?: Maybe<(event: CopyEvent<R>) => void>;
  onPaste?: Maybe<(event: PasteEvent<R>) => R>;

  /**
   * Event props
   */
  /** Function called whenever a row is clicked */
  onRowClick?: Maybe<(row: R, column: CalculatedColumn<R, SR>) => void>;
  /** Function called whenever a row is double clicked */
  onRowDoubleClick?: Maybe<(row: R, column: CalculatedColumn<R, SR>) => void>;
  /** Called when the grid is scrolled */
  onScroll?: Maybe<(event: React.UIEvent<HTMLDivElement>) => void>;
  /** Called when a column is resized */
  onColumnResize?: Maybe<(idx: number, width: number) => void>;

  /**
   * Toggles and modes
   */
  /** @default 'NONE' */
  cellNavigationMode?: Maybe<CellNavigationMode>;
  /** @default true */
  enableVirtualization?: Maybe<boolean>;

  /**
   * Miscellaneous
   */
  renderers?: Maybe<Renderers<R, SR>>;
  rowClass?: Maybe<(row: R) => Maybe<string>>;
  /** @default 'ltr' */
  direction?: Maybe<Direction>;
  'data-testid'?: Maybe<string>;
}

/**
 * Main API Component to render a data grid of rows and columns
 *
 * @example
 *
 * <DataGrid columns={columns} rows={rows} />
 */
function DataGrid<R, SR, K extends Key>(
  props: DataGridProps<R, SR, K>,
  ref: React.Ref<DataGridHandle>
) {
  const {
    // Grid and data Props
    columns: rawColumns,
<<<<<<< HEAD
    rows,
    summaryRows,
=======
    rows: rawRows,
    topSummaryRows,
    bottomSummaryRows,
>>>>>>> 66bc0506
    rowKeyGetter,
    onRowsChange,
    // Dimensions props
    rowHeight: rawRowHeight,
    headerRowHeight: rawHeaderRowHeight,
    summaryRowHeight: rawSummaryRowHeight,
    // Feature props
    selectedRows,
    onSelectedRowsChange,
    sortColumns,
    onSortColumnsChange,
    defaultColumnOptions,
    // Event props
    onRowClick,
    onRowDoubleClick,
    onScroll,
    onColumnResize,
    onFill,
    onCopy,
    onPaste,
    // Toggles and modes
    cellNavigationMode: rawCellNavigationMode,
    enableVirtualization: rawEnableVirtualization,
    // Miscellaneous
    renderers,
    className,
    style,
    rowClass,
    direction: rawDirection,
    // ARIA
    'aria-label': ariaLabel,
    'aria-labelledby': ariaLabelledBy,
    'aria-describedby': ariaDescribedBy,
    'aria-rowcount': ariaRowCount,
    'data-testid': testId
  } = props;

  /**
   * defaults
   */
  const defaultComponents = useDefaultComponents<R, SR>();
  const rowHeight = rawRowHeight ?? 35;
  const headerRowHeight = rawHeaderRowHeight ?? (typeof rowHeight === 'number' ? rowHeight : 35);
  const summaryRowHeight = rawSummaryRowHeight ?? (typeof rowHeight === 'number' ? rowHeight : 35);
  const rowRenderer =
    renderers?.rowRenderer ?? defaultComponents?.rowRenderer ?? defaultRowRenderer;
  const sortStatus = renderers?.sortStatus ?? defaultComponents?.sortStatus ?? defaultSortStatus;
  const checkboxFormatter =
    renderers?.checkboxFormatter ??
    defaultComponents?.checkboxFormatter ??
    defaultCheckboxFormatter;
  const noRowsFallback = renderers?.noRowsFallback ?? defaultComponents?.noRowsFallback;
  const cellNavigationMode = rawCellNavigationMode ?? 'NONE';
  const enableVirtualization = rawEnableVirtualization ?? true;
  const direction = rawDirection ?? 'ltr';

  /**
   * states
   */
  const [scrollTop, setScrollTop] = useState(0);
  const [scrollLeft, setScrollLeft] = useState(0);
  const [columnWidths, setColumnWidths] = useState((): ReadonlyMap<string, number> => new Map());
  const [selectedPosition, setSelectedPosition] = useState<SelectCellState | EditCellState<R>>(
    initialPosition
  );
  const [copiedCell, setCopiedCell] = useState<{ row: R; columnKey: string } | null>(null);
  const [isDragging, setDragging] = useState(false);
  const [draggedOverRowIdx, setOverRowIdx] = useState<number | undefined>(undefined);

  /**
   * refs
   */
  const prevSelectedPosition = useRef(selectedPosition);
  const latestDraggedOverRowIdx = useRef(draggedOverRowIdx);
  const lastSelectedRowIdx = useRef(-1);
  const rowRef = useRef<HTMLDivElement>(null);

  /**
   * computed values
   */
  const [gridRef, gridWidth, gridHeight, isWidthInitialized] = useGridDimensions();
  const headerRowsCount = 1;
  const topSummaryRowsCount = topSummaryRows?.length ?? 0;
  const bottomSummaryRowsCount = bottomSummaryRows?.length ?? 0;
  const summaryRowsCount = topSummaryRowsCount + bottomSummaryRowsCount;
  const clientHeight = gridHeight - headerRowHeight - summaryRowsCount * summaryRowHeight;
  const isSelectable = selectedRows != null && onSelectedRowsChange != null;
  const isRtl = direction === 'rtl';

  const defaultGridComponents = useMemo(
    () => ({
      sortStatus,
      checkboxFormatter
    }),
    [sortStatus, checkboxFormatter]
  );

  const allRowsSelected = useMemo((): boolean => {
    // no rows to select = explicitely unchecked
    const { length } = rows;
    return (
      length !== 0 &&
      selectedRows != null &&
      rowKeyGetter != null &&
      selectedRows.size >= length &&
      rows.every((row) => selectedRows.has(rowKeyGetter(row)))
    );
  }, [rows, selectedRows, rowKeyGetter]);

  const {
    columns,
    colSpanColumns,
    colOverscanStartIdx,
    colOverscanEndIdx,
    templateColumns,
    layoutCssVars,
    columnMetrics,
    lastFrozenColumnIndex,
    totalFrozenColumnWidth
  } = useCalculatedColumns({
    rawColumns,
    columnWidths,
    scrollLeft,
    viewportWidth: gridWidth,
    defaultColumnOptions,
    enableVirtualization
  });

  const {
    rowOverscanStartIdx,
    rowOverscanEndIdx,
    totalRowHeight,
    gridTemplateRows,
    getRowTop,
    getRowHeight,
    findRowIdx
  } = useViewportRows({
    rows,
    rowHeight,
    clientHeight,
    scrollTop,
    enableVirtualization
  });

  const { viewportColumns, flexWidthViewportColumns } = useViewportColumns({
    columns,
    colSpanColumns,
    colOverscanStartIdx,
    colOverscanEndIdx,
    lastFrozenColumnIndex,
    rowOverscanStartIdx,
    rowOverscanEndIdx,
    rows,
<<<<<<< HEAD
    summaryRows
=======
    topSummaryRows,
    bottomSummaryRows,
    columnWidths,
    isGroupRow
>>>>>>> 66bc0506
  });

  const hasGroups = useGroupApi<R, SR>() !== undefined;
  const minColIdx = hasGroups ? -1 : 0;
  const maxColIdx = columns.length - 1;
  const minRowIdx = -1 - topSummaryRowsCount;
  const maxRowIdx = rows.length + bottomSummaryRowsCount - 1;
  const selectedCellIsWithinSelectionBounds = isCellWithinSelectionBounds(selectedPosition);
  const selectedCellIsWithinViewportBounds = isCellWithinViewportBounds(selectedPosition);

  /**
   * The identity of the wrapper function is stable so it won't break memoization
   */
  const handleColumnResizeLatest = useLatestFunc(handleColumnResize);
  const onSortColumnsChangeLatest = useLatestFunc(onSortColumnsChange);
  const onRowClickLatest = useLatestFunc(onRowClick);
  const onRowDoubleClickLatest = useLatestFunc(onRowDoubleClick);
  const selectRowLatest = useLatestFunc(selectRow);
  const selectAllRowsLatest = useLatestFunc(selectAllRows);
  const handleFormatterRowChangeLatest = useLatestFunc(updateRow);
  const selectViewportCellLatest = useLatestFunc(
    (row: R, idx: number, enableEditor: Maybe<boolean>) => {
      const rowIdx = rows.indexOf(row);
      selectCell({ rowIdx, idx }, enableEditor);
    }
  );
  const selectHeaderCellLatest = useLatestFunc((idx: number) => {
    selectCell({ rowIdx: minRowIdx, idx });
  });
  const selectTopSummaryCellLatest = useLatestFunc(
    (summaryRow: SR, column: CalculatedColumn<R, SR>) => {
      const rowIdx = topSummaryRows!.indexOf(summaryRow);
      selectCell({ rowIdx: rowIdx + minRowIdx + 1, idx: column.idx });
    }
  );
  const selectBottomSummaryCellLatest = useLatestFunc(
    (summaryRow: SR, column: CalculatedColumn<R, SR>) => {
      const rowIdx = bottomSummaryRows!.indexOf(summaryRow) + rows.length;
      selectCell({ rowIdx, idx: column.idx });
    }
  );

  /**
   * effects
   */
  useLayoutEffect(() => {
    if (
      !selectedCellIsWithinSelectionBounds ||
      isSamePosition(selectedPosition, prevSelectedPosition.current)
    ) {
      prevSelectedPosition.current = selectedPosition;
      return;
    }

    prevSelectedPosition.current = selectedPosition;

    if (selectedPosition.idx === -1) {
      rowRef.current!.focus({ preventScroll: true });
      scrollIntoView(rowRef.current);
    }
  });

  useLayoutEffect(() => {
    if (!isWidthInitialized || flexWidthViewportColumns.length === 0) return;

    setColumnWidths((columnWidths) => {
      const newColumnWidths = new Map(columnWidths);
      const grid = gridRef.current!;

      for (const column of flexWidthViewportColumns) {
        const measuringCell = grid.querySelector(`[data-measuring-cell-key="${column.key}"]`)!;
        // Set the actual width of the column after it is rendered
        const { width } = measuringCell.getBoundingClientRect();
        newColumnWidths.set(column.key, width);
      }

      return newColumnWidths;
    });
  }, [isWidthInitialized, flexWidthViewportColumns, gridRef]);

  useImperativeHandle(ref, () => ({
    element: gridRef.current,
    scrollToColumn,
    scrollToRow(rowIdx: number) {
      const { current } = gridRef;
      if (!current) return;
      current.scrollTo({
        top: getRowTop(rowIdx),
        behavior: 'smooth'
      });
    },
    selectCell
  }));

  /**
   * callbacks
   */
  const setDraggedOverRowIdx = useCallback((rowIdx?: number) => {
    setOverRowIdx(rowIdx);
    latestDraggedOverRowIdx.current = rowIdx;
  }, []);

  /**
   * event handlers
   */
  function handleColumnResize(column: CalculatedColumn<R, SR>, width: number | 'max-content') {
    const { style } = gridRef.current!;
    const newTemplateColumns = [...templateColumns];
    newTemplateColumns[column.idx] = width === 'max-content' ? width : `${width}px`;
    style.gridTemplateColumns = newTemplateColumns.join(' ');

    const measuringCell = gridRef.current!.querySelector(
      `[data-measuring-cell-key="${column.key}"]`
    )!;
    const measuredWidth = measuringCell.getBoundingClientRect().width;
    const measuredWidthPx = `${measuredWidth}px`;

    // Immediately update `grid-template-columns` to prevent the column from jumping to its min/max allowed width.
    // Only measuring cells have the min/max width set for proper colSpan support,
    // which is why other cells may render at the previously set width, beyond the min/max.
    // An alternative for the above would be to use flushSync.
    // We also have to reset `max-content` so it doesn't remain stuck on `max-content`.
    if (newTemplateColumns[column.idx] !== measuredWidthPx) {
      newTemplateColumns[column.idx] = measuredWidthPx;
      style.gridTemplateColumns = newTemplateColumns.join(' ');
    }

    if (columnWidths.get(column.key) === measuredWidth) return;

    const newColumnWidths = new Map(columnWidths);
    newColumnWidths.set(column.key, measuredWidth);
    setColumnWidths(newColumnWidths);

    onColumnResize?.(column.idx, measuredWidth);
  }

  function selectRow({ row, checked, isShiftClick }: SelectRowEvent<R>) {
    if (!onSelectedRowsChange) return;

    assertIsValidKeyGetter<R, K>(rowKeyGetter);
    const newSelectedRows = new Set(selectedRows);
    const rowKey = rowKeyGetter(row);
    if (checked) {
      newSelectedRows.add(rowKey);
      const previousRowIdx = lastSelectedRowIdx.current;
      const rowIdx = rows.indexOf(row);
      lastSelectedRowIdx.current = rowIdx;
      if (isShiftClick && previousRowIdx !== -1 && previousRowIdx !== rowIdx) {
        const step = sign(rowIdx - previousRowIdx);
        for (let i = previousRowIdx + step; i !== rowIdx; i += step) {
          const row = rows[i];
          newSelectedRows.add(rowKeyGetter(row));
        }
      }
    } else {
      newSelectedRows.delete(rowKey);
      lastSelectedRowIdx.current = -1;
    }

    onSelectedRowsChange(newSelectedRows);
  }

  function selectAllRows(checked: boolean) {
    if (!onSelectedRowsChange) return;

    assertIsValidKeyGetter<R, K>(rowKeyGetter);
    const newSelectedRows = new Set(selectedRows);

    for (const row of rows) {
      const rowKey = rowKeyGetter(row);
      if (checked) {
        newSelectedRows.add(rowKey);
      } else {
        newSelectedRows.delete(rowKey);
      }
    }

    onSelectedRowsChange(newSelectedRows);
  }

  function handleKeyDown(event: React.KeyboardEvent<HTMLDivElement>) {
    if (!(event.target instanceof Element)) return;
    const isCellEvent = event.target.closest('.rdg-cell') !== null;
    const isRowEvent = hasGroups && event.target === rowRef.current;
    if (!isCellEvent && !isRowEvent) return;

    const { keyCode } = event;

    if (
      selectedCellIsWithinViewportBounds &&
      (onPaste != null || onCopy != null) &&
      isCtrlKeyHeldDown(event) &&
      selectedPosition.mode === 'SELECT'
    ) {
      // event.key may differ by keyboard input language, so we use event.keyCode instead
      // event.nativeEvent.code cannot be used either as it would break copy/paste for the DVORAK layout
      const cKey = 67;
      const vKey = 86;
      if (keyCode === cKey) {
        handleCopy();
        return;
      }
      if (keyCode === vKey) {
        handlePaste();
        return;
      }
    }

    switch (event.key) {
      case 'Escape':
        setCopiedCell(null);
        return;
      case 'ArrowUp':
      case 'ArrowDown':
      case 'ArrowLeft':
      case 'ArrowRight':
      case 'Tab':
      case 'Home':
      case 'End':
      case 'PageUp':
      case 'PageDown':
        navigate(event);
        break;
      default:
        handleCellInput(event);
        break;
    }
  }

  function handleScroll(event: React.UIEvent<HTMLDivElement>) {
    const { scrollTop, scrollLeft } = event.currentTarget;
    flushSync(() => {
      setScrollTop(scrollTop);
      // scrollLeft is nagative when direction is rtl
      setScrollLeft(abs(scrollLeft));
    });
    onScroll?.(event);
  }

<<<<<<< HEAD
  function updateRow(rowIdx: number, row: R) {
=======
  function getRawRowIdx(rowIdx: number) {
    return hasGroups ? rawRows.indexOf(rows[rowIdx] as R) : rowIdx;
  }

  function updateRow(column: CalculatedColumn<R, SR>, rowIdx: number, row: R) {
>>>>>>> 66bc0506
    if (typeof onRowsChange !== 'function') return;
    if (row === rows[rowIdx]) return;
    const updatedRows = [...rows];
    updatedRows[rowIdx] = row;
    onRowsChange(updatedRows, {
<<<<<<< HEAD
      indexes: [rowIdx],
      column: columns[selectedPosition.idx]
=======
      indexes: [rawRowIdx],
      column
>>>>>>> 66bc0506
    });
  }

  function commitEditorChanges() {
    if (selectedPosition.mode !== 'EDIT') return;
    updateRow(columns[selectedPosition.idx], selectedPosition.rowIdx, selectedPosition.row);
  }

  function handleCopy() {
    const { idx, rowIdx } = selectedPosition;
    const sourceRow = rows[rowIdx];
    const sourceColumnKey = columns[idx].key;
    setCopiedCell({ row: sourceRow, columnKey: sourceColumnKey });
    onCopy?.({ sourceRow, sourceColumnKey });
  }

  function handlePaste() {
    if (!onPaste || !onRowsChange || copiedCell === null || !isCellEditable(selectedPosition)) {
      return;
    }

    const { idx, rowIdx } = selectedPosition;
<<<<<<< HEAD
    const targetRow = rows[rowIdx];
=======
    const targetColumn = columns[idx];
    const targetRow = rawRows[getRawRowIdx(rowIdx)];
>>>>>>> 66bc0506

    const updatedTargetRow = onPaste({
      sourceRow: copiedCell.row,
      sourceColumnKey: copiedCell.columnKey,
      targetRow,
      targetColumnKey: targetColumn.key
    });

    updateRow(targetColumn, rowIdx, updatedTargetRow);
  }

  function handleCellInput(event: React.KeyboardEvent<HTMLDivElement>) {
    if (!selectedCellIsWithinViewportBounds) return;
    const row = rows[selectedPosition.rowIdx];
    const { key, shiftKey } = event;

    // Select the row on Shift + Space
    if (isSelectable && shiftKey && key === ' ') {
      assertIsValidKeyGetter<R, K>(rowKeyGetter);
      const rowKey = rowKeyGetter(row);
      selectRow({ row, checked: !selectedRows.has(rowKey), isShiftClick: false });
      // do not scroll
      event.preventDefault();
      return;
    }

    const column = columns[selectedPosition.idx];
    column.editorOptions?.onCellKeyDown?.(event);
    if (event.isDefaultPrevented()) return;

    if (isCellEditable(selectedPosition) && isDefaultCellInput(event)) {
      setSelectedPosition(({ idx, rowIdx }) => ({
        idx,
        rowIdx,
        mode: 'EDIT',
        row,
        originalRow: row
      }));
    }
  }

  /**
   * utils
   */
  function isColIdxWithinSelectionBounds(idx: number) {
    return idx >= minColIdx && idx <= maxColIdx;
  }

  function isRowIdxWithinViewportBounds(rowIdx: number) {
    return rowIdx >= 0 && rowIdx < rows.length;
  }

  function isCellWithinSelectionBounds({ idx, rowIdx }: Position): boolean {
    return rowIdx >= minRowIdx && rowIdx <= maxRowIdx && isColIdxWithinSelectionBounds(idx);
  }

  function isCellWithinViewportBounds({ idx, rowIdx }: Position): boolean {
    return isRowIdxWithinViewportBounds(rowIdx) && isColIdxWithinSelectionBounds(idx);
  }

  function isCellEditable(position: Position): boolean {
    return (
      isCellWithinViewportBounds(position) &&
      isSelectedCellEditable({ columns, rows, selectedPosition: position })
    );
  }

  function selectCell(position: Position, enableEditor?: Maybe<boolean>): void {
    if (!isCellWithinSelectionBounds(position)) return;
    commitEditorChanges();

    if (enableEditor && isCellEditable(position)) {
      const row = rows[position.rowIdx];
      setSelectedPosition({ ...position, mode: 'EDIT', row, originalRow: row });
    } else if (isSamePosition(selectedPosition, position)) {
      // Avoid re-renders if the selected cell state is the same
      scrollIntoView(gridRef.current?.querySelector('[tabindex="0"]'));
    } else {
      setSelectedPosition({ ...position, mode: 'SELECT' });
    }
  }

  function scrollToColumn(idx: number): void {
    const { current } = gridRef;
    if (!current) return;

    if (idx > lastFrozenColumnIndex) {
      const { rowIdx } = selectedPosition;
      if (!isCellWithinSelectionBounds({ rowIdx, idx })) return;
      const { clientWidth } = current;
      const column = columns[idx];
      const { left, width } = columnMetrics.get(column)!;
      let right = left + width;

      const colSpan = getSelectedCellColSpan({
        rows,
        topSummaryRows,
        bottomSummaryRows,
        rowIdx,
        lastFrozenColumnIndex,
        column
      });

      if (colSpan !== undefined) {
        const { left, width } = columnMetrics.get(columns[column.idx + colSpan - 1])!;
        right = left + width;
      }

      const isCellAtLeftBoundary = left < scrollLeft + totalFrozenColumnWidth;
      const isCellAtRightBoundary = right > clientWidth + scrollLeft;
      const sign = isRtl ? -1 : 1;
      if (isCellAtLeftBoundary) {
        current.scrollLeft = (left - totalFrozenColumnWidth) * sign;
      } else if (isCellAtRightBoundary) {
        current.scrollLeft = (right - clientWidth) * sign;
      }
    }
  }

  function getNextPosition(key: string, ctrlKey: boolean, shiftKey: boolean): Position {
    const { idx, rowIdx } = selectedPosition;
    const isRowSelected = selectedCellIsWithinSelectionBounds && idx === -1;

    switch (key) {
      case 'ArrowUp':
        return { idx, rowIdx: rowIdx - 1 };
      case 'ArrowDown':
        return { idx, rowIdx: rowIdx + 1 };
      case leftKey:
        return { idx: idx - 1, rowIdx };
      case rightKey:
        return { idx: idx + 1, rowIdx };
      case 'Tab':
        return { idx: idx + (shiftKey ? -1 : 1), rowIdx };
      case 'Home':
        // If row is selected then move focus to the first row
        if (isRowSelected) return { idx, rowIdx: 0 };
        return { idx: 0, rowIdx: ctrlKey ? minRowIdx : rowIdx };
      case 'End':
        // If row is selected then move focus to the last row.
        if (isRowSelected) return { idx, rowIdx: rows.length - 1 };
        return { idx: maxColIdx, rowIdx: ctrlKey ? maxRowIdx : rowIdx };
      case 'PageUp': {
        if (selectedPosition.rowIdx === minRowIdx) return selectedPosition;
        const nextRowY = getRowTop(rowIdx) + getRowHeight(rowIdx) - clientHeight;
        return { idx, rowIdx: nextRowY > 0 ? findRowIdx(nextRowY) : 0 };
      }
      case 'PageDown': {
        if (selectedPosition.rowIdx >= rows.length) return selectedPosition;
        const nextRowY = getRowTop(rowIdx) + clientHeight;
        return { idx, rowIdx: nextRowY < totalRowHeight ? findRowIdx(nextRowY) : rows.length - 1 };
      }
      default:
        return selectedPosition;
    }
  }

  function navigate(event: React.KeyboardEvent<HTMLDivElement>) {
    const { key, shiftKey } = event;
    let mode = cellNavigationMode;
    if (key === 'Tab') {
      if (
        canExitGrid({
          shiftKey,
          cellNavigationMode,
          maxColIdx,
          minRowIdx,
          maxRowIdx,
          selectedPosition
        })
      ) {
        commitEditorChanges();
        // Allow focus to leave the grid so the next control in the tab order can be focused
        return;
      }

      mode = cellNavigationMode === 'NONE' ? 'CHANGE_ROW' : cellNavigationMode;
    }

    // Do not allow focus to leave
    event.preventDefault();

    const ctrlKey = isCtrlKeyHeldDown(event);
    const nextPosition = getNextPosition(key, ctrlKey, shiftKey);
    if (isSamePosition(selectedPosition, nextPosition)) return;

    const nextSelectedCellPosition = getNextSelectedCellPosition({
      columns,
      colSpanColumns,
      rows,
      topSummaryRows,
      bottomSummaryRows,
      minRowIdx,
      maxRowIdx,
      lastFrozenColumnIndex,
      cellNavigationMode: mode,
      currentPosition: selectedPosition,
      nextPosition,
      isCellWithinBounds: isCellWithinSelectionBounds
    });

    selectCell(nextSelectedCellPosition);
  }

  function getDraggedOverCellIdx(currentRowIdx: number): number | undefined {
    if (draggedOverRowIdx === undefined) return;
    const { rowIdx } = selectedPosition;

    const isDraggedOver =
      rowIdx < draggedOverRowIdx
        ? rowIdx < currentRowIdx && currentRowIdx <= draggedOverRowIdx
        : rowIdx > currentRowIdx && currentRowIdx >= draggedOverRowIdx;

    return isDraggedOver ? selectedPosition.idx : undefined;
  }

  function getLayoutCssVars() {
    if (flexWidthViewportColumns.length === 0) return layoutCssVars;
    const newTemplateColumns = [...templateColumns];
    for (const column of flexWidthViewportColumns) {
      newTemplateColumns[column.idx] = column.width as string;
    }

    return {
      ...layoutCssVars,
      gridTemplateColumns: newTemplateColumns.join(' ')
    };
  }

  function getDragHandle(rowIdx: number) {
    if (selectedPosition.rowIdx !== rowIdx || selectedPosition.mode === 'EDIT' || onFill == null) {
      return;
    }

    return (
      <DragHandle
        rows={rows}
        columns={columns}
        selectedPosition={selectedPosition}
        isCellEditable={isCellEditable}
        latestDraggedOverRowIdx={latestDraggedOverRowIdx}
        onRowsChange={onRowsChange}
        onFill={onFill}
        setDragging={setDragging}
        setDraggedOverRowIdx={setDraggedOverRowIdx}
      />
    );
  }

  function getCellEditor(rowIdx: number) {
    if (selectedPosition.rowIdx !== rowIdx || selectedPosition.mode === 'SELECT') return;

    const { idx, row } = selectedPosition;
    const column = columns[idx];
    const colSpan = getColSpan(column, lastFrozenColumnIndex, { type: 'ROW', row });

    const closeEditor = () => {
      setSelectedPosition(({ idx, rowIdx }) => ({ idx, rowIdx, mode: 'SELECT' }));
    };

    const onRowChange = (row: R, commitChanges?: boolean) => {
      if (commitChanges) {
        updateRow(column, selectedPosition.rowIdx, row);
        closeEditor();
      } else {
        setSelectedPosition((position) => ({ ...position, row }));
      }
    };

    if (rows[selectedPosition.rowIdx] !== selectedPosition.originalRow) {
      // Discard changes if rows are updated from outside
      closeEditor();
    }

    return (
      <EditCell
        key={column.key}
        column={column}
        colSpan={colSpan}
        row={row}
        onRowChange={onRowChange}
        closeEditor={closeEditor}
      />
    );
  }

  function getRowViewportColumns(rowIdx: number) {
    const selectedColumn = columns[selectedPosition.idx];
    if (
      // idx can be -1 if grouping is enabled
      // eslint-disable-next-line @typescript-eslint/no-unnecessary-condition
      selectedColumn !== undefined &&
      selectedPosition.rowIdx === rowIdx &&
      !viewportColumns.includes(selectedColumn)
    ) {
      // Add the selected column to viewport columns if the cell is not within the viewport
      return selectedPosition.idx > colOverscanEndIdx
        ? [...viewportColumns, selectedColumn]
        : [
            ...viewportColumns.slice(0, lastFrozenColumnIndex + 1),
            selectedColumn,
            ...viewportColumns.slice(lastFrozenColumnIndex + 1)
          ];
    }
    return viewportColumns;
  }

  function getViewportRows() {
<<<<<<< HEAD
    const rowElements = [];
=======
    const rowElements: React.ReactNode[] = [];
    let startRowIndex = 0;
>>>>>>> 66bc0506

    const { idx: selectedIdx, rowIdx: selectedRowIdx } = selectedPosition;

    const startRowIdx =
      selectedCellIsWithinViewportBounds && selectedRowIdx < rowOverscanStartIdx
        ? rowOverscanStartIdx - 1
        : rowOverscanStartIdx;
    const endRowIdx =
      selectedCellIsWithinViewportBounds && selectedRowIdx > rowOverscanEndIdx
        ? rowOverscanEndIdx + 1
        : rowOverscanEndIdx;

    for (let viewportRowIdx = startRowIdx; viewportRowIdx <= endRowIdx; viewportRowIdx++) {
      const isRowOutsideViewport =
        viewportRowIdx === rowOverscanStartIdx - 1 || viewportRowIdx === rowOverscanEndIdx + 1;
      const rowIdx = isRowOutsideViewport ? selectedRowIdx : viewportRowIdx;

      let rowColumns = viewportColumns;
      const selectedColumn = columns[selectedIdx];
      // eslint-disable-next-line @typescript-eslint/no-unnecessary-condition
      if (selectedColumn !== undefined) {
        if (isRowOutsideViewport) {
          // if the row is outside the viewport then only render the selected cell
          rowColumns = [selectedColumn];
        } else {
          // if the row is within the viewport and cell is not, add the selected column to viewport columns
          rowColumns = getRowViewportColumns(rowIdx);
        }
      }

      const row = rows[rowIdx];
<<<<<<< HEAD
      const gridRowStart = headerRowsCount + rowIdx + 1;
=======
      const gridRowStart = headerRowsCount + topSummaryRowsCount + rowIdx + 1;
      if (isGroupRow(row)) {
        ({ startRowIndex } = row);
        const isGroupRowSelected =
          isSelectable && row.childRows.every((cr) => selectedRows.has(rowKeyGetter!(cr)));
        rowElements.push(
          <GroupRowRenderer
            aria-level={row.level + 1} // aria-level is 1-based
            aria-setsize={row.setSize}
            aria-posinset={row.posInSet + 1} // aria-posinset is 1-based
            aria-rowindex={headerRowsCount + topSummaryRowsCount + startRowIndex + 1} // aria-rowindex is 1 based
            aria-selected={isSelectable ? isGroupRowSelected : undefined}
            key={row.id}
            id={row.id}
            groupKey={row.groupKey}
            viewportColumns={rowColumns}
            childRows={row.childRows}
            rowIdx={rowIdx}
            row={row}
            gridRowStart={gridRowStart}
            height={getRowHeight(rowIdx)}
            level={row.level}
            isExpanded={row.isExpanded}
            selectedCellIdx={selectedRowIdx === rowIdx ? selectedIdx : undefined}
            isRowSelected={isGroupRowSelected}
            selectGroup={selectGroupLatest}
            toggleGroup={toggleGroupLatest}
          />
        );
        continue;
      }

      startRowIndex++;
>>>>>>> 66bc0506
      let key;
      let isRowSelected = false;
      if (typeof rowKeyGetter === 'function') {
        key = rowKeyGetter(row);
        isRowSelected = selectedRows?.has(key) ?? false;
      } else {
        key = rowIdx;
      }

      rowElements.push(
<<<<<<< HEAD
        <RowRenderer
          aria-rowindex={headerRowsCount + rowIdx + 1} // aria-rowindex is 1 based
          aria-selected={isSelectable ? isRowSelected : undefined}
          key={key}
          rowIdx={rowIdx}
          row={row}
          viewportColumns={rowColumns}
          isRowSelected={isRowSelected}
          onRowClick={onRowClick}
          onRowDoubleClick={onRowDoubleClick}
          rowClass={rowClass}
          gridRowStart={gridRowStart}
          height={getRowHeight(rowIdx)}
          copiedCellIdx={
=======
        rowRenderer(key, {
          // aria-rowindex is 1 based
          'aria-rowindex':
            headerRowsCount + topSummaryRowsCount + (hasGroups ? startRowIndex : rowIdx) + 1,
          'aria-selected': isSelectable ? isRowSelected : undefined,
          rowIdx,
          row,
          viewportColumns: rowColumns,
          isRowSelected,
          onRowClick: onRowClickLatest,
          onRowDoubleClick: onRowDoubleClickLatest,
          rowClass,
          gridRowStart,
          height: getRowHeight(rowIdx),
          copiedCellIdx:
>>>>>>> 66bc0506
            copiedCell !== null && copiedCell.row === row
              ? columns.findIndex((c) => c.key === copiedCell.columnKey)
              : undefined,

          selectedCellIdx: selectedRowIdx === rowIdx ? selectedIdx : undefined,
          draggedOverCellIdx: getDraggedOverCellIdx(rowIdx),
          setDraggedOverRowIdx: isDragging ? setDraggedOverRowIdx : undefined,
          lastFrozenColumnIndex,
          onRowChange: handleFormatterRowChangeLatest,
          selectCell: selectViewportCellLatest,
          selectedCellDragHandle: getDragHandle(rowIdx),
          selectedCellEditor: getCellEditor(rowIdx)
        })
      );
    }

    return rowElements;
  }

  // Reset the positions if the current values are no longer valid. This can happen if a column or row is removed
  if (selectedPosition.idx > maxColIdx || selectedPosition.rowIdx > maxRowIdx) {
    setSelectedPosition(initialPosition);
    setDraggedOverRowIdx(undefined);
  }

  ariaRowCount ??= headerRowsCount + rows.length + summaryRowsCount;
  let templateRows = `${headerRowHeight}px`;
  if (topSummaryRowsCount > 0) {
    templateRows += ` repeat(${topSummaryRowsCount}, ${summaryRowHeight}px)`;
  }
  if (rows.length > 0) {
    templateRows += gridTemplateRows;
  }
  if (bottomSummaryRowsCount > 0) {
    templateRows += ` repeat(${bottomSummaryRowsCount}, ${summaryRowHeight}px)`;
  }

  const isGroupRowFocused = selectedPosition.idx === -1 && selectedPosition.rowIdx !== -2;

  return (
    <div
      role={hasGroups ? 'treegrid' : 'grid'}
      aria-label={ariaLabel}
      aria-labelledby={ariaLabelledBy}
      aria-describedby={ariaDescribedBy}
      aria-multiselectable={isSelectable ? true : undefined}
      aria-colcount={columns.length}
      aria-rowcount={ariaRowCount}
      className={clsx(
        rootClassname,
        {
          [viewportDraggingClassname]: isDragging
        },
        className
      )}
      style={
        {
          ...style,
          // set scrollPadding to correctly position non-sticky cells after scrolling
          scrollPaddingInlineStart:
            selectedPosition.idx > lastFrozenColumnIndex
              ? `${totalFrozenColumnWidth}px`
              : undefined,
          scrollPaddingBlock:
            selectedPosition.rowIdx >= 0 && selectedPosition.rowIdx < rows.length
              ? `${headerRowHeight + topSummaryRowsCount * summaryRowHeight}px ${
                  bottomSummaryRowsCount * summaryRowHeight
                }px`
              : undefined,
          gridTemplateRows: templateRows,
          '--rdg-header-row-height': `${headerRowHeight}px`,
          '--rdg-summary-row-height': `${summaryRowHeight}px`,
          '--rdg-sign': isRtl ? -1 : 1,
          ...getLayoutCssVars()
        } as unknown as React.CSSProperties
      }
      dir={direction}
      ref={gridRef}
      onScroll={handleScroll}
      onKeyDown={handleKeyDown}
      data-testid={testId}
    >
      {/* extra div is needed for row navigation in a treegrid */}
      {hasGroups && (
        <div
          ref={rowRef}
          tabIndex={isGroupRowFocused ? 0 : -1}
          className={clsx(focusSinkClassname, {
            [rowSelected]: isGroupRowFocused,
            [rowSelectedWithFrozenCell]: isGroupRowFocused && lastFrozenColumnIndex !== -1
          })}
          style={{
            gridRowStart: selectedPosition.rowIdx + 2
          }}
          onKeyDown={handleKeyDown}
        />
      )}
      <DataGridDefaultComponentsProvider value={defaultGridComponents}>
        <HeaderRow
          columns={getRowViewportColumns(-1)}
          onColumnResize={handleColumnResizeLatest}
          allRowsSelected={allRowsSelected}
          onAllRowsSelectionChange={selectAllRowsLatest}
          sortColumns={sortColumns}
          onSortColumnsChange={onSortColumnsChangeLatest}
          lastFrozenColumnIndex={lastFrozenColumnIndex}
          selectedCellIdx={selectedPosition.rowIdx === minRowIdx ? selectedPosition.idx : undefined}
          selectCell={selectHeaderCellLatest}
          shouldFocusGrid={!selectedCellIsWithinSelectionBounds}
          direction={direction}
        />
        {rows.length === 0 && noRowsFallback ? (
          noRowsFallback
        ) : (
          <>
            {topSummaryRows?.map((row, rowIdx) => {
              const gridRowStart = headerRowsCount + rowIdx + 1;
              const summaryRowIdx = rowIdx + minRowIdx + 1;
              const isSummaryRowSelected = selectedPosition.rowIdx === summaryRowIdx;
              const top = headerRowHeight + summaryRowHeight * rowIdx;

              return (
                <SummaryRow
                  aria-rowindex={gridRowStart}
                  key={rowIdx}
                  rowIdx={rowIdx}
                  gridRowStart={gridRowStart}
                  row={row}
                  top={top}
                  bottom={undefined}
                  lastTopRowIdx={topSummaryRowsCount - 1}
                  viewportColumns={getRowViewportColumns(summaryRowIdx)}
                  lastFrozenColumnIndex={lastFrozenColumnIndex}
                  selectedCellIdx={isSummaryRowSelected ? selectedPosition.idx : undefined}
                  selectCell={selectTopSummaryCellLatest}
                />
              );
            })}
            <RowSelectionChangeProvider value={selectRowLatest}>
              {getViewportRows()}
            </RowSelectionChangeProvider>
            {bottomSummaryRows?.map((row, rowIdx) => {
              const gridRowStart = headerRowsCount + topSummaryRowsCount + rows.length + rowIdx + 1;
              const summaryRowIdx = rows.length + rowIdx;
              const isSummaryRowSelected = selectedPosition.rowIdx === summaryRowIdx;
              const top =
                clientHeight > totalRowHeight
                  ? gridHeight - summaryRowHeight * (bottomSummaryRows.length - rowIdx)
                  : undefined;
              const bottom =
                top === undefined
                  ? summaryRowHeight * (bottomSummaryRows.length - 1 - rowIdx)
                  : undefined;

              return (
                <SummaryRow
<<<<<<< HEAD
                  aria-rowindex={ariaRowCount! - summaryRowsCount + rowIdx + 1}
=======
                  aria-rowindex={headerRowsCount + topSummaryRowsCount + rowsCount + rowIdx + 1}
>>>>>>> 66bc0506
                  key={rowIdx}
                  rowIdx={rowIdx}
                  gridRowStart={gridRowStart}
                  row={row}
                  top={top}
                  bottom={bottom}
                  lastTopRowIdx={undefined}
                  viewportColumns={getRowViewportColumns(summaryRowIdx)}
                  lastFrozenColumnIndex={lastFrozenColumnIndex}
                  selectedCellIdx={isSummaryRowSelected ? selectedPosition.idx : undefined}
                  selectCell={selectBottomSummaryCellLatest}
                />
              );
            })}
          </>
        )}

        {/* render empty cells that span only 1 column so we can safely measure column widths, regardless of colSpan */}
        {renderMeasuringCells(viewportColumns)}
      </DataGridDefaultComponentsProvider>
    </div>
  );
}

function isSamePosition(p1: Position, p2: Position) {
  return p1.idx === p2.idx && p1.rowIdx === p2.rowIdx;
}

export default forwardRef(DataGrid) as <R, SR = unknown, K extends Key = Key>(
  props: DataGridProps<R, SR, K> & RefAttributes<DataGridHandle>
) => JSX.Element;<|MERGE_RESOLUTION|>--- conflicted
+++ resolved
@@ -21,12 +21,7 @@
   useGroupApi
 } from './hooks';
 import HeaderRow from './HeaderRow';
-<<<<<<< HEAD
-import Row from './Row';
-=======
 import { defaultRowRenderer } from './Row';
-import GroupRowRenderer from './GroupRow';
->>>>>>> 66bc0506
 import SummaryRow from './SummaryRow';
 import EditCell from './EditCell';
 import DragHandle from './DragHandle';
@@ -199,14 +194,9 @@
   const {
     // Grid and data Props
     columns: rawColumns,
-<<<<<<< HEAD
     rows,
-    summaryRows,
-=======
-    rows: rawRows,
     topSummaryRows,
     bottomSummaryRows,
->>>>>>> 66bc0506
     rowKeyGetter,
     onRowsChange,
     // Dimensions props
@@ -240,7 +230,7 @@
     'aria-label': ariaLabel,
     'aria-labelledby': ariaLabelledBy,
     'aria-describedby': ariaDescribedBy,
-    'aria-rowcount': ariaRowCount,
+    'aria-rowcount': rawAriaRowCount,
     'data-testid': testId
   } = props;
 
@@ -295,6 +285,9 @@
   const clientHeight = gridHeight - headerRowHeight - summaryRowsCount * summaryRowHeight;
   const isSelectable = selectedRows != null && onSelectedRowsChange != null;
   const isRtl = direction === 'rtl';
+  const leftKey = isRtl ? 'ArrowRight' : 'ArrowLeft';
+  const rightKey = isRtl ? 'ArrowLeft' : 'ArrowRight';
+  const ariaRowCount = rawAriaRowCount ?? headerRowsCount + rows.length + summaryRowsCount;
 
   const defaultGridComponents = useMemo(
     () => ({
@@ -360,14 +353,9 @@
     rowOverscanStartIdx,
     rowOverscanEndIdx,
     rows,
-<<<<<<< HEAD
-    summaryRows
-=======
     topSummaryRows,
     bottomSummaryRows,
-    columnWidths,
-    isGroupRow
->>>>>>> 66bc0506
+    columnWidths
   });
 
   const hasGroups = useGroupApi<R, SR>() !== undefined;
@@ -607,27 +595,14 @@
     onScroll?.(event);
   }
 
-<<<<<<< HEAD
-  function updateRow(rowIdx: number, row: R) {
-=======
-  function getRawRowIdx(rowIdx: number) {
-    return hasGroups ? rawRows.indexOf(rows[rowIdx] as R) : rowIdx;
-  }
-
   function updateRow(column: CalculatedColumn<R, SR>, rowIdx: number, row: R) {
->>>>>>> 66bc0506
     if (typeof onRowsChange !== 'function') return;
     if (row === rows[rowIdx]) return;
     const updatedRows = [...rows];
     updatedRows[rowIdx] = row;
     onRowsChange(updatedRows, {
-<<<<<<< HEAD
       indexes: [rowIdx],
-      column: columns[selectedPosition.idx]
-=======
-      indexes: [rawRowIdx],
       column
->>>>>>> 66bc0506
     });
   }
 
@@ -650,12 +625,8 @@
     }
 
     const { idx, rowIdx } = selectedPosition;
-<<<<<<< HEAD
+    const targetColumn = columns[idx];
     const targetRow = rows[rowIdx];
-=======
-    const targetColumn = columns[idx];
-    const targetRow = rawRows[getRawRowIdx(rowIdx)];
->>>>>>> 66bc0506
 
     const updatedTargetRow = onPaste({
       sourceRow: copiedCell.row,
@@ -964,12 +935,7 @@
   }
 
   function getViewportRows() {
-<<<<<<< HEAD
-    const rowElements = [];
-=======
     const rowElements: React.ReactNode[] = [];
-    let startRowIndex = 0;
->>>>>>> 66bc0506
 
     const { idx: selectedIdx, rowIdx: selectedRowIdx } = selectedPosition;
 
@@ -1001,43 +967,8 @@
       }
 
       const row = rows[rowIdx];
-<<<<<<< HEAD
-      const gridRowStart = headerRowsCount + rowIdx + 1;
-=======
       const gridRowStart = headerRowsCount + topSummaryRowsCount + rowIdx + 1;
-      if (isGroupRow(row)) {
-        ({ startRowIndex } = row);
-        const isGroupRowSelected =
-          isSelectable && row.childRows.every((cr) => selectedRows.has(rowKeyGetter!(cr)));
-        rowElements.push(
-          <GroupRowRenderer
-            aria-level={row.level + 1} // aria-level is 1-based
-            aria-setsize={row.setSize}
-            aria-posinset={row.posInSet + 1} // aria-posinset is 1-based
-            aria-rowindex={headerRowsCount + topSummaryRowsCount + startRowIndex + 1} // aria-rowindex is 1 based
-            aria-selected={isSelectable ? isGroupRowSelected : undefined}
-            key={row.id}
-            id={row.id}
-            groupKey={row.groupKey}
-            viewportColumns={rowColumns}
-            childRows={row.childRows}
-            rowIdx={rowIdx}
-            row={row}
-            gridRowStart={gridRowStart}
-            height={getRowHeight(rowIdx)}
-            level={row.level}
-            isExpanded={row.isExpanded}
-            selectedCellIdx={selectedRowIdx === rowIdx ? selectedIdx : undefined}
-            isRowSelected={isGroupRowSelected}
-            selectGroup={selectGroupLatest}
-            toggleGroup={toggleGroupLatest}
-          />
-        );
-        continue;
-      }
-
-      startRowIndex++;
->>>>>>> 66bc0506
+
       let key;
       let isRowSelected = false;
       if (typeof rowKeyGetter === 'function') {
@@ -1048,26 +979,9 @@
       }
 
       rowElements.push(
-<<<<<<< HEAD
-        <RowRenderer
-          aria-rowindex={headerRowsCount + rowIdx + 1} // aria-rowindex is 1 based
-          aria-selected={isSelectable ? isRowSelected : undefined}
-          key={key}
-          rowIdx={rowIdx}
-          row={row}
-          viewportColumns={rowColumns}
-          isRowSelected={isRowSelected}
-          onRowClick={onRowClick}
-          onRowDoubleClick={onRowDoubleClick}
-          rowClass={rowClass}
-          gridRowStart={gridRowStart}
-          height={getRowHeight(rowIdx)}
-          copiedCellIdx={
-=======
         rowRenderer(key, {
           // aria-rowindex is 1 based
-          'aria-rowindex':
-            headerRowsCount + topSummaryRowsCount + (hasGroups ? startRowIndex : rowIdx) + 1,
+          'aria-rowindex': headerRowsCount + topSummaryRowsCount + rowIdx + 1,
           'aria-selected': isSelectable ? isRowSelected : undefined,
           rowIdx,
           row,
@@ -1079,7 +993,6 @@
           gridRowStart,
           height: getRowHeight(rowIdx),
           copiedCellIdx:
->>>>>>> 66bc0506
             copiedCell !== null && copiedCell.row === row
               ? columns.findIndex((c) => c.key === copiedCell.columnKey)
               : undefined,
@@ -1105,7 +1018,6 @@
     setDraggedOverRowIdx(undefined);
   }
 
-  ariaRowCount ??= headerRowsCount + rows.length + summaryRowsCount;
   let templateRows = `${headerRowHeight}px`;
   if (topSummaryRowsCount > 0) {
     templateRows += ` repeat(${topSummaryRowsCount}, ${summaryRowHeight}px)`;
@@ -1236,11 +1148,7 @@
 
               return (
                 <SummaryRow
-<<<<<<< HEAD
-                  aria-rowindex={ariaRowCount! - summaryRowsCount + rowIdx + 1}
-=======
-                  aria-rowindex={headerRowsCount + topSummaryRowsCount + rowsCount + rowIdx + 1}
->>>>>>> 66bc0506
+                  aria-rowindex={ariaRowCount - summaryRowsCount + rowIdx + 1}
                   key={rowIdx}
                   rowIdx={rowIdx}
                   gridRowStart={gridRowStart}
