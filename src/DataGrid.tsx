import React, {
  forwardRef,
  useState,
  useRef,
  useMemo,
  useLayoutEffect,
  useEffect,
  useImperativeHandle,
  useCallback,
  createElement
} from 'react';

import EventBus from './EventBus';
import InteractionMasks from './masks/InteractionMasks';
import HeaderRow from './HeaderRow';
import FilterRow from './FilterRow';
import Row from './Row';
import SummaryRow from './SummaryRow';
import { ValueFormatter } from './formatters';
import {
  assertIsValidKey,
  getColumnMetrics,
  getColumnScrollPosition,
  getHorizontalRangeToRender,
  getScrollbarSize,
  getVerticalRangeToRender,
  getViewportColumns
} from './utils';

import {
  CalculatedColumn,
  CheckCellIsEditableEvent,
  Column,
  Filters,
  FormatterProps,
  Position,
  RowRendererProps,
  RowsUpdateEvent,
  SelectRowEvent
} from './common/types';
import { CellNavigationMode, SortDirection } from './common/enums';

export interface DataGridHandle {
  scrollToColumn: (colIdx: number) => void;
  scrollToRow: (rowIdx: number) => void;
  selectCell: (position: Position, openEditor?: boolean) => void;
}

export interface DataGridProps<R, K extends keyof R, SR = unknown> {
  /**
   * Grid and data Props
   */
  /** An array of objects representing each column on the grid */
  columns: readonly Column<R, SR>[];
  /** A function called for each rendered row that should return a plain key/value pair object */
  rows: readonly R[];
  /**
   * Rows to be pinned at the bottom of the rows view for summary, the vertical scroll bar will not scroll these rows.
   * Bottom horizontal scroll bar can move the row left / right. Or a customized row renderer can be used to disabled the scrolling support.
   */
  summaryRows?: readonly SR[];
  /** The primary key property of each row */
  rowKey?: K;
  /**
   * Callback called whenever row data is updated
   * When editing is enabled, this callback will be called for the following scenarios
   * 1. Using the supplied editor of the column. The default editor is the SimpleTextEditor.
   * 2. Copy/pasting the value from one cell to another <kbd>CTRL</kbd>+<kbd>C</kbd>, <kbd>CTRL</kbd>+<kbd>V</kbd>
   * 3. Update multiple cells by dragging the fill handle of a cell up or down to a destination cell.
   * 4. Update all cells under a given cell by double clicking the cell's fill handle.
   */
  onRowsUpdate?: <E extends RowsUpdateEvent>(event: E) => void;

  /**
   * Dimensions props
   */
  /** The width of the grid in pixels */
  width?: number;
  /** The height of the grid in pixels */
  height?: number;
  /** Minimum column width in pixels */
  minColumnWidth?: number;
  /** The height of each row in pixels */
  rowHeight?: number;
  /** The height of the header row in pixels */
  headerRowHeight?: number;
  /** The height of the header filter row in pixels */
  headerFiltersHeight?: number;

  /**
   * Feature props
   */
  /** Set of selected row keys */
  selectedRows?: ReadonlySet<R[K]>;
  /** Function called whenever row selection is changed */
  onSelectedRowsChange?: (selectedRows: Set<R[K]>) => void;
  /** The key of the column which is currently being sorted */
  sortColumn?: string;
  /** The direction to sort the sortColumn*/
  sortDirection?: SortDirection;
  /** Function called whenever grid is sorted*/
  onSort?: (columnKey: string, direction: SortDirection) => void;
  filters?: Filters;
  onFiltersChange?: (filters: Filters) => void;

  /**
   * Custom renderers
   */
  defaultFormatter?: React.ComponentType<FormatterProps<R, SR>>;
  rowRenderer?: React.ComponentType<RowRendererProps<R, SR>>;
  emptyRowsRenderer?: React.ComponentType;

  /**
   * Event props
   */
  /** Function called whenever a row is clicked */
  onRowClick?: (rowIdx: number, row: R, column: CalculatedColumn<R, SR>) => void;
  /** Called when the grid is scrolled */
  onScroll?: (event: React.UIEvent<HTMLDivElement>) => void;
  /** Called when a column is resized */
  onColumnResize?: (idx: number, width: number) => void;
  /** Function called whenever selected cell is changed */
  onSelectedCellChange?: (position: Position) => void;
  /** called before cell is set active, returns a boolean to determine whether cell is editable */
  onCheckCellIsEditable?: (event: CheckCellIsEditableEvent<R, SR>) => boolean;

  /**
   * Toggles and modes
   */
  /** Toggles whether filters row is displayed or not */
  enableFilters?: boolean;
  /** Toggles whether cells should be autofocused */
  enableCellAutoFocus?: boolean;
  enableCellCopyPaste?: boolean;
  enableCellDragAndDrop?: boolean;
  cellNavigationMode?: CellNavigationMode;

  /**
   * Miscellaneous
   */
  /** The node where the editor portal should mount. */
  editorPortalTarget?: Element;
  rowClass?: (row: R) => string | undefined;
}

/**
 * Main API Component to render a data grid of rows and columns
 *
 * @example
 *
 * <DataGrid columns={columns} rows={rows} />
*/
function DataGrid<R, K extends keyof R, SR>({
  // Grid and data Props
  columns: rawColumns,
  rows,
  summaryRows,
  rowKey,
  onRowsUpdate,
  // Dimensions props
  width,
  height = 350,
  minColumnWidth = 80,
  rowHeight = 35,
  headerRowHeight = rowHeight,
  headerFiltersHeight = 45,
  // Feature props
  selectedRows,
  onSelectedRowsChange,
  sortColumn,
  sortDirection,
  onSort,
  filters,
  onFiltersChange,
  // Custom renderers
  defaultFormatter = ValueFormatter,
  rowRenderer: RowRenderer = Row,
  emptyRowsRenderer,
  // Event props
  onRowClick,
  onScroll,
  onColumnResize,
  onSelectedCellChange,
  onCheckCellIsEditable,
  // Toggles and modes
  enableFilters = false,
  enableCellAutoFocus = true,
  enableCellCopyPaste = false,
  enableCellDragAndDrop = false,
  cellNavigationMode = CellNavigationMode.NONE,
  // Miscellaneous
  editorPortalTarget = document.body,
  rowClass
}: DataGridProps<R, K, SR>, ref: React.Ref<DataGridHandle>) {
  /**
   * refs
   * */
  const gridRef = useRef<HTMLDivElement>(null);
  const lastSelectedRowIdx = useRef(-1);

  /**
   * states
   */
  const [eventBus] = useState(() => new EventBus());
  const [gridWidth, setGridWidth] = useState(0);
  const [scrollTop, setScrollTop] = useState(0);
  const [scrollLeft, setScrollLeft] = useState(0);
  const [columnWidths, setColumnWidths] = useState<ReadonlyMap<string, number>>(() => new Map());

  /**
   * computed values
   */
  const viewportWidth = (width || gridWidth) - 2; // 2 for border width;

  const { columns, lastFrozenColumnIndex, totalColumnWidth } = useMemo(() => {
    return getColumnMetrics<R, SR>({
      columns: rawColumns,
      minColumnWidth,
      viewportWidth,
      columnWidths,
      defaultFormatter
    });
  }, [columnWidths, rawColumns, defaultFormatter, minColumnWidth, viewportWidth]);

  const [colOverscanStartIdx, colOverscanEndIdx] = useMemo((): [number, number] => {
    return getHorizontalRangeToRender(
      columns,
      lastFrozenColumnIndex,
      viewportWidth,
      scrollLeft
    );
  }, [scrollLeft, columns, lastFrozenColumnIndex, viewportWidth]);

  const viewportColumns = useMemo((): readonly CalculatedColumn<R, SR>[] => {
    return getViewportColumns(
      columns,
      colOverscanStartIdx,
      colOverscanEndIdx
    );
  }, [colOverscanEndIdx, colOverscanStartIdx, columns]);

  const totalHeaderHeight = headerRowHeight + (enableFilters ? headerFiltersHeight : 0);
  const clientHeight = height
    - 2 // border width
    - totalHeaderHeight
    - (summaryRows?.length ?? 0) * rowHeight
    - (totalColumnWidth > viewportWidth ? getScrollbarSize() : 0);

  const [rowOverscanStartIdx, rowOverscanEndIdx] = getVerticalRangeToRender(
    clientHeight,
    rowHeight,
    scrollTop,
    rows.length
  );

  /**
   * effects
   */
  useLayoutEffect(() => {
    // Do not calculate the width if width is provided
    if (typeof width === 'number') return;
    function onResize() {
      // Immediately re-render when the component is mounted to get valid columnMetrics.
      setGridWidth(gridRef.current!.getBoundingClientRect().width);
    }
    onResize();

    window.addEventListener('resize', onResize);
    return () => {
      window.removeEventListener('resize', onResize);
    };
  }, [width]);

  useEffect(() => {
    if (!onSelectedRowsChange) return;

    const handleRowSelectionChange = ({ rowIdx, checked, isShiftClick }: SelectRowEvent) => {
      assertIsValidKey(rowKey);
      const newSelectedRows = new Set(selectedRows);
      const rowId = rows[rowIdx][rowKey];

      if (checked) {
        newSelectedRows.add(rowId);
        const previousRowIdx = lastSelectedRowIdx.current;
        lastSelectedRowIdx.current = rowIdx;
        if (isShiftClick && previousRowIdx !== -1 && previousRowIdx !== rowIdx) {
          const step = Math.sign(rowIdx - previousRowIdx);
          for (let i = previousRowIdx + step; i !== rowIdx; i += step) {
            newSelectedRows.add(rows[i][rowKey]);
          }
        }
      } else {
        newSelectedRows.delete(rowId);
        lastSelectedRowIdx.current = -1;
      }

      onSelectedRowsChange(newSelectedRows);
    };

    return eventBus.subscribe('SELECT_ROW', handleRowSelectionChange);
  }, [eventBus, onSelectedRowsChange, rows, rowKey, selectedRows]);

  useImperativeHandle(ref, () => ({
    scrollToColumn(idx: number) {
      scrollToCell({ idx });
    },
    scrollToRow(rowIdx: number) {
      const { current } = gridRef;
      if (!current) return;
      current.scrollTop = rowIdx * rowHeight;
    },
    selectCell(position: Position, openEditor?: boolean) {
      eventBus.dispatch('SELECT_CELL', position, openEditor);
    }
  }));

  /**
   * event handlers
   */
  function onGridScroll(event: React.UIEvent<HTMLDivElement>) {
    const { scrollTop, scrollLeft } = event.currentTarget;
    setScrollTop(scrollTop);
    setScrollLeft(scrollLeft);
    onScroll?.(event);
  }

  const handleColumnResize = useCallback((column: CalculatedColumn<R, SR>, width: number) => {
    const newColumnWidths = new Map(columnWidths);
    newColumnWidths.set(column.key, width);
    setColumnWidths(newColumnWidths);

    onColumnResize?.(column.idx, width);
  }, [columnWidths, onColumnResize]);

  function handleRowsUpdate(event: RowsUpdateEvent) {
    onRowsUpdate?.(event);
  }

  /**
   * utils
   */
  function getFrozenColumnsWidth() {
    if (lastFrozenColumnIndex === -1) return 0;
    const lastFrozenCol = columns[lastFrozenColumnIndex];
    return lastFrozenCol.left + lastFrozenCol.width;
  }

  function scrollToCell({ idx, rowIdx }: Partial<Position>) {
    const { current } = gridRef;
    if (!current) return;

    if (typeof idx === 'number' && idx > lastFrozenColumnIndex) {
      const { clientWidth } = current;
      const { left, width } = columns[idx];
      const isCellAtLeftBoundary = left < scrollLeft + width + getFrozenColumnsWidth();
      const isCellAtRightBoundary = left + width > clientWidth + scrollLeft;
      if (isCellAtLeftBoundary || isCellAtRightBoundary) {
        const newScrollLeft = getColumnScrollPosition(columns, idx, scrollLeft, clientWidth);
        current.scrollLeft = scrollLeft + newScrollLeft;
      }
    }

    if (typeof rowIdx === 'number') {
      if (rowIdx * rowHeight < scrollTop) {
        // at top boundary, scroll to the row's top
        current.scrollTop = rowIdx * rowHeight;
      } else if ((rowIdx + 1) * rowHeight > scrollTop + clientHeight) {
        // at bottom boundary, scroll the next row's top to the bottom of the viewport
        current.scrollTop = (rowIdx + 1) * rowHeight - clientHeight;
      }
    }
  }

  function getViewportRows() {
    const rowElements = [];

    for (let rowIdx = rowOverscanStartIdx; rowIdx <= rowOverscanEndIdx; rowIdx++) {
      const row = rows[rowIdx];
      let key: string | number = rowIdx;
      let isRowSelected = false;
      if (rowKey !== undefined) {
        const rowId = row[rowKey];
        isRowSelected = selectedRows?.has(rowId) ?? false;
        if (typeof rowId === 'string' || typeof rowId === 'number') {
          key = rowId;
        }
      }

      rowElements.push(
        <RowRenderer
          key={key}
          rowIdx={rowIdx}
          row={row}
          viewportColumns={viewportColumns}
          lastFrozenColumnIndex={lastFrozenColumnIndex}
          eventBus={eventBus}
          isRowSelected={isRowSelected}
          onRowClick={onRowClick}
<<<<<<< HEAD
          top={rowIdx * rowHeight + totalHeaderHeight}
=======
          rowClass={rowClass}
>>>>>>> 15e65969
        />
      );
    }

    return rowElements;
  }

  return (
    <div
      className="rdg"
      style={{
        width,
        height,
        '--header-row-height': `${headerRowHeight}px`,
        '--filter-row-height': `${headerFiltersHeight}px`,
        '--row-width': `${totalColumnWidth}px`,
        '--row-height': `${rowHeight}px`
      } as unknown as React.CSSProperties}
      ref={gridRef}
      onScroll={onGridScroll}
    >
      <HeaderRow<R, K, SR>
        rowKey={rowKey}
        rows={rows}
        columns={viewportColumns}
        onColumnResize={handleColumnResize}
        lastFrozenColumnIndex={lastFrozenColumnIndex}
        allRowsSelected={selectedRows?.size === rows.length}
        onSelectedRowsChange={onSelectedRowsChange}
        sortColumn={sortColumn}
        sortDirection={sortDirection}
        onSort={onSort}
      />
      {enableFilters && (
        <FilterRow<R, SR>
          lastFrozenColumnIndex={lastFrozenColumnIndex}
          columns={viewportColumns}
          filters={filters}
          onFiltersChange={onFiltersChange}
        />
      )}
      {rows.length === 0 && emptyRowsRenderer ? createElement(emptyRowsRenderer) : (
        <>
          {viewportWidth > 0 && (
            <InteractionMasks<R, SR>
              rows={rows}
              rowHeight={rowHeight}
              columns={columns}
              enableCellAutoFocus={enableCellAutoFocus}
              enableCellCopyPaste={enableCellCopyPaste}
              enableCellDragAndDrop={enableCellDragAndDrop}
              cellNavigationMode={cellNavigationMode}
              eventBus={eventBus}
              gridRef={gridRef}
              totalHeaderHeight={totalHeaderHeight}
              scrollLeft={scrollLeft}
              scrollTop={scrollTop}
              scrollToCell={scrollToCell}
              editorPortalTarget={editorPortalTarget}
              onCheckCellIsEditable={onCheckCellIsEditable}
              onRowsUpdate={handleRowsUpdate}
              onSelectedCellChange={onSelectedCellChange}
            />
          )}
          <div style={{ height: Math.max(rows.length * rowHeight, clientHeight) }} />
          {getViewportRows()}
          {summaryRows?.map((row, rowIdx) => (
            <SummaryRow<R, SR>
              key={rowIdx}
              rowIdx={rowIdx}
              row={row}
              bottom={rowHeight * (summaryRows.length - 1 - rowIdx)}
              viewportColumns={viewportColumns}
              lastFrozenColumnIndex={lastFrozenColumnIndex}
            />
          ))}
        </>
      )}
    </div>
  );
}

export default forwardRef(
  DataGrid as React.RefForwardingComponent<DataGridHandle>
) as <R, K extends keyof R, SR = unknown>(props: DataGridProps<R, K, SR> & { ref?: React.Ref<DataGridHandle> }) => JSX.Element;<|MERGE_RESOLUTION|>--- conflicted
+++ resolved
@@ -396,11 +396,8 @@
           eventBus={eventBus}
           isRowSelected={isRowSelected}
           onRowClick={onRowClick}
-<<<<<<< HEAD
+          rowClass={rowClass}
           top={rowIdx * rowHeight + totalHeaderHeight}
-=======
-          rowClass={rowClass}
->>>>>>> 15e65969
         />
       );
     }
