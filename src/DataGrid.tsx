import {
  forwardRef,
  useState,
  useRef,
  useLayoutEffect,
  useImperativeHandle,
  useCallback,
  useMemo
} from 'react';
import type { Key, RefAttributes } from 'react';
import clsx from 'clsx';

import { rootClassname, viewportDraggingClassname, focusSinkClassname } from './style';
import {
  useGridDimensions,
  useCalculatedColumns,
  useViewportColumns,
  useViewportRows,
  useLatestFunc,
  RowSelectionChangeProvider
} from './hooks';
import HeaderRow from './HeaderRow';
import Row from './Row';
import GroupRowRenderer from './GroupRow';
import SummaryRow from './SummaryRow';
import EditCell from './EditCell';
import DragHandle from './DragHandle';
import {
  assertIsValidKeyGetter,
  onEditorNavigation,
  getNextSelectedCellPosition,
  isSelectedCellEditable,
  canExitGrid,
  isCtrlKeyHeldDown,
  isDefaultCellInput,
  getColSpan,
  max,
  sign,
  getSelectedCellColSpan
} from './utils';

import type {
  CalculatedColumn,
  Column,
  Position,
  RowRendererProps,
  RowsChangeData,
  SelectRowEvent,
  FillEvent,
  PasteEvent,
  CellNavigationMode,
  SortColumn,
  RowHeightArgs
} from './types';

export interface SelectCellState extends Position {
  readonly mode: 'SELECT';
}

interface EditCellState<R> extends Position {
  readonly mode: 'EDIT';
  readonly row: R;
  readonly originalRow: R;
  readonly key: string | null;
}

type DefaultColumnOptions<R, SR> = Pick<
  Column<R, SR>,
  'formatter' | 'minWidth' | 'resizable' | 'sortable'
>;

// eslint-disable-next-line @typescript-eslint/no-unnecessary-condition
const body = globalThis.document?.body;

const initialPosition: SelectCellState = {
  idx: -1,
  rowIdx: -2,
  mode: 'SELECT'
};

export interface DataGridHandle {
  element: HTMLDivElement | null;
  scrollToColumn: (colIdx: number) => void;
  scrollToRow: (rowIdx: number) => void;
  selectCell: (position: Position, enableEditor?: boolean | null) => void;
}

type SharedDivProps = Pick<
  React.HTMLAttributes<HTMLDivElement>,
  'aria-label' | 'aria-labelledby' | 'aria-describedby' | 'className' | 'style'
>;

export interface DataGridProps<R, SR = unknown, K extends Key = Key> extends SharedDivProps {
  /**
   * Grid and data Props
   */
  /** An array of objects representing each column on the grid */
  columns: readonly Column<R, SR>[];
  /** A function called for each rendered row that should return a plain key/value pair object */
  rows: readonly R[];
  /**
   * Rows to be pinned at the bottom of the rows view for summary, the vertical scroll bar will not scroll these rows.
   * Bottom horizontal scroll bar can move the row left / right. Or a customized row renderer can be used to disabled the scrolling support.
   */
  summaryRows?: readonly SR[] | null;
  /** The getter should return a unique key for each row */
  rowKeyGetter?: ((row: R) => K) | null;
  onRowsChange?: ((rows: R[], data: RowsChangeData<R, SR>) => void) | null;

  /**
   * Dimensions props
   */
  /** The height of each row in pixels */
  rowHeight?: number | ((args: RowHeightArgs<R>) => number) | null;
  /** The height of the header row in pixels */
  headerRowHeight?: number | null;
  /** The height of each summary row in pixels */
  summaryRowHeight?: number | null;

  /**
   * Feature props
   */
  /** Set of selected row keys */
  selectedRows?: ReadonlySet<K> | null;
  /** Function called whenever row selection is changed */
  onSelectedRowsChange?: ((selectedRows: Set<K>) => void) | null;
  /**Used for multi column sorting */
  sortColumns?: readonly SortColumn[] | null;
  onSortColumnsChange?: ((sortColumns: SortColumn[]) => void) | null;
  defaultColumnOptions?: DefaultColumnOptions<R, SR> | null;
  groupBy?: readonly string[] | null;
  rowGrouper?: ((rows: readonly R[], columnKey: string) => Record<string, readonly R[]>) | null;
  expandedGroupIds?: ReadonlySet<unknown> | null;
  onExpandedGroupIdsChange?: ((expandedGroupIds: Set<unknown>) => void) | null;
  onFill?: ((event: FillEvent<R>) => R) | null;
  onPaste?: ((event: PasteEvent<R>) => R) | null;

  /**
   * Event props
   */
  /** Function called whenever a row is clicked */
  onRowClick?: ((row: R, column: CalculatedColumn<R, SR>) => void) | null;
  /** Function called whenever a row is double clicked */
  onRowDoubleClick?: ((row: R, column: CalculatedColumn<R, SR>) => void) | null;
  /** Called when the grid is scrolled */
  onScroll?: ((event: React.UIEvent<HTMLDivElement>) => void) | null;
  /** Called when a column is resized */
  onColumnResize?: ((idx: number, width: number) => void) | null;
  /** Function called whenever selected cell is changed */
  onSelectedCellChange?: ((position: Position) => void) | null;

  /**
   * Toggles and modes
   */
  cellNavigationMode?: CellNavigationMode | null;
  enableVirtualization?: boolean | null;

  /**
   * Miscellaneous
   */
  rowRenderer?: React.ComponentType<RowRendererProps<R, SR>> | null;
  noRowsFallback?: React.ReactNode;
  /** The node where the editor portal should mount. */
  editorPortalTarget?: Element | null;
  rowClass?: ((row: R) => string | undefined | null) | null;
  'data-testid'?: string;
}

/**
 * Main API Component to render a data grid of rows and columns
 *
 * @example
 *
 * <DataGrid columns={columns} rows={rows} />
 */
function DataGrid<R, SR, K extends Key>(
  {
    // Grid and data Props
    columns: rawColumns,
    rows: rawRows,
    summaryRows,
    rowKeyGetter,
    onRowsChange,
    // Dimensions props
    rowHeight,
    headerRowHeight: rawHeaderRowHeight,
    summaryRowHeight: rawSummaryRowHeight,
    // Feature props
    selectedRows,
    onSelectedRowsChange,
    sortColumns,
    onSortColumnsChange,
    defaultColumnOptions,
    groupBy: rawGroupBy,
    rowGrouper,
    expandedGroupIds,
    onExpandedGroupIdsChange,
    // Event props
    onRowClick,
    onRowDoubleClick,
    onScroll,
    onColumnResize,
    onSelectedCellChange,
    onFill,
    onPaste,
    // Toggles and modes
    cellNavigationMode: rawCellNavigationMode,
    enableVirtualization,
    // Miscellaneous
    rowRenderer,
    noRowsFallback,
    editorPortalTarget: rawEditorPortalTarget,
    className,
    style,
    rowClass,
    // ARIA
    'aria-label': ariaLabel,
    'aria-labelledby': ariaLabelledBy,
    'aria-describedby': ariaDescribedBy,
    'data-testid': testId
  }: DataGridProps<R, SR, K>,
  ref: React.Ref<DataGridHandle>
) {
  /**
   * defaults
   */
  rowHeight ??= 35;
  const headerRowHeight = rawHeaderRowHeight ?? (typeof rowHeight === 'number' ? rowHeight : 35);
  const summaryRowHeight = rawSummaryRowHeight ?? (typeof rowHeight === 'number' ? rowHeight : 35);
  const RowRenderer = rowRenderer ?? Row;
  const cellNavigationMode = rawCellNavigationMode ?? 'NONE';
  enableVirtualization ??= true;
  const editorPortalTarget = rawEditorPortalTarget ?? body;

  /**
   * states
   */
  const [scrollTop, setScrollTop] = useState(0);
  const [scrollLeft, setScrollLeft] = useState(0);
  const [columnWidths, setColumnWidths] = useState<ReadonlyMap<string, number>>(() => new Map());
  const [selectedPosition, setSelectedPosition] = useState<SelectCellState | EditCellState<R>>(
    initialPosition
  );
  const [copiedCell, setCopiedCell] = useState<{ row: R; columnKey: string } | null>(null);
  const [isDragging, setDragging] = useState(false);
  const [draggedOverRowIdx, setOverRowIdx] = useState<number | undefined>(undefined);

  /**
   * refs
   */
  const prevSelectedPosition = useRef(selectedPosition);
  const latestDraggedOverRowIdx = useRef(draggedOverRowIdx);
  const lastSelectedRowIdx = useRef(-1);

  /**
   * computed values
   */
  const [gridRef, gridWidth, gridHeight] = useGridDimensions();
  const headerRowsCount = 1;
  const summaryRowsCount = summaryRows?.length ?? 0;
  const clientHeight = gridHeight - headerRowHeight - summaryRowsCount * summaryRowHeight;
  const isSelectable = selectedRows != null && onSelectedRowsChange != null;
  const isHeaderRowSelected = selectedPosition.rowIdx === -1;

  const allRowsSelected = useMemo((): boolean => {
    // no rows to select = explicitely unchecked
    const { length } = rawRows;
    return (
      length !== 0 &&
      selectedRows != null &&
      rowKeyGetter != null &&
      selectedRows.size >= length &&
      rawRows.every((row) => selectedRows.has(rowKeyGetter(row)))
    );
  }, [rawRows, selectedRows, rowKeyGetter]);

  const {
    columns,
    colSpanColumns,
    colOverscanStartIdx,
    colOverscanEndIdx,
    layoutCssVars,
    columnMetrics,
    totalColumnWidth,
    lastFrozenColumnIndex,
    totalFrozenColumnWidth,
    groupBy
  } = useCalculatedColumns({
    rawColumns,
    columnWidths,
    scrollLeft,
    viewportWidth: gridWidth,
    defaultColumnOptions,
    rawGroupBy: rowGrouper ? rawGroupBy : undefined,
    enableVirtualization
  });

  const {
    rowOverscanStartIdx,
    rowOverscanEndIdx,
    rows,
    rowsCount,
    totalRowHeight,
    gridTemplateRows,
    isGroupRow,
    getRowTop,
    getRowHeight,
    findRowIdx
  } = useViewportRows({
    rawRows,
    groupBy,
    rowGrouper,
    rowHeight,
    clientHeight,
    scrollTop,
    expandedGroupIds,
    enableVirtualization
  });

  const viewportColumns = useViewportColumns({
    columns,
    colSpanColumns,
    colOverscanStartIdx,
    colOverscanEndIdx,
    lastFrozenColumnIndex,
    rowOverscanStartIdx,
    rowOverscanEndIdx,
    rows,
    summaryRows,
    isGroupRow
  });

  const hasGroups = groupBy.length > 0 && typeof rowGrouper === 'function';
  const minColIdx = hasGroups ? -1 : 0;
  const maxColIdx = columns.length - 1;
  const minRowIdx = -1; // change it to 0?
  const maxRowIdx = headerRowsCount + rows.length + summaryRowsCount - 2;
  const selectedCellIsWithinSelectionBounds = isCellWithinSelectionBounds(selectedPosition);
  const selectedCellIsWithinViewportBounds = isCellWithinViewportBounds(selectedPosition);

  /**
   * The identity of the wrapper function is stable so it won't break memoization
   */
  const selectRowLatest = useLatestFunc(selectRow);
  const selectAllRowsLatest = useLatestFunc(selectAllRows);
  const handleFormatterRowChangeLatest = useLatestFunc(updateRow);
  const selectViewportCellLatest = useLatestFunc(
    (row: R, column: CalculatedColumn<R, SR>, enableEditor: boolean | undefined | null) => {
      const rowIdx = rows.indexOf(row);
      selectCell({ rowIdx, idx: column.idx }, enableEditor);
    }
  );
  const selectGroupLatest = useLatestFunc((rowIdx: number) => {
    selectCell({ rowIdx, idx: -1 });
  });
  const selectHeaderCellLatest = useLatestFunc((column: CalculatedColumn<R, SR>) => {
    selectCell({ rowIdx: -1, idx: column.idx });
  });
  const selectSummaryCellLatest = useLatestFunc(
    (summaryRow: SR, column: CalculatedColumn<R, SR>) => {
      const rowIdx = summaryRows!.indexOf(summaryRow) + headerRowsCount + rows.length - 1;
      selectCell({ rowIdx, idx: column.idx });
    }
  );
  const toggleGroupLatest = useLatestFunc(toggleGroup);

  /**
   * effects
   */
  useLayoutEffect(() => {
    if (
      !selectedCellIsWithinSelectionBounds ||
      selectedPosition === prevSelectedPosition.current ||
      selectedPosition.mode === 'EDIT'
    ) {
      return;
    }
    prevSelectedPosition.current = selectedPosition;
    scrollToCell(selectedPosition);
  });

  useImperativeHandle(ref, () => ({
    element: gridRef.current,
    scrollToColumn(idx: number) {
      scrollToCell({ idx });
    },
    scrollToRow(rowIdx: number) {
      const { current } = gridRef;
      if (!current) return;
      current.scrollTo({
        top: getRowTop(rowIdx),
        behavior: 'smooth'
      });
    },
    selectCell
  }));

  /**
   * callbacks
   */
  const handleColumnResize = useCallback(
    (column: CalculatedColumn<R, SR>, width: number) => {
      setColumnWidths((columnWidths) => {
        const newColumnWidths = new Map(columnWidths);
        newColumnWidths.set(column.key, width);
        return newColumnWidths;
      });

      onColumnResize?.(column.idx, width);
    },
    [onColumnResize]
  );

  const setDraggedOverRowIdx = useCallback((rowIdx?: number) => {
    setOverRowIdx(rowIdx);
    latestDraggedOverRowIdx.current = rowIdx;
  }, []);

  /**
   * event handlers
   */
  function selectRow({ row, checked, isShiftClick }: SelectRowEvent<R>) {
    if (!onSelectedRowsChange) return;

    assertIsValidKeyGetter<R, K>(rowKeyGetter);
    const newSelectedRows = new Set(selectedRows);
    if (isGroupRow(row)) {
      for (const childRow of row.childRows) {
        const rowKey = rowKeyGetter(childRow);
        if (checked) {
          newSelectedRows.add(rowKey);
        } else {
          newSelectedRows.delete(rowKey);
        }
      }
      onSelectedRowsChange(newSelectedRows);
      return;
    }

    const rowKey = rowKeyGetter(row);
    if (checked) {
      newSelectedRows.add(rowKey);
      const previousRowIdx = lastSelectedRowIdx.current;
      const rowIdx = rows.indexOf(row);
      lastSelectedRowIdx.current = rowIdx;
      if (isShiftClick && previousRowIdx !== -1 && previousRowIdx !== rowIdx) {
        const step = sign(rowIdx - previousRowIdx);
        for (let i = previousRowIdx + step; i !== rowIdx; i += step) {
          const row = rows[i];
          if (isGroupRow(row)) continue;
          newSelectedRows.add(rowKeyGetter(row));
        }
      }
    } else {
      newSelectedRows.delete(rowKey);
      lastSelectedRowIdx.current = -1;
    }

    onSelectedRowsChange(newSelectedRows);
  }

  function selectAllRows(checked: boolean) {
    if (!onSelectedRowsChange) return;

    assertIsValidKeyGetter<R, K>(rowKeyGetter);
    const newSelectedRows = new Set(selectedRows);

    for (const row of rawRows) {
      const rowKey = rowKeyGetter(row);
      if (checked) {
        newSelectedRows.add(rowKey);
      } else {
        newSelectedRows.delete(rowKey);
      }
    }

    onSelectedRowsChange(newSelectedRows);
  }

  function toggleGroup(expandedGroupId: unknown) {
    if (!onExpandedGroupIdsChange) return;
    const newExpandedGroupIds = new Set(expandedGroupIds);
    if (newExpandedGroupIds.has(expandedGroupId)) {
      newExpandedGroupIds.delete(expandedGroupId);
    } else {
      newExpandedGroupIds.add(expandedGroupId);
    }
    onExpandedGroupIdsChange(newExpandedGroupIds);
  }

  function onGridFocus() {
    // Tabbing into the grid should initiate keyboard navigation
    const initialPosition: SelectCellState = { idx: 0, rowIdx: -1, mode: 'SELECT' };
    if (isCellWithinSelectionBounds(initialPosition)) {
      setSelectedPosition(initialPosition);
    }
    // otherwise browser automatically scrolls to the selected cell
  }

  function handleKeyDown(event: React.KeyboardEvent<HTMLDivElement>, isEditorPortalEvent = false) {
    if (!(event.target instanceof Element)) return;
    const isCellEvent = event.target.closest('.rdg-cell') !== null;
    const isRowEvent = hasGroups && event.target.matches('.rdg-row, .rdg-header-row');
    if (!isCellEvent && !isRowEvent && !isEditorPortalEvent) return;

    const { key, keyCode } = event;
    const { rowIdx } = selectedPosition;

    if (
      selectedCellIsWithinViewportBounds &&
      onPaste != null &&
      isCtrlKeyHeldDown(event) &&
      !isGroupRow(rows[rowIdx]) &&
      selectedPosition.mode === 'SELECT'
    ) {
      // event.key may differ by keyboard input language, so we use event.keyCode instead
      // event.nativeEvent.code cannot be used either as it would break copy/paste for the DVORAK layout
      const cKey = 67;
      const vKey = 86;
      if (keyCode === cKey) {
        handleCopy();
        return;
      }
      if (keyCode === vKey) {
        handlePaste();
        return;
      }
    }

    if (isRowIdxWithinViewportBounds(rowIdx)) {
      const row = rows[rowIdx];

      if (
        isGroupRow(row) &&
        selectedPosition.idx === -1 &&
        // Collapse the current group row if it is focused and is in expanded state
        ((key === 'ArrowLeft' && row.isExpanded) ||
          // Expand the current group row if it is focused and is in collapsed state
          (key === 'ArrowRight' && !row.isExpanded))
      ) {
        event.preventDefault(); // Prevents scrolling
        toggleGroup(row.id);
        return;
      }
    }

    switch (event.key) {
      case 'Escape':
        setCopiedCell(null);
        closeEditor();
        return;
      case 'ArrowUp':
      case 'ArrowDown':
      case 'ArrowLeft':
      case 'ArrowRight':
      case 'Tab':
      case 'Home':
      case 'End':
      case 'PageUp':
      case 'PageDown':
        navigate(event);
        break;
      default:
        handleCellInput(event);
        break;
    }
  }

  function handleScroll(event: React.UIEvent<HTMLDivElement>) {
    const { scrollTop, scrollLeft } = event.currentTarget;
    setScrollTop(scrollTop);
    setScrollLeft(scrollLeft);
    onScroll?.(event);
  }

  function getRawRowIdx(rowIdx: number) {
    return hasGroups ? rawRows.indexOf(rows[rowIdx] as R) : rowIdx;
  }

  function updateRow(rowIdx: number, row: R) {
    if (typeof onRowsChange !== 'function') return;
    const rawRowIdx = getRawRowIdx(rowIdx);
    if (row === rawRows[rawRowIdx]) return;
    const updatedRows = [...rawRows];
    updatedRows[rawRowIdx] = row;
    onRowsChange(updatedRows, {
      indexes: [rawRowIdx],
      column: columns[selectedPosition.idx]
    });
  }

  function commitEditorChanges() {
    if (
      columns[selectedPosition.idx]?.editor == null ||
      selectedPosition.mode === 'SELECT' ||
      selectedPosition.row === selectedPosition.originalRow
    ) {
      return;
    }

    updateRow(selectedPosition.rowIdx, selectedPosition.row);
  }

  function handleCopy() {
    const { idx, rowIdx } = selectedPosition;
    setCopiedCell({ row: rawRows[getRawRowIdx(rowIdx)], columnKey: columns[idx].key });
  }

  function handlePaste() {
    if (!onPaste || !onRowsChange || copiedCell === null || !isCellEditable(selectedPosition)) {
      return;
    }

    const { idx, rowIdx } = selectedPosition;
    const targetRow = rawRows[getRawRowIdx(rowIdx)];

    const updatedTargetRow = onPaste({
      sourceRow: copiedCell.row,
      sourceColumnKey: copiedCell.columnKey,
      targetRow,
      targetColumnKey: columns[idx].key
    });

    updateRow(rowIdx, updatedTargetRow);
  }

  function handleCellInput(event: React.KeyboardEvent<HTMLDivElement>) {
    if (!selectedCellIsWithinViewportBounds) return;
    const row = rows[selectedPosition.rowIdx];
    if (isGroupRow(row)) return;
    const { key, shiftKey } = event;

    if (selectedPosition.mode === 'EDIT') {
      if (key === 'Enter') {
        // Custom editors can listen for the event and stop propagation to prevent commit
        commitEditorChanges();
        closeEditor();
      }
      return;
    }

    // Select the row on Shift + Space
    if (isSelectable && shiftKey && key === ' ') {
      assertIsValidKeyGetter<R, K>(rowKeyGetter);
      const rowKey = rowKeyGetter(row);
      selectRow({ row, checked: !selectedRows!.has(rowKey), isShiftClick: false });
      // do not scroll
      event.preventDefault();
      return;
    }

    const column = columns[selectedPosition.idx];
    column.editorOptions?.onCellKeyDown?.(event);
    if (event.isDefaultPrevented()) return;

    if (isCellEditable(selectedPosition) && isDefaultCellInput(event)) {
      setSelectedPosition(({ idx, rowIdx }) => ({
        idx,
        rowIdx,
        key,
        mode: 'EDIT',
        row,
        originalRow: row
      }));
    }
  }

  function handleEditorRowChange(row: R, commitChanges?: boolean) {
    if (selectedPosition.mode === 'SELECT') return;
    if (commitChanges) {
      updateRow(selectedPosition.rowIdx, row);
      closeEditor();
    } else {
      setSelectedPosition((position) => ({ ...position, row }));
    }
  }

  function handleOnClose(commitChanges?: boolean) {
    if (commitChanges) {
      commitEditorChanges();
    }
    closeEditor();
  }

  /**
   * utils
   */
  function isColIdxWithinSelectionBounds(idx: number) {
    return idx >= minColIdx && idx <= maxColIdx;
  }

  function isRowIdxWithinViewportBounds(rowIdx: number) {
    return rowIdx >= 0 && rowIdx < rows.length;
  }

  function isCellWithinSelectionBounds({ idx, rowIdx }: Position): boolean {
    return rowIdx >= minRowIdx && rowIdx <= maxRowIdx && isColIdxWithinSelectionBounds(idx);
  }

  function isCellWithinViewportBounds({ idx, rowIdx }: Position): boolean {
    return isRowIdxWithinViewportBounds(rowIdx) && isColIdxWithinSelectionBounds(idx);
  }

  function isCellEditable(position: Position): boolean {
    return (
      isCellWithinViewportBounds(position) &&
      isSelectedCellEditable({ columns, rows, selectedPosition: position, isGroupRow })
    );
  }

  function selectCell(position: Position, enableEditor?: boolean | null): void {
    if (!isCellWithinSelectionBounds(position)) return;
    commitEditorChanges();

    if (enableEditor && isCellEditable(position)) {
      const row = rows[position.rowIdx] as R;
      setSelectedPosition({ ...position, mode: 'EDIT', key: null, row, originalRow: row });
      onSelectedCellChange?.(position);
    } else if (
      selectedPosition.mode !== 'SELECT' ||
      selectedPosition.idx !== position.idx ||
      selectedPosition.rowIdx !== position.rowIdx
    ) {
      // Avoid re-renders if the selected cell state is the same
      // TODO: replace with a #record? https://github.com/microsoft/TypeScript/issues/39831
      setSelectedPosition({ ...position, mode: 'SELECT' });
      onSelectedCellChange?.(position);
    }
  }

  function closeEditor() {
    if (selectedPosition.mode === 'SELECT') return;
    setSelectedPosition(({ idx, rowIdx }) => ({ idx, rowIdx, mode: 'SELECT' }));
  }

  function scrollToCell({ idx, rowIdx }: Partial<Position>): void {
    const { current } = gridRef;
    if (!current) return;

    if (typeof idx === 'number' && idx > lastFrozenColumnIndex) {
      rowIdx ??= selectedPosition.rowIdx;
      if (!isCellWithinSelectionBounds({ rowIdx, idx })) return;
      const { clientWidth } = current;
      const column = columns[idx];
      const { left, width } = columnMetrics.get(column)!;
      let right = left + width;

      const colSpan = getSelectedCellColSpan({
        rows,
        summaryRows,
        rowIdx,
        lastFrozenColumnIndex,
        column,
        isGroupRow
      });

      if (colSpan !== undefined) {
        const { left, width } = columnMetrics.get(columns[column.idx + colSpan - 1])!;
        right = left + width;
      }

      const isCellAtLeftBoundary = left < scrollLeft + totalFrozenColumnWidth;
      const isCellAtRightBoundary = right > clientWidth + scrollLeft;
      if (isCellAtLeftBoundary) {
        current.scrollLeft = left - totalFrozenColumnWidth;
      } else if (isCellAtRightBoundary) {
        current.scrollLeft = right - clientWidth;
      }
    }

    if (typeof rowIdx === 'number' && isRowIdxWithinViewportBounds(rowIdx)) {
      const rowTop = getRowTop(rowIdx);
      const rowHeight = getRowHeight(rowIdx);
      if (rowTop < scrollTop) {
        // at top boundary, scroll to the row's top
        current.scrollTop = rowTop;
      } else if (rowTop + rowHeight > scrollTop + clientHeight) {
        // at bottom boundary, scroll the next row's top to the bottom of the viewport
        current.scrollTop = rowTop + rowHeight - clientHeight;
      }
    }
  }

  function getNextPosition(key: string, ctrlKey: boolean, shiftKey: boolean): Position {
    const { idx, rowIdx } = selectedPosition;
    const row = rows[rowIdx];
    const isRowSelected = selectedCellIsWithinSelectionBounds && idx === -1;

    // If a group row is focused, and it is collapsed, move to the parent group row (if there is one).
    if (
      key === 'ArrowLeft' &&
      isRowSelected &&
      isGroupRow(row) &&
      !row.isExpanded &&
      row.level !== 0
    ) {
      let parentRowIdx = -1;
      for (let i = selectedPosition.rowIdx - 1; i >= 0; i--) {
        const parentRow = rows[i];
        if (isGroupRow(parentRow) && parentRow.id === row.parentId) {
          parentRowIdx = i;
          break;
        }
      }
      if (parentRowIdx !== -1) {
        return { idx, rowIdx: parentRowIdx };
      }
    }

    switch (key) {
      case 'ArrowUp':
        return { idx, rowIdx: rowIdx - 1 };
      case 'ArrowDown':
        return { idx, rowIdx: rowIdx + 1 };
      case 'ArrowLeft':
        return { idx: idx - 1, rowIdx };
      case 'ArrowRight':
        return { idx: idx + 1, rowIdx };
      case 'Tab':
        return { idx: idx + (shiftKey ? -1 : 1), rowIdx };
      case 'Home':
        // If row is selected then move focus to the first row
        if (isRowSelected) return { idx, rowIdx: 0 };
        return { idx: 0, rowIdx: ctrlKey ? minRowIdx : rowIdx };
      case 'End':
        // If row is selected then move focus to the last row.
        if (isRowSelected) return { idx, rowIdx: rows.length - 1 };
        return { idx: maxColIdx, rowIdx: ctrlKey ? maxRowIdx : rowIdx };
      case 'PageUp': {
        if (selectedPosition.rowIdx === minRowIdx) return selectedPosition;
        const nextRowY = getRowTop(rowIdx) + getRowHeight(rowIdx) - clientHeight;
        return { idx, rowIdx: nextRowY > 0 ? findRowIdx(nextRowY) : 0 };
      }
      case 'PageDown': {
        if (selectedPosition.rowIdx >= rows.length) return selectedPosition;
        const nextRowY = getRowTop(rowIdx) + clientHeight;
        return { idx, rowIdx: nextRowY < totalRowHeight ? findRowIdx(nextRowY) : rows.length - 1 };
      }
      default:
        return selectedPosition;
    }
  }

  function navigate(event: React.KeyboardEvent<HTMLDivElement>) {
    if (selectedPosition.mode === 'EDIT') {
      const onNavigation =
        columns[selectedPosition.idx].editorOptions?.onNavigation ?? onEditorNavigation;
      if (!onNavigation(event)) return;
    }
    const { key, shiftKey } = event;
    let mode = cellNavigationMode;
    if (key === 'Tab') {
      // If we are in a position to leave the grid, stop editing but stay in that cell
      if (
        canExitGrid({
          shiftKey,
          cellNavigationMode,
          maxColIdx,
          minRowIdx,
          maxRowIdx,
          selectedPosition
        })
      ) {
        commitEditorChanges();
        // Allow focus to leave the grid so the next control in the tab order can be focused
        return;
      }

      mode = cellNavigationMode === 'NONE' ? 'CHANGE_ROW' : cellNavigationMode;
    }

    // Do not allow focus to leave
    event.preventDefault();

    const ctrlKey = isCtrlKeyHeldDown(event);
    const nextPosition = getNextPosition(key, ctrlKey, shiftKey);
    if (
      nextPosition.rowIdx === selectedPosition.rowIdx &&
      nextPosition.idx === selectedPosition.idx
    ) {
      return;
    }

    const nextSelectedCellPosition = getNextSelectedCellPosition({
      columns,
      colSpanColumns,
      rows,
      summaryRows,
      minRowIdx,
      maxRowIdx,
      lastFrozenColumnIndex,
      cellNavigationMode: mode,
      currentPosition: selectedPosition,
      nextPosition,
      isCellWithinBounds: isCellWithinSelectionBounds,
      isGroupRow
    });

    selectCell(nextSelectedCellPosition);
  }

  function getDraggedOverCellIdx(currentRowIdx: number): number | undefined {
    if (draggedOverRowIdx === undefined) return;
    const { rowIdx } = selectedPosition;

    const isDraggedOver =
      rowIdx < draggedOverRowIdx
        ? rowIdx < currentRowIdx && currentRowIdx <= draggedOverRowIdx
        : rowIdx > currentRowIdx && currentRowIdx >= draggedOverRowIdx;

    return isDraggedOver ? selectedPosition.idx : undefined;
  }

  function getDragHandle(rowIdx: number) {
    if (
      selectedPosition.rowIdx !== rowIdx ||
      selectedPosition.mode === 'EDIT' ||
      hasGroups || // drag fill is not supported when grouping is enabled
      onFill == null
    ) {
      return;
    }

    return (
      <DragHandle
        rows={rawRows}
        columns={columns}
        selectedPosition={selectedPosition}
        isCellEditable={isCellEditable}
        latestDraggedOverRowIdx={latestDraggedOverRowIdx}
        onRowsChange={onRowsChange}
        onFill={onFill}
        setDragging={setDragging}
        setDraggedOverRowIdx={setDraggedOverRowIdx}
      />
    );
  }

  function getCellEditor(rowIdx: number) {
    if (selectedPosition.rowIdx !== rowIdx || selectedPosition.mode === 'SELECT') return;

    const { idx, row } = selectedPosition;
    const column = columns[idx];
    const colSpan = getColSpan(column, lastFrozenColumnIndex, { type: 'ROW', row });

    return (
      <EditCell
        key={column.key}
        column={column}
        colSpan={colSpan}
        row={row}
        editorPortalTarget={editorPortalTarget}
        onKeyDown={handleKeyDown}
        onRowChange={handleEditorRowChange}
        onClose={handleOnClose}
      />
    );
  }

  function getViewportRows() {
    const rowElements = [];
    let startRowIndex = 0;

    const { idx: selectedIdx, rowIdx: selectedRowIdx } = selectedPosition;
    const startRowIdx =
      selectedCellIsWithinViewportBounds && selectedRowIdx < rowOverscanStartIdx
        ? rowOverscanStartIdx - 1
        : rowOverscanStartIdx;
    const endRowIdx =
      selectedCellIsWithinViewportBounds && selectedRowIdx > rowOverscanEndIdx
        ? rowOverscanEndIdx + 1
        : rowOverscanEndIdx;

    for (let viewportRowIdx = startRowIdx; viewportRowIdx <= endRowIdx; viewportRowIdx++) {
      const isRowOutsideViewport =
        viewportRowIdx === rowOverscanStartIdx - 1 || viewportRowIdx === rowOverscanEndIdx + 1;
      const rowIdx = isRowOutsideViewport ? selectedRowIdx : viewportRowIdx;

      let rowColumns = viewportColumns;
      const selectedColumn = columns[selectedIdx];
      // selectedIdx can be -1 if grouping is enabled
      // eslint-disable-next-line @typescript-eslint/no-unnecessary-condition
      if (selectedColumn !== undefined) {
        if (isRowOutsideViewport) {
          // if the row is outside the viewport then only render the selected cell
          rowColumns = [selectedColumn];
        } else if (selectedRowIdx === rowIdx && !viewportColumns.includes(selectedColumn)) {
          // if the row is within the viewport and cell is not, add the selected column to viewport columns
          rowColumns =
            selectedIdx > viewportColumns[viewportColumns.length - 1].idx
              ? [...viewportColumns, selectedColumn]
              : [
                  ...viewportColumns.slice(0, lastFrozenColumnIndex + 1),
                  selectedColumn,
                  ...viewportColumns.slice(lastFrozenColumnIndex + 1)
                ];
        }
      }

      const row = rows[rowIdx];
<<<<<<< HEAD
      const gridRowStart = headerRowsCount + rowIdx + 1;
=======
      const top = getRowTop(rowIdx) + headerRowHeight;
>>>>>>> 26ab87ba
      if (isGroupRow(row)) {
        ({ startRowIndex } = row);
        const isGroupRowSelected =
          isSelectable && row.childRows.every((cr) => selectedRows?.has(rowKeyGetter!(cr)));
        rowElements.push(
          <GroupRowRenderer
            aria-level={row.level + 1} // aria-level is 1-based
            aria-setsize={row.setSize}
            aria-posinset={row.posInSet + 1} // aria-posinset is 1-based
            aria-rowindex={headerRowsCount + startRowIndex + 1} // aria-rowindex is 1 based
            aria-selected={isSelectable ? isGroupRowSelected : undefined}
            key={row.id}
            id={row.id}
            groupKey={row.groupKey}
            viewportColumns={rowColumns}
            childRows={row.childRows}
            rowIdx={rowIdx}
<<<<<<< HEAD
            gridRowStart={gridRowStart}
=======
            row={row}
            top={top}
            height={getRowHeight(rowIdx)}
>>>>>>> 26ab87ba
            level={row.level}
            isExpanded={row.isExpanded}
            selectedCellIdx={selectedRowIdx === rowIdx ? selectedIdx : undefined}
            isRowSelected={isGroupRowSelected}
            selectGroup={selectGroupLatest}
            toggleGroup={toggleGroupLatest}
          />
        );
        continue;
      }

      startRowIndex++;
      let key;
      let isRowSelected = false;
      if (typeof rowKeyGetter === 'function') {
        key = rowKeyGetter(row);
        isRowSelected = selectedRows?.has(key) ?? false;
      } else {
        key = hasGroups ? startRowIndex : rowIdx;
      }

      rowElements.push(
        <RowRenderer
          aria-rowindex={headerRowsCount + (hasGroups ? startRowIndex : rowIdx) + 1} // aria-rowindex is 1 based
          aria-selected={isSelectable ? isRowSelected : undefined}
          key={key}
          rowIdx={rowIdx}
          row={row}
          viewportColumns={rowColumns}
          isRowSelected={isRowSelected}
          onRowClick={onRowClick}
          onRowDoubleClick={onRowDoubleClick}
          rowClass={rowClass}
<<<<<<< HEAD
          gridRowStart={gridRowStart}
          copiedCellIdx={copiedCell !== null && copiedCell.row === row ? columns.findIndex(c => c.key === copiedCell.columnKey) : undefined}
=======
          top={top}
          height={getRowHeight(rowIdx)}
          copiedCellIdx={
            copiedCell !== null && copiedCell.row === row
              ? columns.findIndex((c) => c.key === copiedCell.columnKey)
              : undefined
          }
          selectedCellIdx={selectedRowIdx === rowIdx ? selectedIdx : undefined}
>>>>>>> 26ab87ba
          draggedOverCellIdx={getDraggedOverCellIdx(rowIdx)}
          setDraggedOverRowIdx={isDragging ? setDraggedOverRowIdx : undefined}
          lastFrozenColumnIndex={lastFrozenColumnIndex}
          onRowChange={handleFormatterRowChangeLatest}
          selectCell={selectViewportCellLatest}
          selectedCellDragHandle={getDragHandle(rowIdx)}
          selectedCellEditor={getCellEditor(rowIdx)}
        />
      );
    }

    return rowElements;
  }

  // Reset the positions if the current values are no longer valid. This can happen if a column or row is removed
  if (selectedPosition.idx > maxColIdx || selectedPosition.rowIdx > maxRowIdx) {
    setSelectedPosition(initialPosition);
    setDraggedOverRowIdx(undefined);
  }

  if (
    selectedPosition.mode === 'EDIT' &&
    rows[selectedPosition.rowIdx] !== selectedPosition.originalRow
  ) {
    // Discard changes if rows are updated from outside
    closeEditor();
  }

  let templateRows = `${headerRowHeight}px`;
  if (enableFilterRow) {
    templateRows += ` ${headerFiltersHeight}px`;
  }
  if (rows.length > 0) {
    templateRows += gridTemplateRows;
  }
  if (summaryRowsCount > 0) {
    templateRows += ` repeat(${summaryRowsCount}, ${summaryRowHeight}px)`;
  }

  return (
    <div
      role={hasGroups ? 'treegrid' : 'grid'}
      aria-label={ariaLabel}
      aria-labelledby={ariaLabelledBy}
      aria-describedby={ariaDescribedBy}
      aria-multiselectable={isSelectable ? true : undefined}
      aria-colcount={columns.length}
      aria-rowcount={headerRowsCount + rowsCount + summaryRowsCount}
      className={clsx(rootClassname, { [viewportDraggingClassname]: isDragging }, className)}
<<<<<<< HEAD
      style={{
        ...style,
        '--header-row-height': `${headerRowHeight}px`,
        '--filter-row-height': `${headerFiltersHeight}px`,
        '--summary-row-height': `${summaryRowHeight}px`,
        '--template-rows': templateRows,
        ...layoutCssVars
      } as unknown as React.CSSProperties}
=======
      style={
        {
          ...style,
          '--header-row-height': `${headerRowHeight}px`,
          '--row-width': `${totalColumnWidth}px`,
          '--summary-row-height': `${summaryRowHeight}px`,
          ...layoutCssVars
        } as unknown as React.CSSProperties
      }
>>>>>>> 26ab87ba
      ref={gridRef}
      onScroll={handleScroll}
      onKeyDown={handleKeyDown}
      data-testid={testId}
    >
<<<<<<< HEAD
      <div
        style={{
          top: 0,
          left: 0,
          height: Math.max(totalRowHeight, clientHeight) + totalHeaderHeight + summaryRowsCount * summaryRowHeight,
          width: totalColumnWidth,
          position: 'absolute'
        }}
      />
      <HeaderRow<R, SR>
        rowKeyGetter={rowKeyGetter}
        rows={rawRows}
=======
      <HeaderRow
>>>>>>> 26ab87ba
        columns={viewportColumns}
        onColumnResize={handleColumnResize}
        allRowsSelected={allRowsSelected}
        onAllRowsSelectionChange={selectAllRowsLatest}
        sortColumns={sortColumns}
        onSortColumnsChange={onSortColumnsChange}
        lastFrozenColumnIndex={lastFrozenColumnIndex}
        selectedCellIdx={isHeaderRowSelected ? selectedPosition.idx : undefined}
        selectCell={selectHeaderCellLatest}
      />
      {rows.length === 0 && noRowsFallback ? (
        noRowsFallback
      ) : (
        <>
<<<<<<< HEAD
          <div
            ref={focusSinkRef}
            tabIndex={0}
            className={focusSinkClassname}
            onKeyDown={handleKeyDown}
            onFocus={onGridFocus}
          />
          {getViewportRows()}
          {summaryRows?.map((row, rowIdx) => (
            <SummaryRow<R, SR>
              aria-rowindex={headerRowsCount + rowsCount + rowIdx + 1}
              key={rowIdx}
              rowIdx={rowIdx}
              row={row}
              bottom={summaryRowHeight * (summaryRows.length - 1 - rowIdx)}
              viewportColumns={viewportColumns}
              lastFrozenColumnIndex={lastFrozenColumnIndex}
            />
          ))}
=======
          {/*
            An extra div is needed initially to set the focus
            on the grid when there is no selected cell.
           */}
          {!selectedCellIsWithinSelectionBounds && (
            <div className={focusSinkClassname} tabIndex={0} onFocus={onGridFocus} />
          )}
          <div style={{ height: max(totalRowHeight, clientHeight) }} />
          <RowSelectionChangeProvider value={selectRowLatest}>
            {getViewportRows()}
          </RowSelectionChangeProvider>
          {summaryRows?.map((row, rowIdx) => {
            const isSummaryRowSelected =
              selectedPosition.rowIdx === headerRowsCount + rows.length + rowIdx - 1;
            return (
              <SummaryRow
                aria-rowindex={headerRowsCount + rowsCount + rowIdx + 1}
                key={rowIdx}
                rowIdx={rowIdx}
                row={row}
                bottom={summaryRowHeight * (summaryRows.length - 1 - rowIdx)}
                viewportColumns={viewportColumns}
                lastFrozenColumnIndex={lastFrozenColumnIndex}
                selectedCellIdx={isSummaryRowSelected ? selectedPosition.idx : undefined}
                selectCell={selectSummaryCellLatest}
              />
            );
          })}
>>>>>>> 26ab87ba
        </>
      )}
    </div>
  );
}

export default forwardRef(DataGrid) as <R, SR = unknown, K extends Key = Key>(
  props: DataGridProps<R, SR, K> & RefAttributes<DataGridHandle>
) => JSX.Element;<|MERGE_RESOLUTION|>--- conflicted
+++ resolved
@@ -998,11 +998,7 @@
       }
 
       const row = rows[rowIdx];
-<<<<<<< HEAD
       const gridRowStart = headerRowsCount + rowIdx + 1;
-=======
-      const top = getRowTop(rowIdx) + headerRowHeight;
->>>>>>> 26ab87ba
       if (isGroupRow(row)) {
         ({ startRowIndex } = row);
         const isGroupRowSelected =
@@ -1020,13 +1016,8 @@
             viewportColumns={rowColumns}
             childRows={row.childRows}
             rowIdx={rowIdx}
-<<<<<<< HEAD
+            row={row}
             gridRowStart={gridRowStart}
-=======
-            row={row}
-            top={top}
-            height={getRowHeight(rowIdx)}
->>>>>>> 26ab87ba
             level={row.level}
             isExpanded={row.isExpanded}
             selectedCellIdx={selectedRowIdx === rowIdx ? selectedIdx : undefined}
@@ -1060,19 +1051,13 @@
           onRowClick={onRowClick}
           onRowDoubleClick={onRowDoubleClick}
           rowClass={rowClass}
-<<<<<<< HEAD
           gridRowStart={gridRowStart}
-          copiedCellIdx={copiedCell !== null && copiedCell.row === row ? columns.findIndex(c => c.key === copiedCell.columnKey) : undefined}
-=======
-          top={top}
-          height={getRowHeight(rowIdx)}
           copiedCellIdx={
             copiedCell !== null && copiedCell.row === row
               ? columns.findIndex((c) => c.key === copiedCell.columnKey)
               : undefined
           }
           selectedCellIdx={selectedRowIdx === rowIdx ? selectedIdx : undefined}
->>>>>>> 26ab87ba
           draggedOverCellIdx={getDraggedOverCellIdx(rowIdx)}
           setDraggedOverRowIdx={isDragging ? setDraggedOverRowIdx : undefined}
           lastFrozenColumnIndex={lastFrozenColumnIndex}
@@ -1102,9 +1087,6 @@
   }
 
   let templateRows = `${headerRowHeight}px`;
-  if (enableFilterRow) {
-    templateRows += ` ${headerFiltersHeight}px`;
-  }
   if (rows.length > 0) {
     templateRows += gridTemplateRows;
   }
@@ -1122,47 +1104,33 @@
       aria-colcount={columns.length}
       aria-rowcount={headerRowsCount + rowsCount + summaryRowsCount}
       className={clsx(rootClassname, { [viewportDraggingClassname]: isDragging }, className)}
-<<<<<<< HEAD
-      style={{
-        ...style,
-        '--header-row-height': `${headerRowHeight}px`,
-        '--filter-row-height': `${headerFiltersHeight}px`,
-        '--summary-row-height': `${summaryRowHeight}px`,
-        '--template-rows': templateRows,
-        ...layoutCssVars
-      } as unknown as React.CSSProperties}
-=======
       style={
         {
           ...style,
           '--header-row-height': `${headerRowHeight}px`,
-          '--row-width': `${totalColumnWidth}px`,
           '--summary-row-height': `${summaryRowHeight}px`,
+          '--template-rows': templateRows,
           ...layoutCssVars
         } as unknown as React.CSSProperties
       }
->>>>>>> 26ab87ba
       ref={gridRef}
       onScroll={handleScroll}
       onKeyDown={handleKeyDown}
       data-testid={testId}
     >
-<<<<<<< HEAD
       <div
         style={{
           top: 0,
           left: 0,
-          height: Math.max(totalRowHeight, clientHeight) + totalHeaderHeight + summaryRowsCount * summaryRowHeight,
+          height:
+            Math.max(totalRowHeight, clientHeight) +
+            headerRowHeight +
+            summaryRowsCount * summaryRowHeight,
           width: totalColumnWidth,
           position: 'absolute'
         }}
       />
-      <HeaderRow<R, SR>
-        rowKeyGetter={rowKeyGetter}
-        rows={rawRows}
-=======
       <HeaderRow
->>>>>>> 26ab87ba
         columns={viewportColumns}
         onColumnResize={handleColumnResize}
         allRowsSelected={allRowsSelected}
@@ -1177,27 +1145,6 @@
         noRowsFallback
       ) : (
         <>
-<<<<<<< HEAD
-          <div
-            ref={focusSinkRef}
-            tabIndex={0}
-            className={focusSinkClassname}
-            onKeyDown={handleKeyDown}
-            onFocus={onGridFocus}
-          />
-          {getViewportRows()}
-          {summaryRows?.map((row, rowIdx) => (
-            <SummaryRow<R, SR>
-              aria-rowindex={headerRowsCount + rowsCount + rowIdx + 1}
-              key={rowIdx}
-              rowIdx={rowIdx}
-              row={row}
-              bottom={summaryRowHeight * (summaryRows.length - 1 - rowIdx)}
-              viewportColumns={viewportColumns}
-              lastFrozenColumnIndex={lastFrozenColumnIndex}
-            />
-          ))}
-=======
           {/*
             An extra div is needed initially to set the focus
             on the grid when there is no selected cell.
@@ -1205,7 +1152,6 @@
           {!selectedCellIsWithinSelectionBounds && (
             <div className={focusSinkClassname} tabIndex={0} onFocus={onGridFocus} />
           )}
-          <div style={{ height: max(totalRowHeight, clientHeight) }} />
           <RowSelectionChangeProvider value={selectRowLatest}>
             {getViewportRows()}
           </RowSelectionChangeProvider>
@@ -1226,7 +1172,6 @@
               />
             );
           })}
->>>>>>> 26ab87ba
         </>
       )}
     </div>
