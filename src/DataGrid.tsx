import React, {
  forwardRef,
  useState,
  useRef,
  useLayoutEffect,
  useEffect,
  useImperativeHandle,
  useCallback,
  createElement
} from 'react';
import clsx from 'clsx';

import { useGridDimensions, useViewportColumns, useViewportRows } from './hooks';
import EventBus from './EventBus';
import HeaderRow from './HeaderRow';
import FilterRow from './FilterRow';
import Row from './Row';
import GroupRowRenderer from './GroupRow';
import SummaryRow from './SummaryRow';
import {
  assertIsValidKey,
  getColumnScrollPosition,
  getNextSelectedCellPosition,
  isSelectedCellEditable,
  canExitGrid,
  isCtrlKeyHeldDown,
  isDefaultCellInput
} from './utils';

import {
  CalculatedColumn,
  CheckCellIsEditableEvent,
  Column,
  Filters,
  Position,
  RowRendererProps,
  RowsUpdateEvent,
  SelectRowEvent,
  CommitEvent,
  SelectedCellProps,
  EditCellProps,
  Dictionary
} from './types';
import { CellNavigationMode, SortDirection } from './enums';

interface SelectCellState extends Position {
  mode: 'SELECT';
}

interface EditCellState<R> extends Position {
  mode: 'EDIT';
  row: R;
  originalRow: R;
  key: string | null;
}

type DefaultColumnOptions<R, SR> = Pick<Column<R, SR>,
  | 'formatter'
  | 'minWidth'
  | 'resizable'
  | 'sortable'
>;

export interface DataGridHandle {
  scrollToColumn: (colIdx: number) => void;
  scrollToRow: (rowIdx: number) => void;
  selectCell: (position: Position, openEditor?: boolean) => void;
}

type SharedDivProps = Pick<React.HTMLAttributes<HTMLDivElement>,
  | 'aria-label'
  | 'aria-labelledby'
  | 'aria-describedby'
  | 'className'
  | 'style'
>;

export interface DataGridProps<R, K extends keyof R, SR = unknown> extends SharedDivProps {
  /**
   * Grid and data Props
   */
  /** An array of objects representing each column on the grid */
  columns: readonly Column<R, SR>[];
  /** A function called for each rendered row that should return a plain key/value pair object */
  rows: readonly R[];
  /**
   * Rows to be pinned at the bottom of the rows view for summary, the vertical scroll bar will not scroll these rows.
   * Bottom horizontal scroll bar can move the row left / right. Or a customized row renderer can be used to disabled the scrolling support.
   */
  summaryRows?: readonly SR[];
  /** The primary key property of each row */
  rowKey?: K;
  /**
   * Callback called whenever row data is updated
   * When editing is enabled, this callback will be called for the following scenarios
   * 1. Using the supplied editor of the column. The default editor is the SimpleTextEditor.
   * 2. Copy/pasting the value from one cell to another <kbd>CTRL</kbd>+<kbd>C</kbd>, <kbd>CTRL</kbd>+<kbd>V</kbd>
   * 3. Update multiple cells by dragging the fill handle of a cell up or down to a destination cell.
   * 4. Update all cells under a given cell by double clicking the cell's fill handle.
   */
  onRowsUpdate?: <E extends RowsUpdateEvent>(event: E) => void;
  onRowsChange?: (rows: R[]) => void;

  /**
   * Dimensions props
   */
  /** The height of each row in pixels */
  rowHeight?: number;
  /** The height of the header row in pixels */
  headerRowHeight?: number;
  /** The height of the header filter row in pixels */
  headerFiltersHeight?: number;

  /**
   * Feature props
   */
  /** Set of selected row keys */
  selectedRows?: ReadonlySet<R[K]>;
  /** Function called whenever row selection is changed */
  onSelectedRowsChange?: (selectedRows: Set<R[K]>) => void;
  /** The key of the column which is currently being sorted */
  sortColumn?: string;
  /** The direction to sort the sortColumn*/
  sortDirection?: SortDirection;
  /** Function called whenever grid is sorted*/
  onSort?: (columnKey: string, direction: SortDirection) => void;
  filters?: Filters;
  onFiltersChange?: (filters: Filters) => void;
  defaultColumnOptions?: DefaultColumnOptions<R, SR>;
  groupBy?: readonly string[];
  rowGrouper?: (rows: readonly R[], columnKey: string) => Dictionary<readonly R[]>;
  expandedGroupIds?: ReadonlySet<unknown>;
  onExpandedGroupIdsChange?: (expandedGroupIds: Set<unknown>) => void;

  /**
   * Custom renderers
   */
  rowRenderer?: React.ComponentType<RowRendererProps<R, SR>>;
  emptyRowsRenderer?: React.ComponentType;

  /**
   * Event props
   */
  /** Function called whenever a row is clicked */
  onRowClick?: (rowIdx: number, row: R, column: CalculatedColumn<R, SR>) => void;
  /** Called when the grid is scrolled */
  onScroll?: (event: React.UIEvent<HTMLDivElement>) => void;
  /** Called when a column is resized */
  onColumnResize?: (idx: number, width: number) => void;
  /** Function called whenever selected cell is changed */
  onSelectedCellChange?: (position: Position) => void;
  /** called before cell is set active, returns a boolean to determine whether cell is editable */
  onCheckCellIsEditable?: (event: CheckCellIsEditableEvent<R, SR>) => boolean;

  /**
   * Toggles and modes
   */
  /** Toggles whether filters row is displayed or not */
  enableFilters?: boolean;
  enableCellCopyPaste?: boolean;
  enableCellDragAndDrop?: boolean;
  cellNavigationMode?: CellNavigationMode;

  /**
   * Miscellaneous
   */
  /** The node where the editor portal should mount. */
  editorPortalTarget?: Element;
  rowClass?: (row: R) => string | undefined;
}

/**
 * Main API Component to render a data grid of rows and columns
 *
 * @example
 *
 * <DataGrid columns={columns} rows={rows} />
*/
function DataGrid<R, K extends keyof R, SR>({
  // Grid and data Props
  columns: rawColumns,
  rows: rawRows,
  summaryRows,
  rowKey,
  onRowsUpdate,
  onRowsChange,
  // Dimensions props
  rowHeight = 35,
  headerRowHeight = rowHeight,
  headerFiltersHeight = 45,
  // Feature props
  selectedRows,
  onSelectedRowsChange,
  sortColumn,
  sortDirection,
  onSort,
  filters,
  onFiltersChange,
  defaultColumnOptions,
  groupBy: rawGroupBy,
  rowGrouper,
  expandedGroupIds,
  onExpandedGroupIdsChange,
  // Custom renderers
  rowRenderer: RowRenderer = Row,
  emptyRowsRenderer,
  // Event props
  onRowClick,
  onScroll,
  onColumnResize,
  onSelectedCellChange,
  onCheckCellIsEditable,
  // Toggles and modes
  enableFilters = false,
  enableCellCopyPaste = false,
  enableCellDragAndDrop = false,
  cellNavigationMode = 'NONE',
  // Miscellaneous
  editorPortalTarget = document.body,
  className,
  style,
  rowClass,
  // ARIA
  'aria-label': ariaLabel,
  'aria-labelledby': ariaLabelledBy,
  'aria-describedby': ariaDescribedBy
}: DataGridProps<R, K, SR>, ref: React.Ref<DataGridHandle>) {
  /**
   * states
   */
  const [eventBus] = useState(() => new EventBus());
  const [scrollTop, setScrollTop] = useState(0);
  const [scrollLeft, setScrollLeft] = useState(0);
  const [columnWidths, setColumnWidths] = useState<ReadonlyMap<string, number>>(() => new Map());
  const [selectedPosition, setSelectedPosition] = useState<SelectCellState | EditCellState<R>>({ idx: -1, rowIdx: -1, mode: 'SELECT' });
  const [copiedPosition, setCopiedPosition] = useState<Position & { value: unknown } | null>(null);
  const [isDragging, setDragging] = useState(false);
  const [draggedOverRowIdx, setOverRowIdx] = useState<number | undefined>(undefined);

  const setDraggedOverRowIdx = useCallback((rowIdx?: number) => {
    setOverRowIdx(rowIdx);
    latestDraggedOverRowIdx.current = rowIdx;
  }, []);

  /**
   * refs
   */
  const focusSinkRef = useRef<HTMLDivElement>(null);
  const prevSelectedPosition = useRef(selectedPosition);
  const latestDraggedOverRowIdx = useRef(draggedOverRowIdx);
  const lastSelectedRowIdx = useRef(-1);
  const isCellFocusable = useRef(false);

  /**
   * computed values
   */
  const [gridRef, gridWidth, gridHeight] = useGridDimensions();
  const headerRowsCount = enableFilters ? 2 : 1;
  const summaryRowsCount = summaryRows?.length ?? 0;
  const totalHeaderHeight = headerRowHeight + (enableFilters ? headerFiltersHeight : 0);
  const clientHeight = gridHeight - totalHeaderHeight - summaryRowsCount * rowHeight;
  const isSelectable = selectedRows !== undefined && onSelectedRowsChange !== undefined;

  const { columns, viewportColumns, totalColumnWidth, lastFrozenColumnIndex, totalFrozenColumnWidth, groupBy } = useViewportColumns({
    rawColumns,
    columnWidths,
    scrollLeft,
    viewportWidth: gridWidth,
    defaultColumnOptions,
    rawGroupBy,
    rowGrouper
  });

  const { rowOverscanStartIdx, rowOverscanEndIdx, rows, rowsCount, isGroupRow } = useViewportRows({
    rawRows,
    groupBy,
    rowGrouper,
    rowHeight,
    clientHeight,
    scrollTop,
    expandedGroupIds
  });

  const hasGroups = groupBy.length > 0 && rowGrouper;
  const minColIdx = hasGroups ? -1 : 0;

  if (hasGroups) {
    // Cell drag is not supported on a treegrid
    enableCellDragAndDrop = false;
  }

  /**
   * effects
   */
  useLayoutEffect(() => {
    if (selectedPosition === prevSelectedPosition.current || selectedPosition.mode === 'EDIT' || !isCellWithinBounds(selectedPosition)) return;
    prevSelectedPosition.current = selectedPosition;
    scrollToCell(selectedPosition);

    if (isCellFocusable.current) {
      isCellFocusable.current = false;
      return;
    }
    focusSinkRef.current!.focus({ preventScroll: true });
  });

  useEffect(() => {
    if (!onSelectedRowsChange) return;

    const handleRowSelectionChange = ({ rowIdx, checked, isShiftClick }: SelectRowEvent) => {
      assertIsValidKey(rowKey);
      const newSelectedRows = new Set(selectedRows);
      const row = rows[rowIdx];
      if (isGroupRow(row)) {
        for (const childRow of row.childRows) {
          if (checked) {
            newSelectedRows.add(childRow[rowKey]);
          } else {
            newSelectedRows.delete(childRow[rowKey]);
          }
        }
        onSelectedRowsChange(newSelectedRows);
        return;
      }

      const rowId = row[rowKey];
      if (checked) {
        newSelectedRows.add(rowId);
        const previousRowIdx = lastSelectedRowIdx.current;
        lastSelectedRowIdx.current = rowIdx;
        if (isShiftClick && previousRowIdx !== -1 && previousRowIdx !== rowIdx) {
          const step = Math.sign(rowIdx - previousRowIdx);
          for (let i = previousRowIdx + step; i !== rowIdx; i += step) {
            const row = rows[i];
            if (isGroupRow(row)) continue;
            newSelectedRows.add(row[rowKey]);
          }
        }
      } else {
        newSelectedRows.delete(rowId);
        lastSelectedRowIdx.current = -1;
      }

      onSelectedRowsChange(newSelectedRows);
    };

    return eventBus.subscribe('SelectRow', handleRowSelectionChange);
  }, [eventBus, isGroupRow, onSelectedRowsChange, rowKey, rows, selectedRows]);

  useEffect(() => {
    return eventBus.subscribe('SelectCell', selectCell);
  });

  useEffect(() => {
    if (!onExpandedGroupIdsChange) return;

    const toggleGroup = (expandedGroupId: unknown) => {
      const newExpandedGroupIds = new Set(expandedGroupIds);
      if (newExpandedGroupIds.has(expandedGroupId)) {
        newExpandedGroupIds.delete(expandedGroupId);
      } else {
        newExpandedGroupIds.add(expandedGroupId);
      }
      onExpandedGroupIdsChange(newExpandedGroupIds);
    };

    return eventBus.subscribe('ToggleGroup', toggleGroup);
  }, [eventBus, expandedGroupIds, onExpandedGroupIdsChange]);

  useImperativeHandle(ref, () => ({
    scrollToColumn(idx: number) {
      scrollToCell({ idx });
    },
    scrollToRow(rowIdx: number) {
      const { current } = gridRef;
      if (!current) return;
      current.scrollTop = rowIdx * rowHeight;
    },
    selectCell
  }));

  /**
   * event handlers
   */
  function handleKeyDown(event: React.KeyboardEvent<HTMLDivElement>) {
<<<<<<< HEAD
    if (enableCellCopyPaste && isCtrlKeyHeldDown(event) && isCellWithinBounds(selectedPosition)) {
      // event.key may differ by keyboard input language, so we use event.keyCode instead
      const cKey = 67;
      const vKey = 86;
      if (event.keyCode === cKey) {
=======
    const { key } = event;
    const row = rows[selectedPosition.rowIdx];

    if (
      enableCellCopyPaste
      && isCtrlKeyHeldDown(event)
      && isCellWithinBounds(selectedPosition)
      && !isGroupRow(row)
      && selectedPosition.idx !== -1
    ) {
      // key may be uppercase `C` or `V`
      const lowerCaseKey = key.toLowerCase();
      if (lowerCaseKey === 'c') {
>>>>>>> 0ce660f1
        handleCopy();
        return;
      }
      if (event.keyCode === vKey) {
        handlePaste();
        return;
      }
    }

    if (
      isCellWithinBounds(selectedPosition)
      && isGroupRow(row)
      && selectedPosition.idx === -1
      && (
        // Collapse the current group row if it is focused and is in expanded state
        (key === 'ArrowLeft' && row.isExpanded)
        // Expand the current group row if it is focused and is in collapsed state
        || (key === 'ArrowRight' && !row.isExpanded)
      )) {
      event.preventDefault(); // Prevents scrolling
      eventBus.dispatch('ToggleGroup', row.id);
      return;
    }

    switch (event.key) {
      case 'Escape':
        setCopiedPosition(null);
        closeEditor();
        return;
      case 'ArrowUp':
      case 'ArrowDown':
      case 'ArrowLeft':
      case 'ArrowRight':
      case 'Tab':
      case 'Home':
      case 'End':
      case 'PageUp':
      case 'PageDown':
        navigate(event);
        break;
      default:
        handleCellInput(event);
        break;
    }
  }

  function handleFocus() {
    isCellFocusable.current = true;
  }

  function handleScroll(event: React.UIEvent<HTMLDivElement>) {
    const { scrollTop, scrollLeft } = event.currentTarget;
    setScrollTop(scrollTop);
    setScrollLeft(scrollLeft);
    onScroll?.(event);
  }

  const handleColumnResize = useCallback((column: CalculatedColumn<R, SR>, width: number) => {
    const newColumnWidths = new Map(columnWidths);
    newColumnWidths.set(column.key, width);
    setColumnWidths(newColumnWidths);

    onColumnResize?.(column.idx, width);
  }, [columnWidths, onColumnResize]);

  function getRawRowIdx(rowIdx: number) {
    return hasGroups ? rawRows.indexOf(rows[rowIdx] as R) : rowIdx;
  }

  function handleCommit({ cellKey, rowIdx, updated }: CommitEvent) {
    rowIdx = getRawRowIdx(rowIdx);
    onRowsUpdate?.({
      cellKey,
      fromRow: rowIdx,
      toRow: rowIdx,
      updated,
      action: 'CELL_UPDATE'
    });

    closeEditor();
  }

  function commitEditor2Changes() {
    if (
      columns[selectedPosition.idx]?.editor2 === undefined
      || selectedPosition.mode === 'SELECT'
      || selectedPosition.row === selectedPosition.originalRow) {
      return;
    }

    const updatedRows = [...rawRows];
    updatedRows[getRawRowIdx(selectedPosition.rowIdx)] = selectedPosition.row;
    onRowsChange?.(updatedRows);
  }

  function handleCopy() {
    const { idx, rowIdx } = selectedPosition;
    const rawRowIdx = getRawRowIdx(rowIdx);
    const value = rawRows[rawRowIdx][columns[idx].key as keyof R];
    setCopiedPosition({ idx, rowIdx, value });
  }

  function handlePaste() {
    if (
      copiedPosition === null
      || !isCellEditable(selectedPosition)
      || (copiedPosition.idx === selectedPosition.idx && copiedPosition.rowIdx === selectedPosition.rowIdx)
    ) {
      return;
    }

    const fromRow = getRawRowIdx(copiedPosition.rowIdx);
    const fromCellKey = columns[copiedPosition.idx].key;
    const toRow = getRawRowIdx(selectedPosition.rowIdx);
    const cellKey = columns[selectedPosition.idx].key;

    onRowsUpdate?.({
      cellKey,
      fromRow,
      toRow,
      updated: { [cellKey]: copiedPosition.value } as unknown as never,
      action: 'COPY_PASTE',
      fromCellKey
    });
  }

  function handleCellInput(event: React.KeyboardEvent<HTMLDivElement>) {
    if (!isCellWithinBounds(selectedPosition)) return;
    const row = rows[selectedPosition.rowIdx];
    if (isGroupRow(row)) return;
    const { key } = event;
    const column = columns[selectedPosition.idx];

    if (selectedPosition.mode === 'EDIT') {
      if (key === 'Enter') {
        // Custom editors can listen for the event and stop propagation to prevent commit
        commitEditor2Changes();
        closeEditor();
      }
      return;
    }

    column.editorOptions?.onCellKeyDown?.(event);
    if (event.isDefaultPrevented()) return;

    if (isCellEditable(selectedPosition) && isDefaultCellInput(event)) {
      setSelectedPosition(({ idx, rowIdx }) => ({
        idx,
        rowIdx,
        key,
        mode: 'EDIT',
        row,
        originalRow: row
      }));
    }
  }

  function handleDragEnd() {
    if (latestDraggedOverRowIdx.current === undefined) return;

    const { idx, rowIdx } = selectedPosition;
    const column = columns[idx];
    const cellKey = column.key;
    const value = rawRows[rowIdx][cellKey as keyof R];

    onRowsUpdate?.({
      cellKey,
      fromRow: rowIdx,
      toRow: latestDraggedOverRowIdx.current,
      updated: { [cellKey]: value } as unknown as never,
      action: 'CELL_DRAG'
    });

    setDraggedOverRowIdx(undefined);
  }

  function handleMouseDown(event: React.MouseEvent<HTMLDivElement, MouseEvent>) {
    if (event.buttons !== 1) return;
    setDragging(true);
    window.addEventListener('mouseover', onMouseOver);
    window.addEventListener('mouseup', onMouseUp);

    function onMouseOver(event: MouseEvent) {
      // Trigger onMouseup in edge cases where we release the mouse button but `mouseup` isn't triggered,
      // for example when releasing the mouse button outside the iframe the grid is rendered in.
      // https://developer.mozilla.org/en-US/docs/Web/API/MouseEvent/buttons
      if (event.buttons !== 1) onMouseUp();
    }

    function onMouseUp() {
      window.removeEventListener('mouseover', onMouseOver);
      window.removeEventListener('mouseup', onMouseUp);
      setDragging(false);
      handleDragEnd();
    }
  }

  function handleDoubleClick(event: React.MouseEvent<HTMLDivElement>) {
    event.stopPropagation();

    const column = columns[selectedPosition.idx];
    const cellKey = column.key;
    const value = rawRows[selectedPosition.rowIdx][cellKey as keyof R];

    onRowsUpdate?.({
      cellKey,
      fromRow: selectedPosition.rowIdx,
      toRow: rawRows.length - 1,
      updated: { [cellKey]: value } as unknown as never,
      action: 'COLUMN_FILL'
    });
  }

  function handleRowChange(row: Readonly<R>, commitChanges?: boolean) {
    if (selectedPosition.mode === 'SELECT') return;
    if (commitChanges) {
      const updatedRows = [...rawRows];
      updatedRows[getRawRowIdx(selectedPosition.rowIdx)] = row;
      onRowsChange?.(updatedRows);
      closeEditor();
    } else {
      setSelectedPosition(position => ({ ...position, row }));
    }
  }

  function handleOnClose(commitChanges?: boolean) {
    if (commitChanges) {
      commitEditor2Changes();
    }
    closeEditor();
  }

  /**
   * utils
   */
  function isCellWithinBounds({ idx, rowIdx }: Position): boolean {
    return rowIdx >= 0 && rowIdx < rows.length && idx >= minColIdx && idx < columns.length;
  }

  function isCellEditable(position: Position): boolean {
    return isCellWithinBounds(position)
      && isSelectedCellEditable<R, SR>({ columns, rows, selectedPosition: position, onCheckCellIsEditable, isGroupRow });
  }

  function selectCell(position: Position, enableEditor = false): void {
    if (!isCellWithinBounds(position)) return;
    commitEditor2Changes();

    if (enableEditor && isCellEditable(position)) {
      const row = rows[position.rowIdx] as R;
      setSelectedPosition({ ...position, mode: 'EDIT', key: null, row, originalRow: row });
    } else {
      setSelectedPosition({ ...position, mode: 'SELECT' });
    }
    onSelectedCellChange?.({ ...position });
  }

  function closeEditor() {
    if (selectedPosition.mode === 'SELECT') return;
    setSelectedPosition(({ idx, rowIdx }) => ({ idx, rowIdx, mode: 'SELECT' }));
  }

  function scrollToCell({ idx, rowIdx }: Partial<Position>): void {
    const { current } = gridRef;
    if (!current) return;

    if (typeof idx === 'number' && idx > lastFrozenColumnIndex) {
      const { clientWidth } = current;
      const { left, width } = columns[idx];
      const isCellAtLeftBoundary = left < scrollLeft + width + totalFrozenColumnWidth;
      const isCellAtRightBoundary = left + width > clientWidth + scrollLeft;
      if (isCellAtLeftBoundary || isCellAtRightBoundary) {
        const newScrollLeft = getColumnScrollPosition(columns, idx, scrollLeft, clientWidth);
        current.scrollLeft = scrollLeft + newScrollLeft;
      }
    }

    if (typeof rowIdx === 'number') {
      if (rowIdx * rowHeight < scrollTop) {
        // at top boundary, scroll to the row's top
        current.scrollTop = rowIdx * rowHeight;
      } else if ((rowIdx + 1) * rowHeight > scrollTop + clientHeight) {
        // at bottom boundary, scroll the next row's top to the bottom of the viewport
        current.scrollTop = (rowIdx + 1) * rowHeight - clientHeight;
      }
    }
  }

  function getNextPosition(key: string, ctrlKey: boolean, shiftKey: boolean): Position {
    const { idx, rowIdx } = selectedPosition;
    const row = rows[rowIdx];
    const isRowSelected = isCellWithinBounds(selectedPosition) && idx === -1;

    // If a group row is focused, and it is collapsed, move to the parent group row (if there is one).
    if (
      key === 'ArrowLeft'
      && isRowSelected
      && isGroupRow(row)
      && !row.isExpanded
      && row.level !== 0
    ) {
      let parentRowIdx = -1;
      for (let i = selectedPosition.rowIdx - 1; i >= 0; i--) {
        const parentRow = rows[i];
        if (isGroupRow(parentRow) && parentRow.id === row.parentId) {
          parentRowIdx = i;
          break;
        }
      }
      if (parentRowIdx !== -1) {
        return { idx, rowIdx: parentRowIdx };
      }
    }

    switch (key) {
      case 'ArrowUp':
        return { idx, rowIdx: rowIdx - 1 };
      case 'ArrowDown':
        return { idx, rowIdx: rowIdx + 1 };
      case 'ArrowLeft':
        return { idx: idx - 1, rowIdx };
      case 'ArrowRight':
        return { idx: idx + 1, rowIdx };
      case 'Tab':
        if (selectedPosition.idx === -1 && selectedPosition.rowIdx === -1) {
          return shiftKey ? { idx: columns.length - 1, rowIdx: rows.length - 1 } : { idx: 0, rowIdx: 0 };
        }
        return { idx: idx + (shiftKey ? -1 : 1), rowIdx };
      case 'Home':
        // If row is selected then move focus to the first row
        if (isRowSelected) return { idx, rowIdx: 0 };
        return ctrlKey ? { idx: 0, rowIdx: 0 } : { idx: 0, rowIdx };
      case 'End':
        // If row is selected then move focus to the last row.
        if (isRowSelected) return { idx, rowIdx: rows.length - 1 };
        return ctrlKey ? { idx: columns.length - 1, rowIdx: rows.length - 1 } : { idx: columns.length - 1, rowIdx };
      case 'PageUp':
        return { idx, rowIdx: rowIdx - Math.floor(clientHeight / rowHeight) };
      case 'PageDown':
        return { idx, rowIdx: rowIdx + Math.floor(clientHeight / rowHeight) };
      default:
        return selectedPosition;
    }
  }

  function navigate(event: React.KeyboardEvent<HTMLDivElement>) {
    const { key, shiftKey } = event;
    const ctrlKey = isCtrlKeyHeldDown(event);
    let nextPosition = getNextPosition(key, ctrlKey, shiftKey);
    let mode = cellNavigationMode;
    if (key === 'Tab') {
      // If we are in a position to leave the grid, stop editing but stay in that cell
      if (canExitGrid({ shiftKey, cellNavigationMode, columns, rowsCount: rows.length, selectedPosition })) {
        // Allow focus to leave the grid so the next control in the tab order can be focused
        return;
      }

      mode = cellNavigationMode === 'NONE'
        ? 'CHANGE_ROW'
        : cellNavigationMode;
    }

    // Do not allow focus to leave
    event.preventDefault();

    nextPosition = getNextSelectedCellPosition<R, SR>({
      columns,
      rowsCount: rows.length,
      cellNavigationMode: mode,
      nextPosition
    });

    selectCell(nextPosition);
  }

  function getDraggedOverCellIdx(currentRowIdx: number): number | undefined {
    if (draggedOverRowIdx === undefined) return;
    const { rowIdx } = selectedPosition;

    const isDraggedOver = rowIdx < draggedOverRowIdx
      ? rowIdx < currentRowIdx && currentRowIdx <= draggedOverRowIdx
      : rowIdx > currentRowIdx && currentRowIdx >= draggedOverRowIdx;

    return isDraggedOver ? selectedPosition.idx : undefined;
  }

  function getSelectedCellProps(rowIdx: number): SelectedCellProps | EditCellProps<R> | undefined {
    if (selectedPosition.rowIdx !== rowIdx) return;

    if (selectedPosition.mode === 'EDIT') {
      return {
        mode: 'EDIT',
        idx: selectedPosition.idx,
        onKeyDown: handleKeyDown,
        editorPortalTarget,
        editorContainerProps: {
          rowHeight,
          scrollLeft,
          scrollTop,
          firstEditorKeyPress: selectedPosition.key,
          onCommit: handleCommit,
          onCommitCancel: closeEditor
        },
        editor2Props: {
          rowHeight,
          row: selectedPosition.row,
          onRowChange: handleRowChange,
          onClose: handleOnClose
        }
      };
    }

    return {
      mode: 'SELECT',
      idx: selectedPosition.idx,
      onFocus: handleFocus,
      onKeyDown: handleKeyDown,
      dragHandleProps: enableCellDragAndDrop && isCellEditable(selectedPosition)
        ? { onMouseDown: handleMouseDown, onDoubleClick: handleDoubleClick }
        : undefined
    };
  }

  function getViewportRows() {
    const rowElements = [];
    let startRowIndex = 0;
    for (let rowIdx = rowOverscanStartIdx; rowIdx <= rowOverscanEndIdx; rowIdx++) {
      const row = rows[rowIdx];
      const top = rowIdx * rowHeight + totalHeaderHeight;
      if (isGroupRow(row)) {
        ({ startRowIndex } = row);
        rowElements.push(
          <GroupRowRenderer<R, SR>
            aria-level={row.level + 1} // aria-level is 1-based
            aria-setsize={row.setSize}
            aria-posinset={row.posInSet + 1} // aria-posinset is 1-based
            aria-rowindex={headerRowsCount + startRowIndex + 1} // aria-rowindex is 1 based
            key={row.id}
            id={row.id}
            groupKey={row.groupKey}
            viewportColumns={viewportColumns}
            childRows={row.childRows}
            rowIdx={rowIdx}
            top={top}
            level={row.level}
            isExpanded={row.isExpanded}
            selectedCellIdx={selectedPosition.rowIdx === rowIdx ? selectedPosition.idx : undefined}
            isRowSelected={isSelectable && row.childRows.every(cr => selectedRows?.has(cr[rowKey!]))}
            eventBus={eventBus}
            onFocus={selectedPosition.rowIdx === rowIdx ? handleFocus : undefined}
            onKeyDown={selectedPosition.rowIdx === rowIdx ? handleKeyDown : undefined}
          />
        );
        continue;
      }

      startRowIndex++;
      let key: string | number = hasGroups ? startRowIndex : rowIdx;
      let isRowSelected = false;
      if (rowKey !== undefined) {
        const rowId = row[rowKey];
        isRowSelected = selectedRows?.has(rowId) ?? false;
        if (typeof rowId === 'string' || typeof rowId === 'number') {
          key = rowId;
        }
      }

      rowElements.push(
        <RowRenderer
          aria-rowindex={headerRowsCount + (hasGroups ? startRowIndex : rowIdx) + 1} // aria-rowindex is 1 based
          aria-selected={isSelectable ? isRowSelected : undefined}
          key={key}
          rowIdx={rowIdx}
          row={row}
          viewportColumns={viewportColumns}
          eventBus={eventBus}
          isRowSelected={isRowSelected}
          onRowClick={onRowClick}
          rowClass={rowClass}
          top={top}
          copiedCellIdx={copiedPosition?.rowIdx === rowIdx ? copiedPosition.idx : undefined}
          draggedOverCellIdx={getDraggedOverCellIdx(rowIdx)}
          setDraggedOverRowIdx={isDragging ? setDraggedOverRowIdx : undefined}
          selectedCellProps={getSelectedCellProps(rowIdx)}
        />
      );
    }

    return rowElements;
  }

  // Reset the positions if the current values are no longer valid. This can happen if a column or row is removed
  if (selectedPosition.idx >= columns.length || selectedPosition.rowIdx >= rows.length) {
    setSelectedPosition({ idx: -1, rowIdx: -1, mode: 'SELECT' });
    setCopiedPosition(null);
    setDraggedOverRowIdx(undefined);
  }

  if (selectedPosition.mode === 'EDIT' && rows[selectedPosition.rowIdx] !== selectedPosition.originalRow) {
    // Discard changes if rows are updated from outside
    closeEditor();
  }

  return (
    <div
      role={hasGroups ? 'treegrid' : 'grid'}
      aria-label={ariaLabel}
      aria-labelledby={ariaLabelledBy}
      aria-describedby={ariaDescribedBy}
      aria-multiselectable={isSelectable ? true : undefined}
      aria-colcount={columns.length}
      aria-rowcount={headerRowsCount + rowsCount + summaryRowsCount}
      className={clsx('rdg', { 'rdg-viewport-dragging': isDragging }, className)}
      style={{
        ...style,
        '--header-row-height': `${headerRowHeight}px`,
        '--filter-row-height': `${headerFiltersHeight}px`,
        '--row-width': `${totalColumnWidth}px`,
        '--row-height': `${rowHeight}px`
      } as unknown as React.CSSProperties}
      ref={gridRef}
      onScroll={handleScroll}
    >
      <HeaderRow<R, K, SR>
        rowKey={rowKey}
        rows={rawRows}
        columns={viewportColumns}
        onColumnResize={handleColumnResize}
        allRowsSelected={selectedRows?.size === rawRows.length}
        onSelectedRowsChange={onSelectedRowsChange}
        sortColumn={sortColumn}
        sortDirection={sortDirection}
        onSort={onSort}
      />
      {enableFilters && (
        <FilterRow<R, SR>
          columns={viewportColumns}
          filters={filters}
          onFiltersChange={onFiltersChange}
        />
      )}
      {rows.length === 0 && emptyRowsRenderer ? createElement(emptyRowsRenderer) : (
        <>
          <div
            ref={focusSinkRef}
            tabIndex={0}
            className="rdg-focus-sink"
            onKeyDown={handleKeyDown}
          />
          <div style={{ height: Math.max(rows.length * rowHeight, clientHeight) }} />
          {getViewportRows()}
          {summaryRows?.map((row, rowIdx) => (
            <SummaryRow<R, SR>
              aria-rowindex={headerRowsCount + rowsCount + rowIdx + 1}
              key={rowIdx}
              rowIdx={rowIdx}
              row={row}
              bottom={rowHeight * (summaryRows.length - 1 - rowIdx)}
              viewportColumns={viewportColumns}
            />
          ))}
        </>
      )}
    </div>
  );
}

export default forwardRef(
  DataGrid as React.ForwardRefRenderFunction<DataGridHandle>
) as <R, K extends keyof R, SR = unknown>(props: DataGridProps<R, K, SR> & React.RefAttributes<DataGridHandle>) => JSX.Element;<|MERGE_RESOLUTION|>--- conflicted
+++ resolved
@@ -383,14 +383,7 @@
    * event handlers
    */
   function handleKeyDown(event: React.KeyboardEvent<HTMLDivElement>) {
-<<<<<<< HEAD
-    if (enableCellCopyPaste && isCtrlKeyHeldDown(event) && isCellWithinBounds(selectedPosition)) {
-      // event.key may differ by keyboard input language, so we use event.keyCode instead
-      const cKey = 67;
-      const vKey = 86;
-      if (event.keyCode === cKey) {
-=======
-    const { key } = event;
+    const { key, keyCode } = event;
     const row = rows[selectedPosition.rowIdx];
 
     if (
@@ -400,14 +393,15 @@
       && !isGroupRow(row)
       && selectedPosition.idx !== -1
     ) {
-      // key may be uppercase `C` or `V`
-      const lowerCaseKey = key.toLowerCase();
-      if (lowerCaseKey === 'c') {
->>>>>>> 0ce660f1
+      // event.key may differ by keyboard input language, so we use event.keyCode instead
+      // event.nativeEvent.code cannot be used either as it would break copy/paste for the DVORAK layout
+      const cKey = 67;
+      const vKey = 86;
+      if (keyCode === cKey) {
         handleCopy();
         return;
       }
-      if (event.keyCode === vKey) {
+      if (keyCode === vKey) {
         handlePaste();
         return;
       }
