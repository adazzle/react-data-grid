--- conflicted
+++ resolved
@@ -25,11 +25,8 @@
   isSelectedCellEditable,
   canExitGrid,
   isCtrlKeyHeldDown,
-<<<<<<< HEAD
+  isDefaultCellInput,
   isGroupedRow
-=======
-  isDefaultCellInput
->>>>>>> ad19cc4f
 } from './utils';
 
 import {
@@ -43,11 +40,8 @@
   SelectRowEvent,
   CommitEvent,
   SelectedCellProps,
-<<<<<<< HEAD
+  EditCellProps,
   Dictionary
-=======
-  EditCellProps
->>>>>>> ad19cc4f
 } from './types';
 import { CellNavigationMode, SortDirection, UpdateActions } from './enums';
 
@@ -433,10 +427,12 @@
     onColumnResize?.(column.idx, width);
   }, [columnWidths, onColumnResize]);
 
+  function getRawRowIdx(rowIdx: number) {
+    return groupBy ? rawRows.indexOf(rows[rowIdx] as R) : rowIdx;
+  }
+
   function handleCommit({ cellKey, rowIdx, updated }: CommitEvent) {
-    if (groupBy) {
-      rowIdx = rawRows.indexOf(rows[rowIdx] as R);
-    }
+    rowIdx = getRawRowIdx(rowIdx);
     onRowsUpdate?.({
       cellKey,
       fromRow: rowIdx,
@@ -449,8 +445,9 @@
   }
 
   function handleRowsChange(row: R) {
-    const updatedRows = [...rows];
-    updatedRows[selectedPosition.rowIdx] = row;
+    const rowIdx = getRawRowIdx(selectedPosition.rowIdx);
+    const updatedRows = [...rawRows];
+    updatedRows[rowIdx] = row;
     onRowsChange?.(updatedRows);
     closeEditor();
   }
@@ -471,7 +468,7 @@
 
   function handleCopy() {
     const { idx, rowIdx } = selectedPosition;
-    const value = rawRows[rowIdx][columns[idx].key as keyof R];
+    const value = rawRows[rowIdx][columns[idx].key as keyof R]; // TODO: handle grouping
     setCopiedPosition({ idx, rowIdx, value });
   }
 
@@ -503,15 +500,9 @@
   function handleCellInput(event: React.KeyboardEvent<HTMLDivElement>) {
     if (!isCellWithinBounds(selectedPosition)) return;
     const { key } = event;
-<<<<<<< HEAD
     const row = rows[selectedPosition.rowIdx];
     if (isGroupedRow(row)) return;
     const column = columns[selectedPosition.idx];
-    const canOpenEditor = selectedPosition.mode === 'SELECT' && isCellEditable(selectedPosition);
-    const isActivatedByUser = (column.unsafe_onCellInput ?? legacyCellInput)(event, row) === true;
-=======
-    const column = columns[selectedPosition.idx];
->>>>>>> ad19cc4f
 
     if (selectedPosition.mode === 'EDIT') {
       if (column.editor2 !== undefined && key === 'Enter') {
@@ -530,8 +521,8 @@
         rowIdx,
         key,
         mode: 'EDIT',
-        row: rows[rowIdx],
-        originalRow: rows[rowIdx]
+        row,
+        originalRow: row
       }));
     }
   }
@@ -581,7 +572,7 @@
 
     const column = columns[selectedPosition.idx];
     const cellKey = column.key;
-    const value = rawRows[selectedPosition.rowIdx][cellKey as keyof R];
+    const value = rawRows[selectedPosition.rowIdx][cellKey as keyof R]; // TODO: handle grouping
 
     onRowsUpdate?.({
       cellKey,
@@ -619,7 +610,7 @@
 
   function isCellEditable(position: Position): boolean {
     return isCellWithinBounds(position)
-      && isSelectedCellEditable<R, SR>({ columns, rows: rawRows, selectedPosition: position, onCheckCellIsEditable });
+      && isSelectedCellEditable<R, SR>({ columns, rows, selectedPosition: position, onCheckCellIsEditable });
   }
 
   function selectCell(position: Position, enableEditor = false): void {
@@ -627,7 +618,7 @@
     handleCommit2();
 
     if (enableEditor && isCellEditable(position)) {
-      const row = rows[position.rowIdx];
+      const row = rows[position.rowIdx] as R;
       setSelectedPosition({ ...position, mode: 'EDIT', key: null, row, originalRow: row });
     } else {
       setSelectedPosition({ ...position, mode: 'SELECT' });
