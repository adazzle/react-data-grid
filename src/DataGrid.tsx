--- conflicted
+++ resolved
@@ -40,12 +40,8 @@
   FillEvent,
   PasteEvent,
   CellNavigationMode,
-<<<<<<< HEAD
-  SortColumn
-=======
-  SortDirection,
+  SortColumn,
   RowHeightArgs
->>>>>>> 3815e80f
 } from './types';
 
 interface SelectCellState extends Position {
