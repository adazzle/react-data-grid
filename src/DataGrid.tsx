import { forwardRef, useState, useRef, useImperativeHandle, useCallback, useMemo } from 'react';
import type { Key, RefAttributes } from 'react';
import clsx from 'clsx';

<<<<<<< HEAD
import { rootClassname, viewportDraggingClassname, cellAutoResizeClassname } from './style';
=======
import { rootClassname, viewportDraggingClassname, focusSinkClassname } from './style';
>>>>>>> 2a75088d
import {
  useLayoutEffect,
  useGridDimensions,
  useCalculatedColumns,
  useViewportColumns,
  useViewportRows,
  useLatestFunc,
  RowSelectionChangeProvider
} from './hooks';
import HeaderRow from './HeaderRow';
import Row from './Row';
import GroupRowRenderer from './GroupRow';
import SummaryRow from './SummaryRow';
import EditCell from './EditCell';
import DragHandle from './DragHandle';
import {
  assertIsValidKeyGetter,
  getNextSelectedCellPosition,
  isSelectedCellEditable,
  canExitGrid,
  isCtrlKeyHeldDown,
  isDefaultCellInput,
  getColSpan,
  min,
  max,
  sign,
  getSelectedCellColSpan
} from './utils';

import type {
  CalculatedColumn,
  Column,
  Position,
  RowRendererProps,
  RowsChangeData,
  SelectRowEvent,
  FillEvent,
  PasteEvent,
  CellNavigationMode,
  SortColumn,
  RowHeightArgs,
  Maybe
} from './types';

export interface SelectCellState extends Position {
  readonly mode: 'SELECT';
}

interface EditCellState<R> extends Position {
  readonly mode: 'EDIT';
  readonly row: R;
  readonly originalRow: R;
}

type DefaultColumnOptions<R, SR> = Pick<
  Column<R, SR>,
  'formatter' | 'minWidth' | 'resizable' | 'sortable'
>;

const initialPosition: SelectCellState = {
  idx: -1,
  rowIdx: -2,
  mode: 'SELECT'
};

export interface DataGridHandle {
  element: HTMLDivElement | null;
  scrollToColumn: (colIdx: number) => void;
  scrollToRow: (rowIdx: number) => void;
  selectCell: (position: Position, enableEditor?: Maybe<boolean>) => void;
}

type SharedDivProps = Pick<
  React.HTMLAttributes<HTMLDivElement>,
  'aria-label' | 'aria-labelledby' | 'aria-describedby' | 'className' | 'style'
>;

export interface DataGridProps<R, SR = unknown, K extends Key = Key> extends SharedDivProps {
  /**
   * Grid and data Props
   */
  /** An array of objects representing each column on the grid */
  columns: readonly Column<R, SR>[];
  /** A function called for each rendered row that should return a plain key/value pair object */
  rows: readonly R[];
  /**
   * Rows to be pinned at the bottom of the rows view for summary, the vertical scroll bar will not scroll these rows.
   * Bottom horizontal scroll bar can move the row left / right. Or a customized row renderer can be used to disabled the scrolling support.
   */
  summaryRows?: Maybe<readonly SR[]>;
  /** The getter should return a unique key for each row */
  rowKeyGetter?: Maybe<(row: R) => K>;
  onRowsChange?: Maybe<(rows: R[], data: RowsChangeData<R, SR>) => void>;

  /**
   * Dimensions props
   */
  /**
   * The height of each row in pixels
   * @default 35
   */
  rowHeight?: Maybe<number | ((args: RowHeightArgs<R>) => number)>;
  /**
   * The height of the header row in pixels
   * @default 35
   */
  headerRowHeight?: Maybe<number>;
  /**
   * The height of each summary row in pixels
   * @default 35
   */
  summaryRowHeight?: Maybe<number>;

  /**
   * Feature props
   */
  /** Set of selected row keys */
  selectedRows?: Maybe<ReadonlySet<K>>;
  /** Function called whenever row selection is changed */
  onSelectedRowsChange?: Maybe<(selectedRows: Set<K>) => void>;
  /** Used for multi column sorting */
  sortColumns?: Maybe<readonly SortColumn[]>;
  onSortColumnsChange?: Maybe<(sortColumns: SortColumn[]) => void>;
  defaultColumnOptions?: Maybe<DefaultColumnOptions<R, SR>>;
  groupBy?: Maybe<readonly string[]>;
  rowGrouper?: Maybe<(rows: readonly R[], columnKey: string) => Record<string, readonly R[]>>;
  expandedGroupIds?: Maybe<ReadonlySet<unknown>>;
  onExpandedGroupIdsChange?: Maybe<(expandedGroupIds: Set<unknown>) => void>;
  onFill?: Maybe<(event: FillEvent<R>) => R>;
  onPaste?: Maybe<(event: PasteEvent<R>) => R>;

  /**
   * Event props
   */
  /** Function called whenever a row is clicked */
  onRowClick?: Maybe<(row: R, column: CalculatedColumn<R, SR>) => void>;
  /** Function called whenever a row is double clicked */
  onRowDoubleClick?: Maybe<(row: R, column: CalculatedColumn<R, SR>) => void>;
  /** Called when the grid is scrolled */
  onScroll?: Maybe<(event: React.UIEvent<HTMLDivElement>) => void>;
  /** Called when a column is resized */
  onColumnResize?: Maybe<(idx: number, width: number) => void>;

  /**
   * Toggles and modes
   */
  /** @default 'NONE' */
  cellNavigationMode?: Maybe<CellNavigationMode>;
  /** @default true */
  enableVirtualization?: Maybe<boolean>;

  /**
   * Miscellaneous
   */
  rowRenderer?: Maybe<React.ComponentType<RowRendererProps<R, SR>>>;
  noRowsFallback?: React.ReactNode;
  rowClass?: Maybe<(row: R) => Maybe<string>>;
  'data-testid'?: Maybe<string>;
}

/**
 * Main API Component to render a data grid of rows and columns
 *
 * @example
 *
 * <DataGrid columns={columns} rows={rows} />
 */
function DataGrid<R, SR, K extends Key>(
  {
    // Grid and data Props
    columns: rawColumns,
    rows: rawRows,
    summaryRows,
    rowKeyGetter,
    onRowsChange,
    // Dimensions props
    rowHeight,
    headerRowHeight: rawHeaderRowHeight,
    summaryRowHeight: rawSummaryRowHeight,
    // Feature props
    selectedRows,
    onSelectedRowsChange,
    sortColumns,
    onSortColumnsChange,
    defaultColumnOptions,
    groupBy: rawGroupBy,
    rowGrouper,
    expandedGroupIds,
    onExpandedGroupIdsChange,
    // Event props
    onRowClick,
    onRowDoubleClick,
    onScroll,
    onColumnResize,
    onFill,
    onPaste,
    // Toggles and modes
    cellNavigationMode: rawCellNavigationMode,
    enableVirtualization,
    // Miscellaneous
    rowRenderer,
    noRowsFallback,
    className,
    style,
    rowClass,
    // ARIA
    'aria-label': ariaLabel,
    'aria-labelledby': ariaLabelledBy,
    'aria-describedby': ariaDescribedBy,
    'data-testid': testId
  }: DataGridProps<R, SR, K>,
  ref: React.Ref<DataGridHandle>
) {
  /**
   * defaults
   */
  rowHeight ??= 35;
  const headerRowHeight = rawHeaderRowHeight ?? (typeof rowHeight === 'number' ? rowHeight : 35);
  const summaryRowHeight = rawSummaryRowHeight ?? (typeof rowHeight === 'number' ? rowHeight : 35);
  const RowRenderer = rowRenderer ?? Row;
  const cellNavigationMode = rawCellNavigationMode ?? 'NONE';
  enableVirtualization ??= true;

  /**
   * states
   */
  const [scrollTop, setScrollTop] = useState(0);
  const [scrollLeft, setScrollLeft] = useState(0);
  const [columnWidths, setColumnWidths] = useState<ReadonlyMap<string, number>>(() => new Map());
  const [selectedPosition, setSelectedPosition] = useState<SelectCellState | EditCellState<R>>(
    initialPosition
  );
  const [copiedCell, setCopiedCell] = useState<{ row: R; columnKey: string } | null>(null);
  const [isDragging, setDragging] = useState(false);
  const [draggedOverRowIdx, setOverRowIdx] = useState<number | undefined>(undefined);
  const [autoResizeColumn, setAutoResizeColumn] = useState<CalculatedColumn<R, SR> | null>(null);

  /**
   * refs
   */
  const prevSelectedPosition = useRef(selectedPosition);
  const latestDraggedOverRowIdx = useRef(draggedOverRowIdx);
  const lastSelectedRowIdx = useRef(-1);
  const rowRef = useRef<HTMLDivElement>(null);

  /**
   * computed values
   */
  const [gridRef, gridWidth, gridHeight] = useGridDimensions();
  const headerRowsCount = 1;
  const summaryRowsCount = summaryRows?.length ?? 0;
  const clientHeight = gridHeight - headerRowHeight - summaryRowsCount * summaryRowHeight;
  const isSelectable = selectedRows != null && onSelectedRowsChange != null;
  const isHeaderRowSelected = selectedPosition.rowIdx === -1;

  const allRowsSelected = useMemo((): boolean => {
    // no rows to select = explicitely unchecked
    const { length } = rawRows;
    return (
      length !== 0 &&
      selectedRows != null &&
      rowKeyGetter != null &&
      selectedRows.size >= length &&
      rawRows.every((row) => selectedRows.has(rowKeyGetter(row)))
    );
  }, [rawRows, selectedRows, rowKeyGetter]);

  const {
    columns,
    colSpanColumns,
    colOverscanStartIdx,
    colOverscanEndIdx,
    layoutCssVars,
    columnMetrics,
    totalColumnWidth,
    lastFrozenColumnIndex,
    totalFrozenColumnWidth,
    groupBy
  } = useCalculatedColumns({
    rawColumns,
    columnWidths,
    scrollLeft,
    viewportWidth: gridWidth,
    defaultColumnOptions,
    rawGroupBy: rowGrouper ? rawGroupBy : undefined,
    enableVirtualization
  });

  const {
    rowOverscanStartIdx,
    rowOverscanEndIdx,
    rows,
    rowsCount,
    totalRowHeight,
    gridTemplateRows,
    isGroupRow,
    getRowTop,
    getRowHeight,
    findRowIdx
  } = useViewportRows({
    rawRows,
    groupBy,
    rowGrouper,
    rowHeight,
    clientHeight,
    scrollTop,
    expandedGroupIds,
    enableVirtualization
  });

  const viewportColumns = useViewportColumns({
    columns,
    colSpanColumns,
    colOverscanStartIdx,
    colOverscanEndIdx,
    lastFrozenColumnIndex,
    rowOverscanStartIdx,
    rowOverscanEndIdx,
    rows,
    summaryRows,
    isGroupRow
  });

  const hasGroups = groupBy.length > 0 && typeof rowGrouper === 'function';
  const minColIdx = hasGroups ? -1 : 0;
  const maxColIdx = columns.length - 1;
  const minRowIdx = -1; // change it to 0?
  const maxRowIdx = headerRowsCount + rows.length + summaryRowsCount - 2;
  const selectedCellIsWithinSelectionBounds = isCellWithinSelectionBounds(selectedPosition);
  const selectedCellIsWithinViewportBounds = isCellWithinViewportBounds(selectedPosition);

  /**
   * The identity of the wrapper function is stable so it won't break memoization
   */
  const selectRowLatest = useLatestFunc(selectRow);
  const selectAllRowsLatest = useLatestFunc(selectAllRows);
  const handleFormatterRowChangeLatest = useLatestFunc(updateRow);
  const selectViewportCellLatest = useLatestFunc(
    (row: R, column: CalculatedColumn<R, SR>, enableEditor: Maybe<boolean>) => {
      const rowIdx = rows.indexOf(row);
      selectCell({ rowIdx, idx: column.idx }, enableEditor);
    }
  );
  const selectGroupLatest = useLatestFunc((rowIdx: number) => {
    selectCell({ rowIdx, idx: -1 });
  });
  const selectHeaderCellLatest = useLatestFunc((idx: number) => {
    selectCell({ rowIdx: -1, idx });
  });
  const selectSummaryCellLatest = useLatestFunc(
    (summaryRow: SR, column: CalculatedColumn<R, SR>) => {
      const rowIdx = summaryRows!.indexOf(summaryRow) + headerRowsCount + rows.length - 1;
      selectCell({ rowIdx, idx: column.idx });
    }
  );
  const toggleGroupLatest = useLatestFunc(toggleGroup);

  /**
   * effects
   */
  useLayoutEffect(() => {
    if (
      !selectedCellIsWithinSelectionBounds ||
      isSamePosition(selectedPosition, prevSelectedPosition.current)
    ) {
      prevSelectedPosition.current = selectedPosition;
      return;
    }

    prevSelectedPosition.current = selectedPosition;
    scrollToCell(selectedPosition);

    if (selectedPosition.idx === -1) {
      rowRef.current!.focus({ preventScroll: true });
    }
  });

  useLayoutEffect(() => {
    if (autoResizeColumn === null) return;
    const columnElement = gridRef.current!.querySelector(
      `[aria-colindex="${autoResizeColumn.idx + 1}"]`
    )!;
    const { minWidth, maxWidth } = autoResizeColumn;
    let width = columnElement.clientWidth + 2;
    width = max(width, minWidth ?? width);
    width = min(width, maxWidth ?? width);
    setColumnWidths((columnWidths) => {
      const newColumnWidths = new Map(columnWidths);
      newColumnWidths.set(autoResizeColumn.key, width);
      return newColumnWidths;
    });
    setAutoResizeColumn(null);
    onColumnResize?.(autoResizeColumn.idx, width);
  }, [autoResizeColumn, gridRef, onColumnResize]);

  useImperativeHandle(ref, () => ({
    element: gridRef.current,
    scrollToColumn(idx: number) {
      scrollToCell({ idx });
    },
    scrollToRow(rowIdx: number) {
      const { current } = gridRef;
      if (!current) return;
      current.scrollTo({
        top: getRowTop(rowIdx),
        behavior: 'smooth'
      });
    },
    selectCell
  }));

  /**
   * callbacks
   */
  const handleColumnResize = useCallback(
    (column: CalculatedColumn<R, SR>, width: number | 'auto') => {
      if (width === 'auto') {
        setAutoResizeColumn(column);
        return;
      }
      setColumnWidths((columnWidths) => {
        const newColumnWidths = new Map(columnWidths);
        newColumnWidths.set(column.key, width);
        return newColumnWidths;
      });

      onColumnResize?.(column.idx, width);
    },
    [onColumnResize]
  );

  const setDraggedOverRowIdx = useCallback((rowIdx?: number) => {
    setOverRowIdx(rowIdx);
    latestDraggedOverRowIdx.current = rowIdx;
  }, []);

  /**
   * event handlers
   */
  function selectRow({ row, checked, isShiftClick }: SelectRowEvent<R>) {
    if (!onSelectedRowsChange) return;

    assertIsValidKeyGetter<R, K>(rowKeyGetter);
    const newSelectedRows = new Set(selectedRows);
    if (isGroupRow(row)) {
      for (const childRow of row.childRows) {
        const rowKey = rowKeyGetter(childRow);
        if (checked) {
          newSelectedRows.add(rowKey);
        } else {
          newSelectedRows.delete(rowKey);
        }
      }
      onSelectedRowsChange(newSelectedRows);
      return;
    }

    const rowKey = rowKeyGetter(row);
    if (checked) {
      newSelectedRows.add(rowKey);
      const previousRowIdx = lastSelectedRowIdx.current;
      const rowIdx = rows.indexOf(row);
      lastSelectedRowIdx.current = rowIdx;
      if (isShiftClick && previousRowIdx !== -1 && previousRowIdx !== rowIdx) {
        const step = sign(rowIdx - previousRowIdx);
        for (let i = previousRowIdx + step; i !== rowIdx; i += step) {
          const row = rows[i];
          if (isGroupRow(row)) continue;
          newSelectedRows.add(rowKeyGetter(row));
        }
      }
    } else {
      newSelectedRows.delete(rowKey);
      lastSelectedRowIdx.current = -1;
    }

    onSelectedRowsChange(newSelectedRows);
  }

  function selectAllRows(checked: boolean) {
    if (!onSelectedRowsChange) return;

    assertIsValidKeyGetter<R, K>(rowKeyGetter);
    const newSelectedRows = new Set(selectedRows);

    for (const row of rawRows) {
      const rowKey = rowKeyGetter(row);
      if (checked) {
        newSelectedRows.add(rowKey);
      } else {
        newSelectedRows.delete(rowKey);
      }
    }

    onSelectedRowsChange(newSelectedRows);
  }

  function toggleGroup(expandedGroupId: unknown) {
    if (!onExpandedGroupIdsChange) return;
    const newExpandedGroupIds = new Set(expandedGroupIds);
    if (newExpandedGroupIds.has(expandedGroupId)) {
      newExpandedGroupIds.delete(expandedGroupId);
    } else {
      newExpandedGroupIds.add(expandedGroupId);
    }
    onExpandedGroupIdsChange(newExpandedGroupIds);
  }

  function handleKeyDown(event: React.KeyboardEvent<HTMLDivElement>) {
    if (!(event.target instanceof Element)) return;
    const isCellEvent = event.target.closest('.rdg-cell') !== null;
    const isRowEvent = hasGroups && event.target === rowRef.current;
    if (!isCellEvent && !isRowEvent) return;

    const { key, keyCode } = event;
    const { rowIdx } = selectedPosition;

    if (
      selectedCellIsWithinViewportBounds &&
      onPaste != null &&
      isCtrlKeyHeldDown(event) &&
      !isGroupRow(rows[rowIdx]) &&
      selectedPosition.mode === 'SELECT'
    ) {
      // event.key may differ by keyboard input language, so we use event.keyCode instead
      // event.nativeEvent.code cannot be used either as it would break copy/paste for the DVORAK layout
      const cKey = 67;
      const vKey = 86;
      if (keyCode === cKey) {
        handleCopy();
        return;
      }
      if (keyCode === vKey) {
        handlePaste();
        return;
      }
    }

    if (isRowIdxWithinViewportBounds(rowIdx)) {
      const row = rows[rowIdx];

      if (
        isGroupRow(row) &&
        selectedPosition.idx === -1 &&
        // Collapse the current group row if it is focused and is in expanded state
        ((key === 'ArrowLeft' && row.isExpanded) ||
          // Expand the current group row if it is focused and is in collapsed state
          (key === 'ArrowRight' && !row.isExpanded))
      ) {
        event.preventDefault(); // Prevents scrolling
        toggleGroup(row.id);
        return;
      }
    }

    switch (event.key) {
      case 'Escape':
        setCopiedCell(null);
        return;
      case 'ArrowUp':
      case 'ArrowDown':
      case 'ArrowLeft':
      case 'ArrowRight':
      case 'Tab':
      case 'Home':
      case 'End':
      case 'PageUp':
      case 'PageDown':
        navigate(event);
        break;
      default:
        handleCellInput(event);
        break;
    }
  }

  function handleScroll(event: React.UIEvent<HTMLDivElement>) {
    const { scrollTop, scrollLeft } = event.currentTarget;
    setScrollTop(scrollTop);
    setScrollLeft(scrollLeft);
    onScroll?.(event);
  }

  function getRawRowIdx(rowIdx: number) {
    return hasGroups ? rawRows.indexOf(rows[rowIdx] as R) : rowIdx;
  }

  function updateRow(rowIdx: number, row: R) {
    if (typeof onRowsChange !== 'function') return;
    const rawRowIdx = getRawRowIdx(rowIdx);
    if (row === rawRows[rawRowIdx]) return;
    const updatedRows = [...rawRows];
    updatedRows[rawRowIdx] = row;
    onRowsChange(updatedRows, {
      indexes: [rawRowIdx],
      column: columns[selectedPosition.idx]
    });
  }

  function commitEditorChanges() {
    if (selectedPosition.mode !== 'EDIT') return;
    updateRow(selectedPosition.rowIdx, selectedPosition.row);
  }

  function handleCopy() {
    const { idx, rowIdx } = selectedPosition;
    setCopiedCell({ row: rawRows[getRawRowIdx(rowIdx)], columnKey: columns[idx].key });
  }

  function handlePaste() {
    if (!onPaste || !onRowsChange || copiedCell === null || !isCellEditable(selectedPosition)) {
      return;
    }

    const { idx, rowIdx } = selectedPosition;
    const targetRow = rawRows[getRawRowIdx(rowIdx)];

    const updatedTargetRow = onPaste({
      sourceRow: copiedCell.row,
      sourceColumnKey: copiedCell.columnKey,
      targetRow,
      targetColumnKey: columns[idx].key
    });

    updateRow(rowIdx, updatedTargetRow);
  }

  function handleCellInput(event: React.KeyboardEvent<HTMLDivElement>) {
    if (!selectedCellIsWithinViewportBounds) return;
    const row = rows[selectedPosition.rowIdx];
    if (isGroupRow(row)) return;
    const { key, shiftKey } = event;

    // Select the row on Shift + Space
    if (isSelectable && shiftKey && key === ' ') {
      assertIsValidKeyGetter<R, K>(rowKeyGetter);
      const rowKey = rowKeyGetter(row);
      selectRow({ row, checked: !selectedRows.has(rowKey), isShiftClick: false });
      // do not scroll
      event.preventDefault();
      return;
    }

    const column = columns[selectedPosition.idx];
    column.editorOptions?.onCellKeyDown?.(event);
    if (event.isDefaultPrevented()) return;

    if (isCellEditable(selectedPosition) && isDefaultCellInput(event)) {
      setSelectedPosition(({ idx, rowIdx }) => ({
        idx,
        rowIdx,
        mode: 'EDIT',
        row,
        originalRow: row
      }));
    }
  }

  /**
   * utils
   */
  function isColIdxWithinSelectionBounds(idx: number) {
    return idx >= minColIdx && idx <= maxColIdx;
  }

  function isRowIdxWithinViewportBounds(rowIdx: number) {
    return rowIdx >= 0 && rowIdx < rows.length;
  }

  function isCellWithinSelectionBounds({ idx, rowIdx }: Position): boolean {
    return rowIdx >= minRowIdx && rowIdx <= maxRowIdx && isColIdxWithinSelectionBounds(idx);
  }

  function isCellWithinViewportBounds({ idx, rowIdx }: Position): boolean {
    return isRowIdxWithinViewportBounds(rowIdx) && isColIdxWithinSelectionBounds(idx);
  }

  function isCellEditable(position: Position): boolean {
    return (
      isCellWithinViewportBounds(position) &&
      isSelectedCellEditable({ columns, rows, selectedPosition: position, isGroupRow })
    );
  }

  function selectCell(position: Position, enableEditor?: Maybe<boolean>): void {
    if (!isCellWithinSelectionBounds(position)) return;
    commitEditorChanges();

    if (enableEditor && isCellEditable(position)) {
      const row = rows[position.rowIdx] as R;
      setSelectedPosition({ ...position, mode: 'EDIT', row, originalRow: row });
    } else if (isSamePosition(selectedPosition, position)) {
      // Avoid re-renders if the selected cell state is the same
      // TODO: replace with a #record? https://github.com/microsoft/TypeScript/issues/39831
      scrollToCell(position);
    } else {
      setSelectedPosition({ ...position, mode: 'SELECT' });
    }
  }

  function scrollToCell({ idx, rowIdx }: Partial<Position>): void {
    const { current } = gridRef;
    if (!current) return;

    if (typeof idx === 'number' && idx > lastFrozenColumnIndex) {
      rowIdx ??= selectedPosition.rowIdx;
      if (!isCellWithinSelectionBounds({ rowIdx, idx })) return;
      const { clientWidth } = current;
      const column = columns[idx];
      const { left, width } = columnMetrics.get(column)!;
      let right = left + width;

      const colSpan = getSelectedCellColSpan({
        rows,
        summaryRows,
        rowIdx,
        lastFrozenColumnIndex,
        column,
        isGroupRow
      });

      if (colSpan !== undefined) {
        const { left, width } = columnMetrics.get(columns[column.idx + colSpan - 1])!;
        right = left + width;
      }

      const isCellAtLeftBoundary = left < scrollLeft + totalFrozenColumnWidth;
      const isCellAtRightBoundary = right > clientWidth + scrollLeft;
      if (isCellAtLeftBoundary) {
        current.scrollLeft = left - totalFrozenColumnWidth;
      } else if (isCellAtRightBoundary) {
        current.scrollLeft = right - clientWidth;
      }
    }

    if (typeof rowIdx === 'number' && isRowIdxWithinViewportBounds(rowIdx)) {
      const rowTop = getRowTop(rowIdx);
      const rowHeight = getRowHeight(rowIdx);
      if (rowTop < scrollTop) {
        // at top boundary, scroll to the row's top
        current.scrollTop = rowTop;
      } else if (rowTop + rowHeight > scrollTop + clientHeight) {
        // at bottom boundary, scroll the next row's top to the bottom of the viewport
        current.scrollTop = rowTop + rowHeight - clientHeight;
      }
    }
  }

  function getNextPosition(key: string, ctrlKey: boolean, shiftKey: boolean): Position {
    const { idx, rowIdx } = selectedPosition;
    const row = rows[rowIdx];
    const isRowSelected = selectedCellIsWithinSelectionBounds && idx === -1;

    // If a group row is focused, and it is collapsed, move to the parent group row (if there is one).
    if (
      key === 'ArrowLeft' &&
      isRowSelected &&
      isGroupRow(row) &&
      !row.isExpanded &&
      row.level !== 0
    ) {
      let parentRowIdx = -1;
      for (let i = selectedPosition.rowIdx - 1; i >= 0; i--) {
        const parentRow = rows[i];
        if (isGroupRow(parentRow) && parentRow.id === row.parentId) {
          parentRowIdx = i;
          break;
        }
      }
      if (parentRowIdx !== -1) {
        return { idx, rowIdx: parentRowIdx };
      }
    }

    switch (key) {
      case 'ArrowUp':
        return { idx, rowIdx: rowIdx - 1 };
      case 'ArrowDown':
        return { idx, rowIdx: rowIdx + 1 };
      case 'ArrowLeft':
        return { idx: idx - 1, rowIdx };
      case 'ArrowRight':
        return { idx: idx + 1, rowIdx };
      case 'Tab':
        return { idx: idx + (shiftKey ? -1 : 1), rowIdx };
      case 'Home':
        // If row is selected then move focus to the first row
        if (isRowSelected) return { idx, rowIdx: 0 };
        return { idx: 0, rowIdx: ctrlKey ? minRowIdx : rowIdx };
      case 'End':
        // If row is selected then move focus to the last row.
        if (isRowSelected) return { idx, rowIdx: rows.length - 1 };
        return { idx: maxColIdx, rowIdx: ctrlKey ? maxRowIdx : rowIdx };
      case 'PageUp': {
        if (selectedPosition.rowIdx === minRowIdx) return selectedPosition;
        const nextRowY = getRowTop(rowIdx) + getRowHeight(rowIdx) - clientHeight;
        return { idx, rowIdx: nextRowY > 0 ? findRowIdx(nextRowY) : 0 };
      }
      case 'PageDown': {
        if (selectedPosition.rowIdx >= rows.length) return selectedPosition;
        const nextRowY = getRowTop(rowIdx) + clientHeight;
        return { idx, rowIdx: nextRowY < totalRowHeight ? findRowIdx(nextRowY) : rows.length - 1 };
      }
      default:
        return selectedPosition;
    }
  }

  function navigate(event: React.KeyboardEvent<HTMLDivElement>) {
    const { key, shiftKey } = event;
    let mode = cellNavigationMode;
    if (key === 'Tab') {
      if (
        canExitGrid({
          shiftKey,
          cellNavigationMode,
          maxColIdx,
          minRowIdx,
          maxRowIdx,
          selectedPosition
        })
      ) {
        commitEditorChanges();
        // Allow focus to leave the grid so the next control in the tab order can be focused
        return;
      }

      mode = cellNavigationMode === 'NONE' ? 'CHANGE_ROW' : cellNavigationMode;
    }

    // Do not allow focus to leave
    event.preventDefault();

    const ctrlKey = isCtrlKeyHeldDown(event);
    const nextPosition = getNextPosition(key, ctrlKey, shiftKey);
    if (isSamePosition(selectedPosition, nextPosition)) return;

    const nextSelectedCellPosition = getNextSelectedCellPosition({
      columns,
      colSpanColumns,
      rows,
      summaryRows,
      minRowIdx,
      maxRowIdx,
      lastFrozenColumnIndex,
      cellNavigationMode: mode,
      currentPosition: selectedPosition,
      nextPosition,
      isCellWithinBounds: isCellWithinSelectionBounds,
      isGroupRow
    });

    selectCell(nextSelectedCellPosition);
  }

  function getDraggedOverCellIdx(currentRowIdx: number): number | undefined {
    if (draggedOverRowIdx === undefined) return;
    const { rowIdx } = selectedPosition;

    const isDraggedOver =
      rowIdx < draggedOverRowIdx
        ? rowIdx < currentRowIdx && currentRowIdx <= draggedOverRowIdx
        : rowIdx > currentRowIdx && currentRowIdx >= draggedOverRowIdx;

    return isDraggedOver ? selectedPosition.idx : undefined;
  }

  function getLayoutCssVars() {
    if (autoResizeColumn === null) return layoutCssVars;
    const { gridTemplateColumns } = layoutCssVars;
    const newSizes = gridTemplateColumns.split(' ');
    newSizes[autoResizeColumn.idx] = 'max-content';
    return {
      ...layoutCssVars,
      gridTemplateColumns: newSizes.join(' ')
    };
  }

  function getDragHandle(rowIdx: number) {
    if (
      selectedPosition.rowIdx !== rowIdx ||
      selectedPosition.mode === 'EDIT' ||
      hasGroups || // drag fill is not supported when grouping is enabled
      onFill == null
    ) {
      return;
    }

    return (
      <DragHandle
        rows={rawRows}
        columns={columns}
        selectedPosition={selectedPosition}
        isCellEditable={isCellEditable}
        latestDraggedOverRowIdx={latestDraggedOverRowIdx}
        onRowsChange={onRowsChange}
        onFill={onFill}
        setDragging={setDragging}
        setDraggedOverRowIdx={setDraggedOverRowIdx}
      />
    );
  }

  function getCellEditor(rowIdx: number) {
    if (selectedPosition.rowIdx !== rowIdx || selectedPosition.mode === 'SELECT') return;

    const { idx, row } = selectedPosition;
    const column = columns[idx];
    const colSpan = getColSpan(column, lastFrozenColumnIndex, { type: 'ROW', row });

    const closeEditor = () => {
      setSelectedPosition(({ idx, rowIdx }) => ({ idx, rowIdx, mode: 'SELECT' }));
    };

    const onRowChange = (row: R, commitChanges?: boolean) => {
      if (commitChanges) {
        updateRow(selectedPosition.rowIdx, row);
        closeEditor();
      } else {
        setSelectedPosition((position) => ({ ...position, row }));
      }
    };

    if (rows[selectedPosition.rowIdx] !== selectedPosition.originalRow) {
      // Discard changes if rows are updated from outside
      closeEditor();
    }

    return (
      <EditCell
        key={column.key}
        column={column}
        colSpan={colSpan}
        row={row}
        onRowChange={onRowChange}
        closeEditor={closeEditor}
        scrollToCell={() => {
          scrollToCell(selectedPosition);
        }}
      />
    );
  }

  function getViewportRows() {
    const rowElements = [];
    let startRowIndex = 0;

    const { idx: selectedIdx, rowIdx: selectedRowIdx } = selectedPosition;
    const startRowIdx =
      selectedCellIsWithinViewportBounds && selectedRowIdx < rowOverscanStartIdx
        ? rowOverscanStartIdx - 1
        : rowOverscanStartIdx;
    const endRowIdx =
      selectedCellIsWithinViewportBounds && selectedRowIdx > rowOverscanEndIdx
        ? rowOverscanEndIdx + 1
        : rowOverscanEndIdx;

    for (let viewportRowIdx = startRowIdx; viewportRowIdx <= endRowIdx; viewportRowIdx++) {
      const isRowOutsideViewport =
        viewportRowIdx === rowOverscanStartIdx - 1 || viewportRowIdx === rowOverscanEndIdx + 1;
      const rowIdx = isRowOutsideViewport ? selectedRowIdx : viewportRowIdx;

      let rowColumns = viewportColumns;
      const selectedColumn = columns[selectedIdx];
      // selectedIdx can be -1 if grouping is enabled
      // eslint-disable-next-line @typescript-eslint/no-unnecessary-condition
      if (selectedColumn !== undefined) {
        if (isRowOutsideViewport) {
          // if the row is outside the viewport then only render the selected cell
          rowColumns = [selectedColumn];
        } else if (selectedRowIdx === rowIdx && !viewportColumns.includes(selectedColumn)) {
          // if the row is within the viewport and cell is not, add the selected column to viewport columns
          rowColumns =
            selectedIdx > viewportColumns[viewportColumns.length - 1].idx
              ? [...viewportColumns, selectedColumn]
              : [
                  ...viewportColumns.slice(0, lastFrozenColumnIndex + 1),
                  selectedColumn,
                  ...viewportColumns.slice(lastFrozenColumnIndex + 1)
                ];
        }
      }

      const row = rows[rowIdx];
      const gridRowStart = headerRowsCount + rowIdx + 1;
      if (isGroupRow(row)) {
        ({ startRowIndex } = row);
        const isGroupRowSelected =
          isSelectable && row.childRows.every((cr) => selectedRows.has(rowKeyGetter!(cr)));
        rowElements.push(
          <GroupRowRenderer
            aria-level={row.level + 1} // aria-level is 1-based
            aria-setsize={row.setSize}
            aria-posinset={row.posInSet + 1} // aria-posinset is 1-based
            aria-rowindex={headerRowsCount + startRowIndex + 1} // aria-rowindex is 1 based
            aria-selected={isSelectable ? isGroupRowSelected : undefined}
            key={row.id}
            id={row.id}
            groupKey={row.groupKey}
            viewportColumns={rowColumns}
            childRows={row.childRows}
            rowIdx={rowIdx}
            row={row}
            gridRowStart={gridRowStart}
            height={getRowHeight(rowIdx)}
            level={row.level}
            isExpanded={row.isExpanded}
            selectedCellIdx={selectedRowIdx === rowIdx ? selectedIdx : undefined}
            isRowSelected={isGroupRowSelected}
            selectGroup={selectGroupLatest}
            toggleGroup={toggleGroupLatest}
          />
        );
        continue;
      }

      startRowIndex++;
      let key;
      let isRowSelected = false;
      if (typeof rowKeyGetter === 'function') {
        key = rowKeyGetter(row);
        isRowSelected = selectedRows?.has(key) ?? false;
      } else {
        key = hasGroups ? startRowIndex : rowIdx;
      }

      rowElements.push(
        <RowRenderer
          aria-rowindex={headerRowsCount + (hasGroups ? startRowIndex : rowIdx) + 1} // aria-rowindex is 1 based
          aria-selected={isSelectable ? isRowSelected : undefined}
          key={key}
          rowIdx={rowIdx}
          row={row}
          viewportColumns={rowColumns}
          isRowSelected={isRowSelected}
          onRowClick={onRowClick}
          onRowDoubleClick={onRowDoubleClick}
          rowClass={rowClass}
          gridRowStart={gridRowStart}
          height={getRowHeight(rowIdx)}
          copiedCellIdx={
            copiedCell !== null && copiedCell.row === row
              ? columns.findIndex((c) => c.key === copiedCell.columnKey)
              : undefined
          }
          selectedCellIdx={selectedRowIdx === rowIdx ? selectedIdx : undefined}
          draggedOverCellIdx={getDraggedOverCellIdx(rowIdx)}
          setDraggedOverRowIdx={isDragging ? setDraggedOverRowIdx : undefined}
          lastFrozenColumnIndex={lastFrozenColumnIndex}
          onRowChange={handleFormatterRowChangeLatest}
          selectCell={selectViewportCellLatest}
          selectedCellDragHandle={getDragHandle(rowIdx)}
          selectedCellEditor={getCellEditor(rowIdx)}
        />
      );
    }

    return rowElements;
  }

  // Reset the positions if the current values are no longer valid. This can happen if a column or row is removed
  if (selectedPosition.idx > maxColIdx || selectedPosition.rowIdx > maxRowIdx) {
    setSelectedPosition(initialPosition);
    setDraggedOverRowIdx(undefined);
  }

  let templateRows = `${headerRowHeight}px`;
  if (rows.length > 0) {
    templateRows += gridTemplateRows;
  }
  if (summaryRowsCount > 0) {
    templateRows += ` repeat(${summaryRowsCount}, ${summaryRowHeight}px)`;
  }

  return (
    <div
      role={hasGroups ? 'treegrid' : 'grid'}
      aria-label={ariaLabel}
      aria-labelledby={ariaLabelledBy}
      aria-describedby={ariaDescribedBy}
      aria-multiselectable={isSelectable ? true : undefined}
      aria-colcount={columns.length}
      aria-rowcount={headerRowsCount + rowsCount + summaryRowsCount}
      className={clsx(
        rootClassname,
        {
          [viewportDraggingClassname]: isDragging,
          [cellAutoResizeClassname]: autoResizeColumn !== null
        },
        className
      )}
      style={
        {
          ...style,
          gridTemplateRows: templateRows,
          '--rdg-header-row-height': `${headerRowHeight}px`,
          '--rdg-row-width': `${totalColumnWidth}px`,
          '--rdg-summary-row-height': `${summaryRowHeight}px`,
          '--rdg-grid-height': `${
            max(totalRowHeight, clientHeight) +
            headerRowHeight +
            summaryRowsCount * summaryRowHeight
          }px`,
          ...getLayoutCssVars()
        } as unknown as React.CSSProperties
      }
      ref={gridRef}
      onScroll={handleScroll}
      onKeyDown={handleKeyDown}
      data-testid={testId}
    >
      {/* extra div is needed for row navigation in a treegrid */}
      {hasGroups && (
        <div
          ref={rowRef}
          tabIndex={selectedPosition.idx === -1 && selectedPosition.rowIdx !== -2 ? 0 : -1}
          className={focusSinkClassname}
          style={{
            gridColumnStart: 1,
            gridRowStart: selectedPosition.rowIdx + 2
          }}
          onKeyDown={handleKeyDown}
        />
      )}
      <HeaderRow
        columns={viewportColumns}
        onColumnResize={handleColumnResize}
        allRowsSelected={allRowsSelected}
        onAllRowsSelectionChange={selectAllRowsLatest}
        sortColumns={sortColumns}
        onSortColumnsChange={onSortColumnsChange}
        lastFrozenColumnIndex={lastFrozenColumnIndex}
        selectedCellIdx={isHeaderRowSelected ? selectedPosition.idx : undefined}
        selectCell={selectHeaderCellLatest}
        shouldFocusGrid={!selectedCellIsWithinSelectionBounds}
      />
      {rows.length === 0 && noRowsFallback ? (
        noRowsFallback
      ) : (
        <>
          <RowSelectionChangeProvider value={selectRowLatest}>
            {getViewportRows()}
          </RowSelectionChangeProvider>
          {summaryRows?.map((row, rowIdx) => {
            const isSummaryRowSelected =
              selectedPosition.rowIdx === headerRowsCount + rows.length + rowIdx - 1;
            const top =
              clientHeight > totalRowHeight
                ? gridHeight - summaryRowHeight * (summaryRows.length - rowIdx)
                : undefined;
            const bottom =
              top === undefined ? summaryRowHeight * (summaryRows.length - 1 - rowIdx) : undefined;

            return (
              <SummaryRow
                aria-rowindex={headerRowsCount + rowsCount + rowIdx + 1}
                key={rowIdx}
                rowIdx={rowIdx}
                row={row}
                top={top}
                bottom={bottom}
                viewportColumns={viewportColumns}
                lastFrozenColumnIndex={lastFrozenColumnIndex}
                selectedCellIdx={isSummaryRowSelected ? selectedPosition.idx : undefined}
                selectCell={selectSummaryCellLatest}
              />
            );
          })}
        </>
      )}
    </div>
  );
}

function isSamePosition(p1: Position, p2: Position) {
  return p1.idx === p2.idx && p1.rowIdx === p2.rowIdx;
}

export default forwardRef(DataGrid) as <R, SR = unknown, K extends Key = Key>(
  props: DataGridProps<R, SR, K> & RefAttributes<DataGridHandle>
) => JSX.Element;<|MERGE_RESOLUTION|>--- conflicted
+++ resolved
@@ -2,11 +2,12 @@
 import type { Key, RefAttributes } from 'react';
 import clsx from 'clsx';
 
-<<<<<<< HEAD
-import { rootClassname, viewportDraggingClassname, cellAutoResizeClassname } from './style';
-=======
-import { rootClassname, viewportDraggingClassname, focusSinkClassname } from './style';
->>>>>>> 2a75088d
+import {
+  rootClassname,
+  viewportDraggingClassname,
+  focusSinkClassname,
+  cellAutoResizeClassname
+} from './style';
 import {
   useLayoutEffect,
   useGridDimensions,
