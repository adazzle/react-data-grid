--- conflicted
+++ resolved
@@ -126,28 +126,10 @@
   /** Set of selected row keys */
   selectedRows?: ReadonlySet<K> | null;
   /** Function called whenever row selection is changed */
-<<<<<<< HEAD
-  onSelectedRowsChange?: (selectedRows: Set<React.Key>) => void;
+  onSelectedRowsChange?: ((selectedRows: Set<K>) => void) | null;
   /**Used for multi column sorting */
   sortColumns?: readonly Readonly<SortColumn>[];
   onSortColumnsChange?: (sortColumns: SortColumn[]) => void;
-  filters?: Readonly<Filters>;
-  onFiltersChange?: (filters: Filters) => void;
-  defaultColumnOptions?: DefaultColumnOptions<R, SR>;
-  groupBy?: readonly string[];
-  rowGrouper?: (rows: readonly R[], columnKey: string) => Record<string, readonly R[]>;
-  expandedGroupIds?: ReadonlySet<unknown>;
-  onExpandedGroupIdsChange?: (expandedGroupIds: Set<unknown>) => void;
-  onFill?: (event: FillEvent<R>) => R[];
-  onPaste?: (event: PasteEvent<R>) => R;
-=======
-  onSelectedRowsChange?: ((selectedRows: Set<K>) => void) | null;
-  /** The key of the column which is currently being sorted */
-  sortColumn?: string | null;
-  /** The direction to sort the sortColumn*/
-  sortDirection?: SortDirection | null;
-  /** Function called whenever grid is sorted*/
-  onSort?: ((columnKey: string, direction: SortDirection) => void) | null;
   filters?: Readonly<Filters> | null;
   onFiltersChange?: ((filters: Filters) => void) | null;
   defaultColumnOptions?: DefaultColumnOptions<R, SR> | null;
@@ -157,7 +139,6 @@
   onExpandedGroupIdsChange?: ((expandedGroupIds: Set<unknown>) => void) | null;
   onFill?: ((event: FillEvent<R>) => R[]) | null;
   onPaste?: ((event: PasteEvent<R>) => R) | null;
->>>>>>> 70b55ddb
 
   /**
    * Custom renderers
@@ -199,57 +180,6 @@
  * @example
  *
  * <DataGrid columns={columns} rows={rows} />
-<<<<<<< HEAD
-*/
-function DataGrid<R, SR>({
-  // Grid and data Props
-  columns: rawColumns,
-  rows: rawRows,
-  summaryRows,
-  rowKeyGetter,
-  onRowsChange,
-  // Dimensions props
-  rowHeight = 35,
-  headerRowHeight = typeof rowHeight === 'number' ? rowHeight : 35,
-  headerFiltersHeight = 45,
-  summaryRowHeight = typeof rowHeight === 'number' ? rowHeight : 35,
-  // Feature props
-  selectedRows,
-  onSelectedRowsChange,
-  sortColumns,
-  onSortColumnsChange,
-  filters,
-  onFiltersChange,
-  defaultColumnOptions,
-  groupBy: rawGroupBy,
-  rowGrouper,
-  expandedGroupIds,
-  onExpandedGroupIdsChange,
-  // Custom renderers
-  rowRenderer: RowRenderer = Row,
-  emptyRowsRenderer: EmptyRowsRenderer,
-  // Event props
-  onRowClick,
-  onScroll,
-  onColumnResize,
-  onSelectedCellChange,
-  onFill,
-  onPaste,
-  // Toggles and modes
-  enableFilterRow = false,
-  cellNavigationMode = 'NONE',
-  enableVirtualization = true,
-  // Miscellaneous
-  editorPortalTarget = body,
-  className,
-  style,
-  rowClass,
-  // ARIA
-  'aria-label': ariaLabel,
-  'aria-labelledby': ariaLabelledBy,
-  'aria-describedby': ariaDescribedBy
-}: DataGridProps<R, SR>, ref: React.Ref<DataGridHandle>) {
-=======
  */
 function DataGrid<R, SR, K extends Key>(
   {
@@ -267,9 +197,8 @@
     // Feature props
     selectedRows,
     onSelectedRowsChange,
-    sortColumn,
-    sortDirection,
-    onSort,
+    sortColumns,
+    onSortColumnsChange,
     filters,
     onFiltersChange,
     defaultColumnOptions,
@@ -316,7 +245,6 @@
   enableVirtualization ??= true;
   const editorPortalTarget = rawEditorPortalTarget ?? body;
 
->>>>>>> 70b55ddb
   /**
    * states
    */
