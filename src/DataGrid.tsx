--- conflicted
+++ resolved
@@ -245,16 +245,8 @@
   const rowRenderer = renderers?.rowRenderer ?? defaultRenderers?.rowRenderer ?? defaultRowRenderer;
   const sortStatus = renderers?.sortStatus ?? defaultRenderers?.sortStatus ?? defaultSortStatus;
   const checkboxFormatter =
-<<<<<<< HEAD
-    renderers?.checkboxFormatter ??
-    defaultComponents?.checkboxFormatter ??
-    defaultCheckboxFormatter;
-  const noRowsFallback = renderers?.noRowsFallback ?? defaultComponents?.noRowsFallback;
-=======
     renderers?.checkboxFormatter ?? defaultRenderers?.checkboxFormatter ?? defaultCheckboxFormatter;
   const noRowsFallback = renderers?.noRowsFallback ?? defaultRenderers?.noRowsFallback;
-  const cellNavigationMode = rawCellNavigationMode ?? 'NONE';
->>>>>>> fe020068
   const enableVirtualization = rawEnableVirtualization ?? true;
   const direction = rawDirection ?? 'ltr';
 
@@ -1005,11 +997,8 @@
         column={column}
         colSpan={colSpan}
         row={row}
-<<<<<<< HEAD
         rowIdx={rowIdx}
-=======
         skipCellFocusRef={skipCellFocusRef}
->>>>>>> fe020068
         onRowChange={onRowChange}
         closeEditor={closeEditor}
         onKeyDown={onCellKeyDown}
