--- conflicted
+++ resolved
@@ -482,9 +482,9 @@
    */
   function handleColumnResize(column: CalculatedColumn<R, SR>, width: number | 'max-content') {
     const { style } = gridRef.current!;
-    const newSizes = style.gridTemplateColumns.split(' ');
-    newSizes[column.idx] = width === 'max-content' ? width : `${width}px`;
-    style.gridTemplateColumns = newSizes.join(' ');
+    const newTemplateColumns = [...templateColumns];
+    newTemplateColumns[column.idx] = width === 'max-content' ? width : `${width}px`;
+    style.gridTemplateColumns = newTemplateColumns.join(' ');
 
     const measuringCell = gridRef.current!.querySelector(
       `[data-measuring-cell-key="${column.key}"]`
@@ -497,9 +497,9 @@
     // which is why other cells may render at the previously set width, beyond the min/max.
     // An alternative for the above would be to use flushSync.
     // We also have to reset `max-content` so it doesn't remain stuck on `max-content`.
-    if (newSizes[column.idx] !== measuredWidthPx) {
-      newSizes[column.idx] = measuredWidthPx;
-      style.gridTemplateColumns = newSizes.join(' ');
+    if (newTemplateColumns[column.idx] !== measuredWidthPx) {
+      newTemplateColumns[column.idx] = measuredWidthPx;
+      style.gridTemplateColumns = newTemplateColumns.join(' ');
     }
 
     if (columnWidths.get(column.key) === measuredWidth) return;
@@ -931,17 +931,8 @@
   }
 
   function getLayoutCssVars() {
-<<<<<<< HEAD
     if (flexWidthViewportColumns.length === 0) return layoutCssVars;
-    const { gridTemplateColumns } = layoutCssVars;
-    const newSizes = gridTemplateColumns.split(' ');
-=======
-    if (autoResizeColumn === null && flexWidthViewportColumns.length === 0) return layoutCssVars;
     const newTemplateColumns = [...templateColumns];
-    if (autoResizeColumn !== null) {
-      newTemplateColumns[autoResizeColumn.idx] = 'max-content';
-    }
->>>>>>> 1e63a1f6
     for (const column of flexWidthViewportColumns) {
       newTemplateColumns[column.idx] = column.width as string;
     }
