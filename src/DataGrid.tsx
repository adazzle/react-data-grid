--- conflicted
+++ resolved
@@ -471,36 +471,6 @@
   /**
    * callbacks
    */
-<<<<<<< HEAD
-  const handleColumnResize = useLatestFunc(
-    (column: CalculatedColumn<R, SR>, width: number | 'max-content') => {
-      const { style } = gridRef.current!;
-      const newSizes = style.gridTemplateColumns.split(' ');
-      newSizes[column.idx] = width === 'max-content' ? width : `${width}px`;
-      style.gridTemplateColumns = newSizes.join(' ');
-
-      const measuringCell = gridRef.current!.querySelector(
-        `[data-measuring-cell-key="${column.key}"]`
-      )!;
-      const measuredWidth = measuringCell.getBoundingClientRect().width;
-
-      if (columnWidths.get(column.key) === measuredWidth) {
-        // when the width hasn't changed, we have to reset `max-content` manually so it doesn't remain stuck on max-content
-        newSizes[column.idx] = `${measuredWidth}px`;
-        style.gridTemplateColumns = newSizes.join(' ');
-        return;
-      }
-
-      const newColumnWidths = new Map(columnWidths);
-      newColumnWidths.set(column.key, measuredWidth);
-      setColumnWidths(newColumnWidths);
-
-      onColumnResize?.(column.idx, measuredWidth);
-    }
-  );
-
-=======
->>>>>>> 6e33eaa9
   const setDraggedOverRowIdx = useCallback((rowIdx?: number) => {
     setOverRowIdx(rowIdx);
     latestDraggedOverRowIdx.current = rowIdx;
@@ -510,17 +480,28 @@
    * event handlers
    */
   function handleColumnResize(column: CalculatedColumn<R, SR>, width: number | 'max-content') {
-    if (width === 'max-content') {
-      setAutoResizeColumn(column);
+    const { style } = gridRef.current!;
+    const newSizes = style.gridTemplateColumns.split(' ');
+    newSizes[column.idx] = width === 'max-content' ? width : `${width}px`;
+    style.gridTemplateColumns = newSizes.join(' ');
+
+    const measuringCell = gridRef.current!.querySelector(
+      `[data-measuring-cell-key="${column.key}"]`
+    )!;
+    const measuredWidth = measuringCell.getBoundingClientRect().width;
+
+    if (columnWidths.get(column.key) === measuredWidth) {
+      // when the width hasn't changed, we have to reset `max-content` manually so it doesn't remain stuck on max-content
+      newSizes[column.idx] = `${measuredWidth}px`;
+      style.gridTemplateColumns = newSizes.join(' ');
       return;
     }
-    setColumnWidths((columnWidths) => {
-      const newColumnWidths = new Map(columnWidths);
-      newColumnWidths.set(column.key, width);
-      return newColumnWidths;
-    });
-
-    onColumnResize?.(column.idx, width);
+
+    const newColumnWidths = new Map(columnWidths);
+    newColumnWidths.set(column.key, measuredWidth);
+    setColumnWidths(newColumnWidths);
+
+    onColumnResize?.(column.idx, measuredWidth);
   }
 
   function selectRow({ row, checked, isShiftClick }: SelectRowEvent<R>) {
