--- conflicted
+++ resolved
@@ -14,20 +14,6 @@
   RowSelectionChangeProvider,
   RowSelectionProvider
 } from './hooks';
-<<<<<<< HEAD
-import HeaderRow from './HeaderRow';
-import { defaultRowRenderer } from './Row';
-import SummaryRow from './SummaryRow';
-import EditCell from './EditCell';
-import DragHandle from './DragHandle';
-import { default as defaultSortStatus } from './sortStatus';
-import { checkboxFormatter as defaultCheckboxFormatter } from './formatters';
-import {
-  DataGridDefaultComponentsProvider,
-  useDefaultComponents
-} from './DataGridDefaultComponentsProvider';
-=======
->>>>>>> 270e9bf0
 import {
   abs,
   assertIsValidKeyGetter,
@@ -57,14 +43,10 @@
   Maybe,
   Renderers,
   Direction,
-<<<<<<< HEAD
-  CellKeyDownArgs
-=======
   CellMouseEvent,
   CellClickArgs,
   CellKeyDownArgs,
   CellKeyboardEvent
->>>>>>> 270e9bf0
 } from './types';
 import {
   DataGridDefaultRenderersProvider,
@@ -72,7 +54,6 @@
 } from './DataGridDefaultRenderersProvider';
 import DragHandle from './DragHandle';
 import EditCell from './EditCell';
-import GroupRowRenderer from './GroupRow';
 import HeaderRow from './HeaderRow';
 import { defaultRenderRow } from './Row';
 import type { PartialPosition } from './ScrollToCell';
@@ -172,16 +153,6 @@
   /**
    * Event props
    */
-<<<<<<< HEAD
-  /** Function called whenever a row is clicked */
-  onRowClick?: Maybe<(row: R, column: CalculatedColumn<R, SR>) => void>;
-  /** Function called whenever a row is double clicked */
-  onRowDoubleClick?: Maybe<(row: R, column: CalculatedColumn<R, SR>) => void>;
-  onCellKeyDown?: Maybe<
-    (args: CellKeyDownArgs, event: React.KeyboardEvent<HTMLDivElement>) => void
-  >;
-  /** Function called when the grid is scrolled */
-=======
   /** Function called whenever a cell is clicked */
   onCellClick?: Maybe<(args: CellClickArgs<R, SR>, event: CellMouseEvent) => void>;
   /** Function called whenever a cell is double clicked */
@@ -189,7 +160,6 @@
   /** Function called whenever a cell is right clicked */
   onCellContextMenu?: Maybe<(args: CellClickArgs<R, SR>, event: CellMouseEvent) => void>;
   onCellKeyDown?: Maybe<(args: CellKeyDownArgs<R, SR>, event: CellKeyboardEvent) => void>;
->>>>>>> 270e9bf0
   /** Called when the grid is scrolled */
   onScroll?: Maybe<(event: React.UIEvent<HTMLDivElement>) => void>;
   /** Called when a column is resized */
@@ -241,14 +211,9 @@
     onSortColumnsChange,
     defaultColumnOptions,
     // Event props
-<<<<<<< HEAD
-    onRowClick,
-    onRowDoubleClick,
-=======
     onCellClick,
     onCellDoubleClick,
     onCellContextMenu,
->>>>>>> 270e9bf0
     onCellKeyDown,
     onScroll,
     onColumnResize,
@@ -326,16 +291,8 @@
   /**
    * computed values
    */
-<<<<<<< HEAD
   const isTreeDataGrid = role === 'treegrid';
-  const [gridRef, gridWidth, gridHeight, isWidthInitialized] = useGridDimensions();
-  const headerRowsCount = 1;
-  const topSummaryRowsCount = topSummaryRows?.length ?? 0;
-  const bottomSummaryRowsCount = bottomSummaryRows?.length ?? 0;
-  const summaryRowsCount = topSummaryRowsCount + bottomSummaryRowsCount;
-=======
   const [gridRef, gridWidth, gridHeight] = useGridDimensions();
->>>>>>> 270e9bf0
   const clientHeight = gridHeight - headerRowHeight - summaryRowsCount * summaryRowHeight;
   const isSelectable = selectedRows != null && onSelectedRowsChange != null;
   const isRtl = direction === 'rtl';
@@ -408,14 +365,7 @@
     rowOverscanEndIdx,
     rows,
     topSummaryRows,
-    bottomSummaryRows,
-<<<<<<< HEAD
-    columnWidths
-  });
-
-  const minColIdx = isTreeDataGrid ? -1 : 0;
-=======
-    isGroupRow
+    bottomSummaryRows
   });
 
   const { gridTemplateColumns, handleColumnResize } = useColumnWidths(
@@ -431,9 +381,7 @@
     onColumnResize
   );
 
-  const hasGroups = groupBy.length > 0 && typeof rowGrouper === 'function';
-  const minColIdx = hasGroups ? -1 : 0;
->>>>>>> 270e9bf0
+  const minColIdx = isTreeDataGrid ? -1 : 0;
   const maxColIdx = columns.length - 1;
   const maxRowIdx = rows.length + bottomSummaryRowsCount - 1;
   const selectedCellIsWithinSelectionBounds = isCellWithinSelectionBounds(selectedPosition);
@@ -449,38 +397,10 @@
   const onCellContextMenuLatest = useLatestFunc(onCellContextMenu);
   const selectRowLatest = useLatestFunc(selectRow);
   const handleFormatterRowChangeLatest = useLatestFunc(updateRow);
-<<<<<<< HEAD
-  const selectViewportCellLatest = useLatestFunc(
-    (row: R, idx: number, enableEditor: Maybe<boolean>) => {
-      const rowIdx = rows.indexOf(row);
-      selectCell({ rowIdx, idx }, enableEditor);
-    }
-  );
+  const selectCellLatest = useLatestFunc(selectCell);
   const selectHeaderCellLatest = useLatestFunc((idx: number) => {
     selectCell({ rowIdx: minRowIdx, idx });
   });
-  const selectTopSummaryCellLatest = useLatestFunc(
-    (summaryRow: SR, column: CalculatedColumn<R, SR>) => {
-      const rowIdx = topSummaryRows!.indexOf(summaryRow);
-      selectCell({ rowIdx: rowIdx + minRowIdx + 1, idx: column.idx });
-    }
-  );
-  const selectBottomSummaryCellLatest = useLatestFunc(
-    (summaryRow: SR, column: CalculatedColumn<R, SR>) => {
-      const rowIdx = bottomSummaryRows!.indexOf(summaryRow) + rows.length;
-      selectCell({ rowIdx, idx: column.idx });
-    }
-  );
-=======
-  const selectCellLatest = useLatestFunc(selectCell);
-  const selectGroupLatest = useLatestFunc((rowIdx: number) => {
-    selectCell({ rowIdx, idx: -1 });
-  });
-  const selectHeaderCellLatest = useLatestFunc((idx: number) => {
-    selectCell({ rowIdx: minRowIdx, idx });
-  });
-  const toggleGroupLatest = useLatestFunc(toggleGroup);
->>>>>>> 270e9bf0
 
   /**
    * effects
@@ -590,38 +510,12 @@
     onSelectedRowsChange(newSelectedRows);
   }
 
-<<<<<<< HEAD
-  function handleKeyDown(event: React.KeyboardEvent<HTMLDivElement>) {
-    const { idx, rowIdx } = selectedPosition;
-    onCellKeyDown?.(
-      {
-        mode: 'SELECT',
-        idx,
-        rowIdx,
-        selectCell
-      },
-      event
-    );
-    if (event.isDefaultPrevented()) return;
-
-=======
-  function toggleGroup(expandedGroupId: unknown) {
-    if (!onExpandedGroupIdsChange) return;
-    const newExpandedGroupIds = new Set(expandedGroupIds);
-    if (newExpandedGroupIds.has(expandedGroupId)) {
-      newExpandedGroupIds.delete(expandedGroupId);
-    } else {
-      newExpandedGroupIds.add(expandedGroupId);
-    }
-    onExpandedGroupIdsChange(newExpandedGroupIds);
-  }
-
   function handleKeyDown(event: KeyboardEvent<HTMLDivElement>) {
     const { idx, rowIdx, mode } = selectedPosition;
     if (mode === 'EDIT') return;
 
     const row = rows[rowIdx];
-    if (!isGroupRow(row) && onCellKeyDown) {
+    if (onCellKeyDown) {
       const cellEvent = createCellEvent(event);
       onCellKeyDown(
         {
@@ -635,27 +529,17 @@
       );
       if (cellEvent.isGridDefaultPrevented()) return;
     }
->>>>>>> 270e9bf0
     if (!(event.target instanceof Element)) return;
     const isCellEvent = event.target.closest('.rdg-cell') !== null;
     const isRowEvent = isTreeDataGrid && event.target === rowRef.current;
     if (!isCellEvent && !isRowEvent) return;
 
-<<<<<<< HEAD
     const { keyCode } = event;
-=======
-    const { key, keyCode } = event;
->>>>>>> 270e9bf0
 
     if (
       selectedCellIsWithinViewportBounds &&
       (onPaste != null || onCopy != null) &&
-      isCtrlKeyHeldDown(event) &&
-<<<<<<< HEAD
-      selectedPosition.mode === 'SELECT'
-=======
-      !isGroupRow(rows[rowIdx])
->>>>>>> 270e9bf0
+      isCtrlKeyHeldDown(event)
     ) {
       // event.key may differ by keyboard input language, so we use event.keyCode instead
       // event.nativeEvent.code cannot be used either as it would break copy/paste for the DVORAK layout
@@ -671,23 +555,6 @@
       }
     }
 
-<<<<<<< HEAD
-=======
-    if (
-      isRowIdxWithinViewportBounds(rowIdx) &&
-      isGroupRow(row) &&
-      selectedPosition.idx === -1 &&
-      // Collapse the current group row if it is focused and is in expanded state
-      ((key === leftKey && row.isExpanded) ||
-        // Expand the current group row if it is focused and is in collapsed state
-        (key === rightKey && !row.isExpanded))
-    ) {
-      event.preventDefault(); // Prevents scrolling
-      toggleGroup(row.id);
-      return;
-    }
-
->>>>>>> 270e9bf0
     switch (event.key) {
       case 'Escape':
         setCopiedCell(null);
@@ -830,46 +697,6 @@
     }
   }
 
-<<<<<<< HEAD
-  function scrollToColumn(idx: number): void {
-    const { current } = gridRef;
-    if (!current) return;
-
-    if (idx > lastFrozenColumnIndex) {
-      const { rowIdx } = selectedPosition;
-      if (!isCellWithinSelectionBounds({ rowIdx, idx })) return;
-      const { clientWidth } = current;
-      const column = columns[idx];
-      const { left, width } = columnMetrics.get(column)!;
-      let right = left + width;
-
-      const colSpan = getSelectedCellColSpan({
-        rows,
-        topSummaryRows,
-        bottomSummaryRows,
-        rowIdx,
-        lastFrozenColumnIndex,
-        column
-      });
-
-      if (colSpan !== undefined) {
-        const { left, width } = columnMetrics.get(columns[column.idx + colSpan - 1])!;
-        right = left + width;
-      }
-
-      const isCellAtLeftBoundary = left < scrollLeft + totalFrozenColumnWidth;
-      const isCellAtRightBoundary = right > clientWidth + scrollLeft;
-      const sign = isRtl ? -1 : 1;
-      if (isCellAtLeftBoundary) {
-        current.scrollLeft = (left - totalFrozenColumnWidth) * sign;
-      } else if (isCellAtRightBoundary) {
-        current.scrollLeft = (right - clientWidth) * sign;
-      }
-    }
-  }
-
-=======
->>>>>>> 270e9bf0
   function getNextPosition(key: string, ctrlKey: boolean, shiftKey: boolean): Position {
     const { idx, rowIdx } = selectedPosition;
     const isRowSelected = selectedCellIsWithinSelectionBounds && idx === -1;
@@ -1087,42 +914,7 @@
       }
 
       const row = rows[rowIdx];
-<<<<<<< HEAD
-      const gridRowStart = headerRowsCount + topSummaryRowsCount + rowIdx + 1;
-=======
       const gridRowStart = headerAndTopSummaryRowsCount + rowIdx + 1;
-      if (isGroupRow(row)) {
-        ({ startRowIndex } = row);
-        const isGroupRowSelected =
-          isSelectable && row.childRows.every((cr) => selectedRows.has(rowKeyGetter!(cr)));
-        rowElements.push(
-          <GroupRowRenderer
-            aria-level={row.level + 1} // aria-level is 1-based
-            aria-setsize={row.setSize}
-            aria-posinset={row.posInSet + 1} // aria-posinset is 1-based
-            aria-rowindex={headerAndTopSummaryRowsCount + startRowIndex + 1} // aria-rowindex is 1 based
-            aria-selected={isSelectable ? isGroupRowSelected : undefined}
-            key={row.id}
-            id={row.id}
-            groupKey={row.groupKey}
-            viewportColumns={rowColumns}
-            childRows={row.childRows}
-            rowIdx={rowIdx}
-            row={row}
-            gridRowStart={gridRowStart}
-            height={getRowHeight(rowIdx)}
-            level={row.level}
-            isExpanded={row.isExpanded}
-            selectedCellIdx={selectedRowIdx === rowIdx ? selectedIdx : undefined}
-            isRowSelected={isGroupRowSelected}
-            selectGroup={selectGroupLatest}
-            toggleGroup={toggleGroupLatest}
-          />
-        );
-        continue;
-      }
->>>>>>> 270e9bf0
-
       let key;
       let isRowSelected = false;
       if (typeof rowKeyGetter === 'function') {
@@ -1135,11 +927,7 @@
       rowElements.push(
         renderRow(key, {
           // aria-rowindex is 1 based
-<<<<<<< HEAD
-          'aria-rowindex': headerRowsCount + topSummaryRowsCount + rowIdx + 1,
-=======
-          'aria-rowindex': headerAndTopSummaryRowsCount + (hasGroups ? startRowIndex : rowIdx) + 1,
->>>>>>> 270e9bf0
+          'aria-rowindex': headerAndTopSummaryRowsCount + rowIdx + 1,
           'aria-selected': isSelectable ? isRowSelected : undefined,
           rowIdx,
           row,
@@ -1322,11 +1110,7 @@
 
               return (
                 <SummaryRow
-<<<<<<< HEAD
                   aria-rowindex={ariaRowCount - bottomSummaryRowsCount + rowIdx + 1}
-=======
-                  aria-rowindex={headerAndTopSummaryRowsCount + rowsCount + rowIdx + 1}
->>>>>>> 270e9bf0
                   key={rowIdx}
                   rowIdx={summaryRowIdx}
                   gridRowStart={gridRowStart}
