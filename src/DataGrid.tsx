--- conflicted
+++ resolved
@@ -290,11 +290,7 @@
     rowOverscanStartIdx,
     rowOverscanEndIdx,
     totalRowHeight,
-<<<<<<< HEAD
-=======
     gridTemplateRows,
-    isGroupRow,
->>>>>>> ce4f66a1
     getRowTop,
     getRowHeight,
     findRowIdx
@@ -891,43 +887,7 @@
       }
 
       const row = rows[rowIdx];
-<<<<<<< HEAD
-      const top = getRowTop(rowIdx) + headerRowHeight;
-=======
       const gridRowStart = headerRowsCount + rowIdx + 1;
-      if (isGroupRow(row)) {
-        ({ startRowIndex } = row);
-        const isGroupRowSelected =
-          isSelectable && row.childRows.every((cr) => selectedRows.has(rowKeyGetter!(cr)));
-        rowElements.push(
-          <GroupRowRenderer
-            aria-level={row.level + 1} // aria-level is 1-based
-            aria-setsize={row.setSize}
-            aria-posinset={row.posInSet + 1} // aria-posinset is 1-based
-            aria-rowindex={headerRowsCount + startRowIndex + 1} // aria-rowindex is 1 based
-            aria-selected={isSelectable ? isGroupRowSelected : undefined}
-            key={row.id}
-            id={row.id}
-            groupKey={row.groupKey}
-            viewportColumns={rowColumns}
-            childRows={row.childRows}
-            rowIdx={rowIdx}
-            row={row}
-            gridRowStart={gridRowStart}
-            height={getRowHeight(rowIdx)}
-            level={row.level}
-            isExpanded={row.isExpanded}
-            selectedCellIdx={selectedRowIdx === rowIdx ? selectedIdx : undefined}
-            isRowSelected={isGroupRowSelected}
-            selectGroup={selectGroupLatest}
-            toggleGroup={toggleGroupLatest}
-          />
-        );
-        continue;
-      }
-
-      startRowIndex++;
->>>>>>> ce4f66a1
       let key;
       let isRowSelected = false;
       if (typeof rowKeyGetter === 'function') {
@@ -977,9 +937,7 @@
     setDraggedOverRowIdx(undefined);
   }
 
-<<<<<<< HEAD
   ariaRowCount ??= headerRowsCount + rows.length + summaryRowsCount;
-=======
   let templateRows = `${headerRowHeight}px`;
   if (rows.length > 0) {
     templateRows += gridTemplateRows;
@@ -987,7 +945,6 @@
   if (summaryRowsCount > 0) {
     templateRows += ` repeat(${summaryRowsCount}, ${summaryRowHeight}px)`;
   }
->>>>>>> ce4f66a1
 
   return (
     <div
@@ -997,11 +954,7 @@
       aria-describedby={ariaDescribedBy}
       aria-multiselectable={isSelectable ? true : undefined}
       aria-colcount={columns.length}
-<<<<<<< HEAD
       aria-rowcount={ariaRowCount}
-      className={clsx(rootClassname, { [viewportDraggingClassname]: isDragging }, className)}
-=======
-      aria-rowcount={headerRowsCount + rowsCount + summaryRowsCount}
       className={clsx(
         rootClassname,
         {
@@ -1010,7 +963,6 @@
         },
         className
       )}
->>>>>>> ce4f66a1
       style={
         {
           ...style,
