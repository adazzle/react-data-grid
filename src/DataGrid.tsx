--- conflicted
+++ resolved
@@ -1068,12 +1068,7 @@
               : undefined,
           gridTemplateColumns,
           gridTemplateRows: templateRows,
-<<<<<<< HEAD
-=======
-          '--rdg-header-row-height': `${headerRowHeight}px`,
-          '--rdg-summary-row-height': `${summaryRowHeight}px`,
           '--rdg-scroll-height': `${scrollHeight}px`,
->>>>>>> 5bcf9d24
           '--rdg-sign': isRtl ? -1 : 1,
           ...layoutCssVars
         } as unknown as React.CSSProperties
