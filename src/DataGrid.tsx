--- conflicted
+++ resolved
@@ -1086,7 +1086,18 @@
       onKeyDown={handleKeyDown}
       data-testid={testId}
     >
-<<<<<<< HEAD
+      {/* extra div is needed for row navigation in a treegrid */}
+      {hasGroups && (
+        <div
+          ref={rowRef}
+          tabIndex={selectedPosition.idx === -1 && selectedPosition.rowIdx !== -2 ? 0 : -1}
+          className={focusSinkClassname}
+          style={{
+            gridRowStart: selectedPosition.rowIdx + 2
+          }}
+          onKeyDown={handleKeyDown}
+        />
+      )}
       <DataGridDefaultComponentsProvider value={defaultHeaderComponents}>
         <HeaderRow
           columns={viewportColumns}
@@ -1101,32 +1112,6 @@
           shouldFocusGrid={!selectedCellIsWithinSelectionBounds}
         />
       </DataGridDefaultComponentsProvider>
-=======
-      {/* extra div is needed for row navigation in a treegrid */}
-      {hasGroups && (
-        <div
-          ref={rowRef}
-          tabIndex={selectedPosition.idx === -1 && selectedPosition.rowIdx !== -2 ? 0 : -1}
-          className={focusSinkClassname}
-          style={{
-            gridRowStart: selectedPosition.rowIdx + 2
-          }}
-          onKeyDown={handleKeyDown}
-        />
-      )}
-      <HeaderRow
-        columns={viewportColumns}
-        onColumnResize={handleColumnResize}
-        allRowsSelected={allRowsSelected}
-        onAllRowsSelectionChange={selectAllRowsLatest}
-        sortColumns={sortColumns}
-        onSortColumnsChange={onSortColumnsChange}
-        lastFrozenColumnIndex={lastFrozenColumnIndex}
-        selectedCellIdx={isHeaderRowSelected ? selectedPosition.idx : undefined}
-        selectCell={selectHeaderCellLatest}
-        shouldFocusGrid={!selectedCellIsWithinSelectionBounds}
-      />
->>>>>>> d07fa273
       {rows.length === 0 && noRowsFallback ? (
         noRowsFallback
       ) : (
