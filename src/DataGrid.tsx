--- conflicted
+++ resolved
@@ -635,7 +635,7 @@
 
   function isCellEditable(position: Position): boolean {
     return isCellWithinBounds(position)
-      && isSelectedCellEditable<R, SR>({ columns, rows, selectedPosition: position, onCheckCellIsEditable, isGroupRow });
+      && isSelectedCellEditable<R, SR>({ columns, rows, selectedPosition: position, isGroupRow });
   }
 
   function selectCell(position: Position, enableEditor = false): void {
@@ -937,35 +937,12 @@
       )}
       {rows.length === 0 && emptyRowsRenderer ? createElement(emptyRowsRenderer) : (
         <>
-<<<<<<< HEAD
-          {viewportWidth > 0 && (
-            <InteractionMasks<R, SR>
-              rows={rows}
-              rowHeight={rowHeight}
-              columns={columns}
-              enableCellAutoFocus={enableCellAutoFocus}
-              enableCellCopyPaste={enableCellCopyPaste}
-              enableCellDragAndDrop={enableCellDragAndDrop}
-              cellNavigationMode={cellNavigationMode}
-              eventBus={eventBus}
-              gridRef={gridRef}
-              totalHeaderHeight={totalHeaderHeight}
-              scrollLeft={scrollLeft}
-              scrollTop={scrollTop}
-              scrollToCell={scrollToCell}
-              editorPortalTarget={editorPortalTarget}
-              onRowsUpdate={handleRowsUpdate}
-              onSelectedCellChange={onSelectedCellChange}
-            />
-          )}
-=======
           <div
             ref={focusSinkRef}
             tabIndex={0}
             className="rdg-focus-sink"
             onKeyDown={handleKeyDown}
           />
->>>>>>> ead05032
           <div style={{ height: Math.max(rows.length * rowHeight, clientHeight) }} />
           {getViewportRows()}
           {summaryRows?.map((row, rowIdx) => (
