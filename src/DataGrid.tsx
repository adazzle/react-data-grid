--- conflicted
+++ resolved
@@ -179,15 +179,10 @@
   /**
    * Miscellaneous
    */
-<<<<<<< HEAD
-  shouldCloseEdior?: Maybe<
+  shouldCloseEditor?: Maybe<
     (column: CalculatedColumn<R, SR>, currentlyEditedRow: R, incomingRow: R) => boolean
   >;
-  rowRenderer?: Maybe<React.ComponentType<RowRendererProps<R, SR>>>;
-  noRowsFallback?: React.ReactNode;
-=======
   renderers?: Maybe<Renderers<R, SR>>;
->>>>>>> 6376c610
   rowClass?: Maybe<(row: R) => Maybe<string>>;
   /** @default 'ltr' */
   direction?: Maybe<Direction>;
@@ -240,13 +235,8 @@
     cellNavigationMode: rawCellNavigationMode,
     enableVirtualization: rawEnableVirtualization,
     // Miscellaneous
-<<<<<<< HEAD
-    shouldCloseEdior,
-    rowRenderer,
-    noRowsFallback,
-=======
+    shouldCloseEditor,
     renderers,
->>>>>>> 6376c610
     className,
     style,
     rowClass,
@@ -1009,7 +999,7 @@
 
     if (
       !isGroupRow(rows[selectedPosition.rowIdx]) &&
-      shouldCloseEdior?.(column, selectedPosition.originalRow, rows[selectedPosition.rowIdx] as R)
+      shouldCloseEditor?.(column, selectedPosition.originalRow, rows[selectedPosition.rowIdx] as R)
     ) {
       // Discard changes if rows are updated from outside
       closeEditor();
