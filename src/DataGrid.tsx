--- conflicted
+++ resolved
@@ -369,14 +369,10 @@
     rowOverscanStartIdx,
     rowOverscanEndIdx,
     rows,
-<<<<<<< HEAD
-    summaryRows,
+    topSummaryRows,
+    bottomSummaryRows,
     columnWidths,
     flexColumnWidths,
-=======
-    topSummaryRows,
-    bottomSummaryRows,
->>>>>>> aa1d7bc0
     isGroupRow
   });
 
