import React, {
  forwardRef,
  useState,
  useRef,
  useLayoutEffect,
  useMemo,
  createElement
} from 'react';

import HeaderRow from './HeaderRow';
import FilterRow from './FilterRow';
import Canvas, { CanvasHandle as DataGridHandle } from './Canvas';
import { ValueFormatter } from './formatters';
import { getColumnMetrics, getHorizontalRangeToRender, isPositionStickySupported, getViewportColumns, getScrollbarSize } from './utils';
import { CellNavigationMode, DEFINE_SORT } from './common/enums';
import {
  CalculatedColumn,
  CheckCellIsEditableEvent,
  Column,
  RowsUpdateEvent,
  Position,
  RowsContainerProps,
  RowExpandToggleEvent,
  SelectedRange,
  RowRendererProps,
  ScrollPosition,
  Filters,
  FormatterProps
} from './common/types';

export { DataGridHandle };

export interface DataGridProps<R, K extends keyof R> {
  /**
   * Grid and data Props
   */
  /** An array of objects representing each column on the grid */
  columns: readonly Column<R>[];
  /** A function called for each rendered row that should return a plain key/value pair object */
  rows: readonly R[];
  /**
   * Rows to be pinned at the bottom of the rows view for summary, the vertical scroll bar will not scroll these rows.
   * Bottom horizontal scroll bar can move the row left / right. Or a customized row renderer can be used to disabled the scrolling support.
   */
  summaryRows?: readonly R[];
  /** The primary key property of each row */
  rowKey?: K;
  /**
   * Callback called whenever row data is updated
   * When editing is enabled, this callback will be called for the following scenarios
   * 1. Using the supplied editor of the column. The default editor is the SimpleTextEditor.
   * 2. Copy/pasting the value from one cell to another <kbd>CTRL</kbd>+<kbd>C</kbd>, <kbd>CTRL</kbd>+<kbd>V</kbd>
   * 3. Update multiple cells by dragging the fill handle of a cell up or down to a destination cell.
   * 4. Update all cells under a given cell by double clicking the cell's fill handle.
   */
  onRowsUpdate?<E extends RowsUpdateEvent<R>>(event: E): void;

  /**
   * Dimensions props
   */
  /** The width of the grid in pixels */
  width?: number;
  /** The height of the grid in pixels */
  height?: number;
  /** Minimum column width in pixels */
  minColumnWidth?: number;
  /** The height of each row in pixels */
  rowHeight?: number;
  /** The height of the header row in pixels */
  headerRowHeight?: number;
  /** The height of the header filter row in pixels */
  headerFiltersHeight?: number;

  /**
   * Feature props
   */
  /** Set of selected row keys */
  selectedRows?: ReadonlySet<R[K]>;
  /** Function called whenever row selection is changed */
  onSelectedRowsChange?(selectedRows: Set<R[K]>): void;
  /** The key of the column which is currently being sorted */
  sortColumn?: keyof R;
  /** The direction to sort the sortColumn*/
  sortDirection?: DEFINE_SORT;
  /** Function called whenever grid is sorted*/
  onSort?(columnKey: keyof R, direction: DEFINE_SORT): void;
  filters?: Filters<R>;
  onFiltersChange?(filters: Filters<R>): void;

  /**
   * Custom renderers
   */
  defaultFormatter?: React.ComponentType<FormatterProps<R>>;
  rowRenderer?: React.ComponentType<RowRendererProps<R>>;
  rowGroupRenderer?: React.ComponentType;
  emptyRowsView?: React.ComponentType<{}>;
  rowsContainer?: React.ComponentType<RowsContainerProps>;
  /** Component used to render a draggable header cell */
  draggableHeaderCell?: React.ComponentType<{ column: CalculatedColumn<R>; onHeaderDrop(): void }>;
  /** Component used to render a context menu. */
  contextMenu?: React.ReactElement;

  /**
   * Event props
   */
<<<<<<< HEAD
  /** Function called whenever a key is pressed down */
  onGridKeyDown?(event: React.KeyboardEvent<HTMLDivElement>): void;
  /** Function called whenever a key is released */
  onGridKeyUp?(event: React.KeyboardEvent<HTMLDivElement>): void;
=======
  /** Function called whenever a row is clicked */
  onRowClick?(rowIdx: number, row: R, column: CalculatedColumn<R>): void;
>>>>>>> 4d669ff6
  /** Called when the grid is scrolled */
  onScroll?(scrollPosition: ScrollPosition): void;
  /** Called when a column is resized */
  onColumnResize?(idx: number, width: number): void;
  onHeaderDrop?(): void;
  onRowExpandToggle?(event: RowExpandToggleEvent): void;
  /** Function called whenever selected cell is changed */
  onSelectedCellChange?(position: Position): void;
  /** Function called whenever selected cell range is changed */
  onSelectedCellRangeChange?(selectedRange: SelectedRange): void;
  /** called before cell is set active, returns a boolean to determine whether cell is editable */
  onCheckCellIsEditable?(event: CheckCellIsEditableEvent<R>): boolean;

  /**
   * Toggles and modes
   */
  /** Toggles whether filters row is displayed or not */
  enableHeaderFilters?: boolean;
  /** Used to toggle whether cells can be selected or not */
  enableCellSelect?: boolean;
  /** Toggles whether cells should be autofocused */
  enableCellAutoFocus?: boolean;
  enableCellCopyPaste?: boolean;
  enableCellDragAndDrop?: boolean;
  cellNavigationMode?: CellNavigationMode;

  /**
   * Miscellaneous
   */
  /** The node where the editor portal should mount. */
  editorPortalTarget?: Element;
  /** Control how big render row batches will be. */
  renderBatchSize?: number;
}

/**
 * Main API Component to render a data grid of rows and columns
 *
 * @example
 *
 * <DataGrid columns={columns} rows={rows} />
*/
function DataGrid<R, K extends keyof R>({
  rowKey = 'id' as K,
  rowHeight = 35,
  headerRowHeight = rowHeight,
  headerFiltersHeight = 45,
  minColumnWidth = 80,
  height = 350,
  width,
  enableCellAutoFocus = true,
  enableCellSelect = false,
  enableHeaderFilters = false,
  enableCellCopyPaste = false,
  enableCellDragAndDrop = false,
  cellNavigationMode = CellNavigationMode.NONE,
  editorPortalTarget = document.body,
  renderBatchSize = 8,
  defaultFormatter = ValueFormatter,
  columns,
  rows,
  selectedRows,
  onSelectedRowsChange,
  ...props
}: DataGridProps<R, K>, ref: React.Ref<DataGridHandle>) {
  const [columnWidths, setColumnWidths] = useState(() => new Map<keyof R, number>());
  const [scrollLeft, setScrollLeft] = useState(0);
  const [gridWidth, setGridWidth] = useState(0);
  const gridRef = useRef<HTMLDivElement>(null);
  const headerRef = useRef<HTMLDivElement>(null);
  const viewportWidth = (width || gridWidth) - 2; // 2 for border width;
  const nonStickyScrollLeft = isPositionStickySupported() ? undefined : scrollLeft;

  const columnMetrics = useMemo(() => {
    if (viewportWidth <= 0) return null;

    return getColumnMetrics<R>({
      columns,
      minColumnWidth,
      viewportWidth,
      columnWidths,
      defaultFormatter
    });
  }, [columnWidths, columns, defaultFormatter, minColumnWidth, viewportWidth]);

  const [colOverscanStartIdx, colOverscanEndIdx] = useMemo((): [number, number] => {
    if (!columnMetrics) {
      return [0, 0];
    }

    return getHorizontalRangeToRender({
      columnMetrics,
      scrollLeft
    });
  }, [columnMetrics, scrollLeft]);

  const viewportColumns: readonly CalculatedColumn<R>[] = useMemo(() => {
    if (!columnMetrics) return [];

    return getViewportColumns(
      columnMetrics.columns,
      colOverscanStartIdx,
      colOverscanEndIdx
    );
  }, [colOverscanEndIdx, colOverscanStartIdx, columnMetrics]);

  useLayoutEffect(() => {
    // Do not calculate the width if width is provided
    if (width) return;
    function onResize() {
      // Immediately re-render when the component is mounted to get valid columnMetrics.
      setGridWidth(gridRef.current!.getBoundingClientRect().width);
    }
    onResize();

    window.addEventListener('resize', onResize);
    return () => {
      window.removeEventListener('resize', onResize);
    };
  }, [width]);

  function handleColumnResize(column: CalculatedColumn<R>, width: number) {
    const newColumnWidths = new Map(columnWidths);
    width = Math.max(width, minColumnWidth);
    newColumnWidths.set(column.key, width);
    setColumnWidths(newColumnWidths);

    props.onColumnResize?.(column.idx, width);
  }

  function handleScroll(scrollPosition: ScrollPosition) {
    if (headerRef.current) {
      headerRef.current.scrollLeft = scrollPosition.scrollLeft;
    }
    setScrollLeft(scrollPosition.scrollLeft);
    props.onScroll?.(scrollPosition);
  }

  function handleRowUpdate(event: RowsUpdateEvent<R>) {
    props.onRowsUpdate?.(event);
  }

  const rowOffsetHeight = headerRowHeight + (enableHeaderFilters ? headerFiltersHeight : 0);

  return (
    <div
      className="rdg-root"
      style={{ width, lineHeight: `${rowHeight}px` }}
      ref={gridRef}
    >
      {columnMetrics && (
        <>
          <div
            ref={headerRef}
            className="rdg-header"
          >
            <HeaderRow<R, K>
              rowKey={rowKey}
              rows={rows}
              height={headerRowHeight}
              width={columnMetrics.totalColumnWidth + getScrollbarSize()}
              columns={viewportColumns}
              onColumnResize={handleColumnResize}
              lastFrozenColumnIndex={columnMetrics.lastFrozenColumnIndex}
              draggableHeaderCell={props.draggableHeaderCell}
              onHeaderDrop={props.onHeaderDrop}
              allRowsSelected={selectedRows?.size === rows.length}
              onSelectedRowsChange={onSelectedRowsChange}
              sortColumn={props.sortColumn}
              sortDirection={props.sortDirection}
              onSort={props.onSort}
              scrollLeft={nonStickyScrollLeft}
            />
            {enableHeaderFilters && (
              <FilterRow<R, K>
                height={headerFiltersHeight}
                width={columnMetrics.totalColumnWidth + getScrollbarSize()}
                lastFrozenColumnIndex={columnMetrics.lastFrozenColumnIndex}
                columns={viewportColumns}
                scrollLeft={nonStickyScrollLeft}
                filters={props.filters}
                onFiltersChange={props.onFiltersChange}
              />
            )}
          </div>
          {rows.length === 0 && props.emptyRowsView ? createElement(props.emptyRowsView) : (
            <Canvas<R, K>
              ref={ref}
              rowKey={rowKey}
              rowHeight={rowHeight}
              rowRenderer={props.rowRenderer}
              rows={rows}
              selectedRows={selectedRows}
              onSelectedRowsChange={onSelectedRowsChange}
              columnMetrics={columnMetrics}
              viewportColumns={viewportColumns}
              onScroll={handleScroll}
              height={height - rowOffsetHeight}
              contextMenu={props.contextMenu}
              rowGroupRenderer={props.rowGroupRenderer}
              enableCellSelect={enableCellSelect}
              enableCellAutoFocus={enableCellAutoFocus}
              enableCellCopyPaste={enableCellCopyPaste}
              enableCellDragAndDrop={enableCellDragAndDrop}
              cellNavigationMode={cellNavigationMode}
              scrollLeft={scrollLeft}
              rowsContainer={props.rowsContainer}
              editorPortalTarget={editorPortalTarget}
              renderBatchSize={renderBatchSize}
              summaryRows={props.summaryRows}
              onCheckCellIsEditable={props.onCheckCellIsEditable}
              onRowsUpdate={handleRowUpdate}
              onSelectedCellChange={props.onSelectedCellChange}
              onSelectedCellRangeChange={props.onSelectedCellRangeChange}
<<<<<<< HEAD
=======
              onRowClick={props.onRowClick}
>>>>>>> 4d669ff6
              onRowExpandToggle={props.onRowExpandToggle}
            />
          )}
        </>
      )}
    </div>
  );
}

export default forwardRef(
  DataGrid as React.RefForwardingComponent<DataGridHandle, DataGridProps<{ [key: string]: unknown }, string>>
) as <R, K extends keyof R>(props: DataGridProps<R, K> & { ref?: React.Ref<DataGridHandle> }) => JSX.Element;<|MERGE_RESOLUTION|>--- conflicted
+++ resolved
@@ -103,15 +103,6 @@
   /**
    * Event props
    */
-<<<<<<< HEAD
-  /** Function called whenever a key is pressed down */
-  onGridKeyDown?(event: React.KeyboardEvent<HTMLDivElement>): void;
-  /** Function called whenever a key is released */
-  onGridKeyUp?(event: React.KeyboardEvent<HTMLDivElement>): void;
-=======
-  /** Function called whenever a row is clicked */
-  onRowClick?(rowIdx: number, row: R, column: CalculatedColumn<R>): void;
->>>>>>> 4d669ff6
   /** Called when the grid is scrolled */
   onScroll?(scrollPosition: ScrollPosition): void;
   /** Called when a column is resized */
@@ -326,10 +317,6 @@
               onRowsUpdate={handleRowUpdate}
               onSelectedCellChange={props.onSelectedCellChange}
               onSelectedCellRangeChange={props.onSelectedCellRangeChange}
-<<<<<<< HEAD
-=======
-              onRowClick={props.onRowClick}
->>>>>>> 4d669ff6
               onRowExpandToggle={props.onRowExpandToggle}
             />
           )}
