--- conflicted
+++ resolved
@@ -295,15 +295,11 @@
     if (selectedPosition === prevSelectedPosition.current || selectedPosition.mode === 'EDIT' || !isCellWithinBounds(selectedPosition)) return;
     prevSelectedPosition.current = selectedPosition;
     scrollToCell(selectedPosition);
-    if (isFormatterFocusable()) return;
-
-<<<<<<< HEAD
-=======
+
     if (isCellFocusable.current) {
       isCellFocusable.current = false;
       return;
     }
->>>>>>> c2adb222
     focusSinkRef.current!.focus();
   });
 
@@ -784,19 +780,6 @@
     selectCell(nextPosition);
   }
 
-  function isFormatterFocusable() {
-    const formatterOptions = columns[selectedPosition.idx]?.formatterOptions;
-    const row = rows[selectedPosition.rowIdx];
-    const groupFocusable = formatterOptions?.groupFocusable;
-    const focusable = formatterOptions?.focusable;
-
-    if (isGroupRow(row)) {
-      return (typeof groupFocusable === 'function' && groupFocusable(row)) || groupFocusable === true;
-    }
-
-    return (typeof focusable === 'function' && focusable(row)) || focusable === true;
-  }
-
   function getDraggedOverCellIdx(currentRowIdx: number): number | undefined {
     if (draggedOverRowIdx === undefined) return;
     const { rowIdx } = selectedPosition;
@@ -872,6 +855,7 @@
             selectedCellIdx={selectedPosition.rowIdx === rowIdx ? selectedPosition.idx : undefined}
             isRowSelected={isSelectable && row.childRows.every(cr => selectedRows?.has(cr[rowKey!]))}
             eventBus={eventBus}
+            onFocus={selectedPosition.rowIdx === rowIdx ? handleFocus : undefined}
             onKeyDown={selectedPosition.rowIdx === rowIdx ? handleKeyDown : undefined}
           />
         );
