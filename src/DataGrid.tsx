--- conflicted
+++ resolved
@@ -28,14 +28,9 @@
   RowsContainerProps,
   ScrollPosition,
   SelectedRange,
-<<<<<<< HEAD
-  SubRowDetails,
-  SubRowOptions
-=======
   IRowRendererProps,
   ScrollPosition,
   Filters
->>>>>>> 2f7ab321
 } from './common/types';
 import FilterRow from './FilterRow';
 import DraggableHeaderCell, { DraggableHeaderCellProps } from './Header/DraggableHeaderCell';
@@ -129,18 +124,7 @@
   draggableHeaderCell?: React.ComponentType<DraggableHeaderCellProps<R>>;
   RowsContainer?: React.ComponentType<RowsContainerProps>;
   emptyRowsView?: React.ComponentType<{}>;
-<<<<<<< HEAD
   onHeaderDrop?(source: string, target: string): void;
-  getSubRowDetails?(row: R): SubRowDetails;
-  /** Called whenever a sub row is deleted from the grid */
-  onDeleteSubRow?(options: SubRowOptions<R>): void;
-  /** Called whenever a sub row is added to the grid */
-  onAddSubRow?(): void;
-  /** Function called whenever a cell has been expanded */
-  onCellExpand?(options: SubRowOptions<R>): void;
-=======
-  onHeaderDrop?(): void;
->>>>>>> 2f7ab321
   onRowExpandToggle?(event: RowExpandToggleEvent): void;
 
   /** Function called whenever selected cell is changed */
