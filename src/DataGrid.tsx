--- conflicted
+++ resolved
@@ -1084,42 +1084,6 @@
                 );
               })}
               {getViewportRows()}
-<<<<<<< HEAD
-            </RowSelectionChangeProvider>
-            {bottomSummaryRows?.map((row, rowIdx) => {
-              const gridRowStart = headerAndTopSummaryRowsCount + rows.length + rowIdx + 1;
-              const summaryRowIdx = rows.length + rowIdx;
-              const isSummaryRowSelected = selectedPosition.rowIdx === summaryRowIdx;
-              const top =
-                clientHeight > totalRowHeight
-                  ? gridHeight - summaryRowHeight * (bottomSummaryRows.length - rowIdx)
-                  : undefined;
-              const bottom =
-                top === undefined
-                  ? summaryRowHeight * (bottomSummaryRows.length - 1 - rowIdx)
-                  : undefined;
-
-              return (
-                <SummaryRow
-                  aria-rowindex={ariaRowCount - bottomSummaryRowsCount + rowIdx + 1}
-                  key={rowIdx}
-                  rowIdx={summaryRowIdx}
-                  gridRowStart={gridRowStart}
-                  row={row}
-                  top={top}
-                  bottom={bottom}
-                  viewportColumns={getRowViewportColumns(summaryRowIdx)}
-                  lastFrozenColumnIndex={lastFrozenColumnIndex}
-                  selectedCellIdx={isSummaryRowSelected ? selectedPosition.idx : undefined}
-                  isTop={false}
-                  showBorder={rowIdx === 0}
-                  selectCell={selectCellLatest}
-                />
-              );
-            })}
-          </>
-        )}
-=======
               {bottomSummaryRows?.map((row, rowIdx) => {
                 const gridRowStart = headerAndTopSummaryRowsCount + rows.length + rowIdx + 1;
                 const summaryRowIdx = rows.length + rowIdx;
@@ -1135,7 +1099,7 @@
 
                 return (
                   <SummaryRow
-                    aria-rowindex={headerAndTopSummaryRowsCount + rowsCount + rowIdx + 1}
+                    aria-rowindex={ariaRowCount - bottomSummaryRowsCount + rowIdx + 1}
                     key={rowIdx}
                     rowIdx={summaryRowIdx}
                     gridRowStart={gridRowStart}
@@ -1154,7 +1118,6 @@
             </>
           )}
         </RowSelectionChangeProvider>
->>>>>>> 9e541006
 
         {/* render empty cells that span only 1 column so we can safely measure column widths, regardless of colSpan */}
         {renderMeasuringCells(viewportColumns)}
