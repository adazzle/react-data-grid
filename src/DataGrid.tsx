import {
  useCallback,
  useImperativeHandle,
  useLayoutEffect,
  useMemo,
  useRef,
  useState
} from 'react';
import type { Key, KeyboardEvent } from 'react';
import { flushSync } from 'react-dom';
import clsx from 'clsx';

import {
  HeaderRowSelectionChangeContext,
  HeaderRowSelectionContext,
  RowSelectionChangeContext,
  useCalculatedColumns,
  useColumnWidths,
  useGridDimensions,
  useLatestFunc,
  useViewportColumns,
  useViewportRows,
  type HeaderRowSelectionContextValue
} from './hooks';
import {
  abs,
  assertIsValidKeyGetter,
  canExitGrid,
  createCellEvent,
  getColSpan,
  getNextSelectedCellPosition,
  isCtrlKeyHeldDown,
  isDefaultCellInput,
  isSelectedCellEditable,
  renderMeasuringCells,
  scrollIntoView,
  sign
} from './utils';
import type {
  CalculatedColumn,
  CellClickArgs,
  CellKeyboardEvent,
  CellKeyDownArgs,
  CellMouseEvent,
  CellNavigationMode,
  CellSelectArgs,
  Column,
  ColumnOrColumnGroup,
  CopyEvent,
  Direction,
  FillEvent,
  Maybe,
  PasteEvent,
  Position,
  Renderers,
  RowsChangeData,
  SelectHeaderRowEvent,
  SelectRowEvent,
  SortColumn
} from './types';
import { defaultRenderCell } from './Cell';
import { renderCheckbox as defaultRenderCheckbox } from './cellRenderers';
import {
  DataGridDefaultRenderersContext,
  useDefaultRenderers
} from './DataGridDefaultRenderersContext';
import DragHandle from './DragHandle';
import EditCell from './EditCell';
import GroupedColumnHeaderRow from './GroupedColumnHeaderRow';
import HeaderRow from './HeaderRow';
import { defaultRenderRow } from './Row';
import type { PartialPosition } from './ScrollToCell';
import ScrollToCell from './ScrollToCell';
import { default as defaultRenderSortStatus } from './sortStatus';
import {
  focusSinkClassname,
  focusSinkHeaderAndSummaryClassname,
  rootClassname,
  viewportDraggingClassname
} from './style/core';
import { rowSelected, rowSelectedWithFrozenCell } from './style/row';
import SummaryRow from './SummaryRow';

export interface SelectCellState extends Position {
  readonly mode: 'SELECT';
}

interface EditCellState<R> extends Position {
  readonly mode: 'EDIT';
  readonly row: R;
  readonly originalRow: R;
}

export type DefaultColumnOptions<R, SR> = Pick<
  Column<R, SR>,
  'renderCell' | 'width' | 'minWidth' | 'maxWidth' | 'resizable' | 'sortable' | 'draggable'
>;

export interface DataGridHandle {
  element: HTMLDivElement | null;
  scrollToCell: (position: PartialPosition) => void;
  selectCell: (position: Position, enableEditor?: Maybe<boolean>) => void;
}

type SharedDivProps = Pick<
  React.ComponentProps<'div'>,
  | 'role'
  | 'aria-label'
  | 'aria-labelledby'
  | 'aria-description'
  | 'aria-describedby'
  | 'aria-rowcount'
  | 'className'
  | 'style'
>;

export interface DataGridProps<R, SR = unknown, K extends Key = Key> extends SharedDivProps {
  ref?: Maybe<React.Ref<DataGridHandle>>;
  /**
   * Grid and data Props
   */
  /** An array of objects representing each column on the grid */
  columns: readonly ColumnOrColumnGroup<NoInfer<R>, NoInfer<SR>>[];
  /** A function called for each rendered row that should return a plain key/value pair object */
  rows: readonly R[];
  /**
   * Rows to be pinned at the top of the rows view for summary, the vertical scroll bar will not scroll these rows.
   */
  topSummaryRows?: Maybe<readonly SR[]>;
  /**
   * Rows to be pinned at the bottom of the rows view for summary, the vertical scroll bar will not scroll these rows.
   */
  bottomSummaryRows?: Maybe<readonly SR[]>;
  /** The getter should return a unique key for each row */
  rowKeyGetter?: Maybe<(row: NoInfer<R>) => K>;
  onRowsChange?: Maybe<(rows: NoInfer<R>[], data: RowsChangeData<NoInfer<R>, NoInfer<SR>>) => void>;

  /**
   * Dimensions props
   */
  /**
   * The height of each row in pixels
   * @default 35
   */
  rowHeight?: Maybe<number | ((row: NoInfer<R>) => number)>;
  /**
   * The height of the header row in pixels
   * @default 35
   */
  headerRowHeight?: Maybe<number>;
  /**
   * The height of each summary row in pixels
   * @default 35
   */
  summaryRowHeight?: Maybe<number>;

  /**
   * Feature props
   */
  /** Set of selected row keys */
  selectedRows?: Maybe<ReadonlySet<K>>;
  /** Determines if row selection is disabled, per row */
  isRowSelectionDisabled?: Maybe<(row: NoInfer<R>) => boolean>;
  /** Function called whenever row selection is changed */
  onSelectedRowsChange?: Maybe<(selectedRows: Set<NoInfer<K>>) => void>;
  /** Used for multi column sorting */
  sortColumns?: Maybe<readonly SortColumn[]>;
  onSortColumnsChange?: Maybe<(sortColumns: SortColumn[]) => void>;
  defaultColumnOptions?: Maybe<DefaultColumnOptions<NoInfer<R>, NoInfer<SR>>>;
  onFill?: Maybe<(event: FillEvent<NoInfer<R>>) => NoInfer<R>>;
  onCopy?: Maybe<(event: CopyEvent<NoInfer<R>>) => void>;
  onPaste?: Maybe<(event: PasteEvent<NoInfer<R>>) => NoInfer<R>>;

  /**
   * Event props
   */
  /** Function called whenever a cell is clicked */
  onCellClick?: Maybe<
    (args: CellClickArgs<NoInfer<R>, NoInfer<SR>>, event: CellMouseEvent) => void
  >;
  /** Function called whenever a cell is double clicked */
  onCellDoubleClick?: Maybe<
    (args: CellClickArgs<NoInfer<R>, NoInfer<SR>>, event: CellMouseEvent) => void
  >;
  /** Function called whenever a cell is right clicked */
  onCellContextMenu?: Maybe<
    (args: CellClickArgs<NoInfer<R>, NoInfer<SR>>, event: CellMouseEvent) => void
  >;
  onCellKeyDown?: Maybe<
    (args: CellKeyDownArgs<NoInfer<R>, NoInfer<SR>>, event: CellKeyboardEvent) => void
  >;
  /** Function called whenever cell selection is changed */
  onSelectedCellChange?: Maybe<(args: CellSelectArgs<NoInfer<R>, NoInfer<SR>>) => void>;
  /** Called when the grid is scrolled */
  onScroll?: Maybe<(event: React.UIEvent<HTMLDivElement>) => void>;
  /** Called when a column is resized */
  onColumnResize?: Maybe<(column: CalculatedColumn<R, SR>, width: number) => void>;
  /** Called when a column is reordered */
  onColumnsReorder?: Maybe<(sourceColumnKey: string, targetColumnKey: string) => void>;

  /**
   * Toggles and modes
   */
  /** @default true */
  enableVirtualization?: Maybe<boolean>;

  /**
   * Miscellaneous
   */
  renderers?: Maybe<Renderers<NoInfer<R>, NoInfer<SR>>>;
  rowClass?: Maybe<(row: NoInfer<R>, rowIdx: number) => Maybe<string>>;
  /** @default 'ltr' */
  direction?: Maybe<Direction>;
  'data-testid'?: Maybe<string>;
  'data-cy'?: Maybe<string>;
}

/**
 * Main API Component to render a data grid of rows and columns
 *
 * @example
 *
 * <DataGrid columns={columns} rows={rows} />
 */
export default function DataGrid<R, SR, K extends Key>(props: DataGridProps<R, SR, K>) {
  const {
    ref,
    // Grid and data Props
    columns: rawColumns,
    rows,
    topSummaryRows,
    bottomSummaryRows,
    rowKeyGetter,
    onRowsChange,
    // Dimensions props
    rowHeight: rawRowHeight,
    headerRowHeight: rawHeaderRowHeight,
    summaryRowHeight: rawSummaryRowHeight,
    // Feature props
    selectedRows,
    isRowSelectionDisabled,
    onSelectedRowsChange,
    sortColumns,
    onSortColumnsChange,
    defaultColumnOptions,
    // Event props
    onCellClick,
    onCellDoubleClick,
    onCellContextMenu,
    onCellKeyDown,
    onSelectedCellChange,
    onScroll,
    onColumnResize,
    onColumnsReorder,
    onFill,
    onCopy,
    onPaste,
    // Toggles and modes
    enableVirtualization: rawEnableVirtualization,
    // Miscellaneous
    renderers,
    className,
    style,
    rowClass,
    direction: rawDirection,
    // ARIA
    role: rawRole,
    'aria-label': ariaLabel,
    'aria-labelledby': ariaLabelledBy,
    'aria-description': ariaDescription,
    'aria-describedby': ariaDescribedBy,
    'aria-rowcount': rawAriaRowCount,
    'data-testid': testId,
    'data-cy': dataCy
  } = props;

  /**
   * defaults
   */
  const defaultRenderers = useDefaultRenderers<R, SR>();
  const role = rawRole ?? 'grid';
  const rowHeight = rawRowHeight ?? 35;
  const headerRowHeight = rawHeaderRowHeight ?? (typeof rowHeight === 'number' ? rowHeight : 35);
  const summaryRowHeight = rawSummaryRowHeight ?? (typeof rowHeight === 'number' ? rowHeight : 35);
  const renderRow = renderers?.renderRow ?? defaultRenderers?.renderRow ?? defaultRenderRow;
  const renderCell = renderers?.renderCell ?? defaultRenderers?.renderCell ?? defaultRenderCell;
  const renderSortStatus =
    renderers?.renderSortStatus ?? defaultRenderers?.renderSortStatus ?? defaultRenderSortStatus;
  const renderCheckbox =
    renderers?.renderCheckbox ?? defaultRenderers?.renderCheckbox ?? defaultRenderCheckbox;
  const noRowsFallback = renderers?.noRowsFallback ?? defaultRenderers?.noRowsFallback;
  const enableVirtualization = rawEnableVirtualization ?? true;
  const direction = rawDirection ?? 'ltr';

  /**
   * states
   */
  const [scrollTop, setScrollTop] = useState(0);
  const [scrollLeft, setScrollLeft] = useState(0);
  const [resizedColumnWidths, setResizedColumnWidths] = useState(
    (): ReadonlyMap<string, number> => new Map()
  );
  const [measuredColumnWidths, setMeasuredColumnWidths] = useState(
    (): ReadonlyMap<string, number> => new Map()
  );
  const [copiedCell, setCopiedCell] = useState<{ row: R; columnKey: string } | null>(null);
  const [isDragging, setDragging] = useState(false);
  const [draggedOverRowIdx, setOverRowIdx] = useState<number | undefined>(undefined);
  const [scrollToPosition, setScrollToPosition] = useState<PartialPosition | null>(null);
  const [shouldFocusCell, setShouldFocusCell] = useState(false);
  const [previousRowIdx, setPreviousRowIdx] = useState(-1);

  const getColumnWidth = useCallback(
    (column: CalculatedColumn<R, SR>) => {
      return (
        resizedColumnWidths.get(column.key) ?? measuredColumnWidths.get(column.key) ?? column.width
      );
    },
    [measuredColumnWidths, resizedColumnWidths]
  );

  const [gridRef, gridWidth, gridHeight, horizontalScrollbarHeight] = useGridDimensions();
  const {
    columns,
    colSpanColumns,
    lastFrozenColumnIndex,
    headerRowsCount,
    colOverscanStartIdx,
    colOverscanEndIdx,
    templateColumns,
    layoutCssVars,
    totalFrozenColumnWidth
  } = useCalculatedColumns({
    rawColumns,
    defaultColumnOptions,
    getColumnWidth,
    scrollLeft,
    viewportWidth: gridWidth,
    enableVirtualization
  });

  const topSummaryRowsCount = topSummaryRows?.length ?? 0;
  const bottomSummaryRowsCount = bottomSummaryRows?.length ?? 0;
  const summaryRowsCount = topSummaryRowsCount + bottomSummaryRowsCount;
  const headerAndTopSummaryRowsCount = headerRowsCount + topSummaryRowsCount;
  const groupedColumnHeaderRowsCount = headerRowsCount - 1;
  const minRowIdx = -headerAndTopSummaryRowsCount;
  const mainHeaderRowIdx = minRowIdx + groupedColumnHeaderRowsCount;
  const maxRowIdx = rows.length + bottomSummaryRowsCount - 1;

  const [selectedPosition, setSelectedPosition] = useState(
    (): SelectCellState | EditCellState<R> => ({ idx: -1, rowIdx: minRowIdx - 1, mode: 'SELECT' })
  );

  /**
   * refs
   */
  const latestDraggedOverRowIdx = useRef(draggedOverRowIdx);
  const focusSinkRef = useRef<HTMLDivElement>(null);

  /**
   * computed values
   */
  const isTreeGrid = role === 'treegrid';
  const headerRowsHeight = headerRowsCount * headerRowHeight;
  const summaryRowsHeight = summaryRowsCount * summaryRowHeight;
  const clientHeight = gridHeight - headerRowsHeight - summaryRowsHeight;
  const isSelectable = selectedRows != null && onSelectedRowsChange != null;
  const isRtl = direction === 'rtl';
  const leftKey = isRtl ? 'ArrowRight' : 'ArrowLeft';
  const rightKey = isRtl ? 'ArrowLeft' : 'ArrowRight';
  const ariaRowCount = rawAriaRowCount ?? headerRowsCount + rows.length + summaryRowsCount;

  const defaultGridComponents = useMemo(
    () => ({
      renderCheckbox,
      renderSortStatus,
      renderCell
    }),
    [renderCheckbox, renderSortStatus, renderCell]
  );

  const headerSelectionValue = useMemo((): HeaderRowSelectionContextValue => {
    // no rows to select = explicitely unchecked
    let hasSelectedRow = false;
    let hasUnselectedRow = false;

    if (rowKeyGetter != null && selectedRows != null && selectedRows.size > 0) {
      for (const row of rows) {
        if (selectedRows.has(rowKeyGetter(row))) {
          hasSelectedRow = true;
        } else {
          hasUnselectedRow = true;
        }

        if (hasSelectedRow && hasUnselectedRow) break;
      }
    }

    return {
      isRowSelected: hasSelectedRow && !hasUnselectedRow,
      isIndeterminate: hasSelectedRow && hasUnselectedRow
    };
  }, [rows, selectedRows, rowKeyGetter]);

  const {
    rowOverscanStartIdx,
    rowOverscanEndIdx,
    totalRowHeight,
    gridTemplateRows,
    getRowTop,
    getRowHeight,
    findRowIdx
  } = useViewportRows({
    rows,
    rowHeight,
    clientHeight,
    scrollTop,
    enableVirtualization
  });

  const viewportColumns = useViewportColumns({
    columns,
    colSpanColumns,
    colOverscanStartIdx,
    colOverscanEndIdx,
    lastFrozenColumnIndex,
    rowOverscanStartIdx,
    rowOverscanEndIdx,
    rows,
    topSummaryRows,
    bottomSummaryRows
  });

  const { gridTemplateColumns, handleColumnResize } = useColumnWidths(
    columns,
    viewportColumns,
    templateColumns,
    gridRef,
    gridWidth,
    resizedColumnWidths,
    measuredColumnWidths,
    setResizedColumnWidths,
    setMeasuredColumnWidths,
    onColumnResize
  );

  const minColIdx = isTreeGrid ? -1 : 0;
  const maxColIdx = columns.length - 1;
  const selectedCellIsWithinSelectionBounds = isCellWithinSelectionBounds(selectedPosition);
  const selectedCellIsWithinViewportBounds = isCellWithinViewportBounds(selectedPosition);
  const scrollHeight =
    headerRowHeight + totalRowHeight + summaryRowsHeight + horizontalScrollbarHeight;

  /**
   * The identity of the wrapper function is stable so it won't break memoization
   */
  const handleColumnResizeLatest = useLatestFunc(handleColumnResize);
  const onColumnsReorderLastest = useLatestFunc(onColumnsReorder);
  const onSortColumnsChangeLatest = useLatestFunc(onSortColumnsChange);
  const onCellClickLatest = useLatestFunc(onCellClick);
  const onCellDoubleClickLatest = useLatestFunc(onCellDoubleClick);
  const onCellContextMenuLatest = useLatestFunc(onCellContextMenu);
  const selectHeaderRowLatest = useLatestFunc(selectHeaderRow);
  const selectRowLatest = useLatestFunc(selectRow);
  const handleFormatterRowChangeLatest = useLatestFunc(updateRow);
  const selectCellLatest = useLatestFunc(selectCell);
  const selectHeaderCellLatest = useLatestFunc(({ idx, rowIdx }: Position) => {
    selectCell({ rowIdx: minRowIdx + rowIdx - 1, idx });
  });

  /**
   * callbacks
   */
  const setDraggedOverRowIdx = useCallback((rowIdx?: number) => {
    setOverRowIdx(rowIdx);
    latestDraggedOverRowIdx.current = rowIdx;
  }, []);

  const focusCellOrCellContent = useCallback(() => {
    const cell = getCellToScroll(gridRef.current!);
    if (cell === null) return;

    scrollIntoView(cell);
    // Focus cell content when available instead of the cell itself
    const elementToFocus = cell.querySelector<Element & HTMLOrSVGElement>('[tabindex="0"]') ?? cell;
    elementToFocus.focus({ preventScroll: true });
  }, [gridRef]);

  /**
   * effects
   */
  useLayoutEffect(() => {
    if (
      focusSinkRef.current !== null &&
      selectedCellIsWithinSelectionBounds &&
      selectedPosition.idx === -1
    ) {
      focusSinkRef.current.focus({ preventScroll: true });
      scrollIntoView(focusSinkRef.current);
    }
  }, [selectedCellIsWithinSelectionBounds, selectedPosition]);

  useLayoutEffect(() => {
    if (shouldFocusCell) {
      setShouldFocusCell(false);
      focusCellOrCellContent();
    }
  }, [shouldFocusCell, focusCellOrCellContent]);

  useImperativeHandle(ref, () => ({
    element: gridRef.current,
    scrollToCell({ idx, rowIdx }) {
      const scrollToIdx =
        idx !== undefined && idx > lastFrozenColumnIndex && idx < columns.length ? idx : undefined;
      const scrollToRowIdx =
        rowIdx !== undefined && isRowIdxWithinViewportBounds(rowIdx) ? rowIdx : undefined;

      if (scrollToIdx !== undefined || scrollToRowIdx !== undefined) {
        setScrollToPosition({ idx: scrollToIdx, rowIdx: scrollToRowIdx });
      }
    },
    selectCell
  }));

  /**
   * event handlers
   */
  function selectHeaderRow(args: SelectHeaderRowEvent) {
    if (!onSelectedRowsChange) return;

    assertIsValidKeyGetter<R, K>(rowKeyGetter);

    const newSelectedRows = new Set(selectedRows);
    for (const row of rows) {
      if (isRowSelectionDisabled?.(row) === true) continue;
      const rowKey = rowKeyGetter(row);
      if (args.checked) {
        newSelectedRows.add(rowKey);
      } else {
        newSelectedRows.delete(rowKey);
      }
    }
    onSelectedRowsChange(newSelectedRows);
  }

  function selectRow(args: SelectRowEvent<R>) {
    if (!onSelectedRowsChange) return;

    assertIsValidKeyGetter<R, K>(rowKeyGetter);
    const { row, checked, isShiftClick } = args;
    if (isRowSelectionDisabled?.(row) === true) return;
    const newSelectedRows = new Set(selectedRows);
    const rowKey = rowKeyGetter(row);
    const rowIdx = rows.indexOf(row);
    setPreviousRowIdx(rowIdx);

    if (checked) {
      newSelectedRows.add(rowKey);
    } else {
      newSelectedRows.delete(rowKey);
    }

    if (
      isShiftClick &&
      previousRowIdx !== -1 &&
      previousRowIdx !== rowIdx &&
      previousRowIdx < rows.length
    ) {
      const step = sign(rowIdx - previousRowIdx);
      for (let i = previousRowIdx + step; i !== rowIdx; i += step) {
        const row = rows[i];
        if (isRowSelectionDisabled?.(row) === true) continue;
        if (checked) {
          newSelectedRows.add(rowKeyGetter(row));
        } else {
          newSelectedRows.delete(rowKeyGetter(row));
        }
      }
    }

    onSelectedRowsChange(newSelectedRows);
  }

  function handleKeyDown(event: KeyboardEvent<HTMLDivElement>) {
    const { idx, rowIdx, mode } = selectedPosition;
    if (mode === 'EDIT') return;

    if (onCellKeyDown && isRowIdxWithinViewportBounds(rowIdx)) {
      const row = rows[rowIdx];
      const cellEvent = createCellEvent(event);
      onCellKeyDown(
        {
          mode: 'SELECT',
          row,
          column: columns[idx],
          rowIdx,
          selectCell
        },
        cellEvent
      );
      if (cellEvent.isGridDefaultPrevented()) return;
    }
    if (!(event.target instanceof Element)) return;
    const isCellEvent = event.target.closest('.rdg-cell') !== null;
    const isRowEvent = isTreeGrid && event.target === focusSinkRef.current;
    if (!isCellEvent && !isRowEvent) return;

    // eslint-disable-next-line @typescript-eslint/no-deprecated
    const { keyCode } = event;

    if (
      selectedCellIsWithinViewportBounds &&
      (onPaste != null || onCopy != null) &&
      isCtrlKeyHeldDown(event)
    ) {
      // event.key may differ by keyboard input language, so we use event.keyCode instead
      // event.nativeEvent.code cannot be used either as it would break copy/paste for the DVORAK layout
      const cKey = 67;
      const vKey = 86;
      if (keyCode === cKey) {
        // copy highlighted text only
        if (window.getSelection()?.isCollapsed === false) return;
        handleCopy();
        return;
      }
      if (keyCode === vKey) {
        handlePaste();
        return;
      }
    }

    switch (event.key) {
      case 'Escape':
        setCopiedCell(null);
        return;
      case 'ArrowUp':
      case 'ArrowDown':
      case 'ArrowLeft':
      case 'ArrowRight':
      case 'Tab':
      case 'Home':
      case 'End':
      case 'PageUp':
      case 'PageDown':
        navigate(event);
        break;
      default:
        handleCellInput(event);
        break;
    }
  }

  function handleScroll(event: React.UIEvent<HTMLDivElement>) {
    const { scrollTop, scrollLeft } = event.currentTarget;
    flushSync(() => {
      setScrollTop(scrollTop);
      // scrollLeft is nagative when direction is rtl
      setScrollLeft(abs(scrollLeft));
    });
    onScroll?.(event);
  }

  function updateRow(column: CalculatedColumn<R, SR>, rowIdx: number, row: R) {
    if (typeof onRowsChange !== 'function') return;
    if (row === rows[rowIdx]) return;
    const updatedRows = [...rows];
    updatedRows[rowIdx] = row;
    onRowsChange(updatedRows, {
      indexes: [rowIdx],
      column
    });
  }

  function commitEditorChanges() {
    if (selectedPosition.mode !== 'EDIT') return;
    updateRow(columns[selectedPosition.idx], selectedPosition.rowIdx, selectedPosition.row);
  }

  function handleCopy() {
    const { idx, rowIdx } = selectedPosition;
    const sourceRow = rows[rowIdx];
    const sourceColumnKey = columns[idx].key;
    setCopiedCell({ row: sourceRow, columnKey: sourceColumnKey });
    onCopy?.({ sourceRow, sourceColumnKey });
  }

  function handlePaste() {
    if (!onPaste || !onRowsChange || copiedCell === null || !isCellEditable(selectedPosition)) {
      return;
    }

    const { idx, rowIdx } = selectedPosition;
    const targetColumn = columns[idx];
    const targetRow = rows[rowIdx];

    const updatedTargetRow = onPaste({
      sourceRow: copiedCell.row,
      sourceColumnKey: copiedCell.columnKey,
      targetRow,
      targetColumnKey: targetColumn.key
    });

    updateRow(targetColumn, rowIdx, updatedTargetRow);
  }

  function handleCellInput(event: KeyboardEvent<HTMLDivElement>) {
    if (!selectedCellIsWithinViewportBounds) return;
    const row = rows[selectedPosition.rowIdx];
    const { key, shiftKey } = event;

    // Select the row on Shift + Space
    if (isSelectable && shiftKey && key === ' ') {
      assertIsValidKeyGetter<R, K>(rowKeyGetter);
      const rowKey = rowKeyGetter(row);
      selectRow({ row, checked: !selectedRows.has(rowKey), isShiftClick: false });
      // do not scroll
      event.preventDefault();
      return;
    }

    if (isCellEditable(selectedPosition) && isDefaultCellInput(event)) {
      setSelectedPosition(({ idx, rowIdx }) => ({
        idx,
        rowIdx,
        mode: 'EDIT',
        row,
        originalRow: row
      }));
    }
  }

  /**
   * utils
   */
  function isColIdxWithinSelectionBounds(idx: number) {
    return idx >= minColIdx && idx <= maxColIdx;
  }

  function isRowIdxWithinViewportBounds(rowIdx: number) {
    return rowIdx >= 0 && rowIdx < rows.length;
  }

  function isCellWithinSelectionBounds({ idx, rowIdx }: Position): boolean {
    return rowIdx >= minRowIdx && rowIdx <= maxRowIdx && isColIdxWithinSelectionBounds(idx);
  }

  function isCellWithinEditBounds({ idx, rowIdx }: Position): boolean {
    return isRowIdxWithinViewportBounds(rowIdx) && idx >= 0 && idx <= maxColIdx;
  }

  function isCellWithinViewportBounds({ idx, rowIdx }: Position): boolean {
    return isRowIdxWithinViewportBounds(rowIdx) && isColIdxWithinSelectionBounds(idx);
  }

  function isCellEditable(position: Position): boolean {
    return (
      isCellWithinEditBounds(position) &&
      isSelectedCellEditable({ columns, rows, selectedPosition: position })
    );
  }

  function selectCell(position: Position, enableEditor?: Maybe<boolean>): void {
    if (!isCellWithinSelectionBounds(position)) return;
    commitEditorChanges();

    const samePosition = isSamePosition(selectedPosition, position);

    if (enableEditor && isCellEditable(position)) {
      const row = rows[position.rowIdx];
      setSelectedPosition({ ...position, mode: 'EDIT', row, originalRow: row });
    } else if (samePosition) {
      // Avoid re-renders if the selected cell state is the same
      scrollIntoView(getCellToScroll(gridRef.current!));
    } else {
      setShouldFocusCell(true);
      setSelectedPosition({ ...position, mode: 'SELECT' });
    }

    if (onSelectedCellChange && !samePosition) {
      onSelectedCellChange({
        rowIdx: position.rowIdx,
        row: isRowIdxWithinViewportBounds(position.rowIdx) ? rows[position.rowIdx] : undefined,
        column: columns[position.idx]
      });
    }
  }

  function getNextPosition(key: string, ctrlKey: boolean, shiftKey: boolean): Position {
    const { idx, rowIdx } = selectedPosition;
    const isRowSelected = selectedCellIsWithinSelectionBounds && idx === -1;

    switch (key) {
      case 'ArrowUp':
        return { idx, rowIdx: rowIdx - 1 };
      case 'ArrowDown':
        return { idx, rowIdx: rowIdx + 1 };
      case leftKey:
        return { idx: idx - 1, rowIdx };
      case rightKey:
        return { idx: idx + 1, rowIdx };
      case 'Tab':
        return { idx: idx + (shiftKey ? -1 : 1), rowIdx };
      case 'Home':
        // If row is selected then move focus to the first row
        if (isRowSelected) return { idx, rowIdx: minRowIdx };
        return { idx: 0, rowIdx: ctrlKey ? minRowIdx : rowIdx };
      case 'End':
        // If row is selected then move focus to the last row.
        if (isRowSelected) return { idx, rowIdx: maxRowIdx };
        return { idx: maxColIdx, rowIdx: ctrlKey ? maxRowIdx : rowIdx };
      case 'PageUp': {
        if (selectedPosition.rowIdx === minRowIdx) return selectedPosition;
        const nextRowY = getRowTop(rowIdx) + getRowHeight(rowIdx) - clientHeight;
        return { idx, rowIdx: nextRowY > 0 ? findRowIdx(nextRowY) : 0 };
      }
      case 'PageDown': {
        if (selectedPosition.rowIdx >= rows.length) return selectedPosition;
        const nextRowY = getRowTop(rowIdx) + clientHeight;
        return { idx, rowIdx: nextRowY < totalRowHeight ? findRowIdx(nextRowY) : rows.length - 1 };
      }
      default:
        return selectedPosition;
    }
  }

  function navigate(event: KeyboardEvent<HTMLDivElement>) {
    const { key, shiftKey } = event;
    let cellNavigationMode: CellNavigationMode = 'NONE';
    if (key === 'Tab') {
      if (
        canExitGrid({
          shiftKey,
          maxColIdx,
          minRowIdx,
          maxRowIdx,
          selectedPosition
        })
      ) {
        commitEditorChanges();
        // Allow focus to leave the grid so the next control in the tab order can be focused
        return;
      }

      cellNavigationMode = 'CHANGE_ROW';
    }

    // Do not allow focus to leave and prevent scrolling
    event.preventDefault();

    const ctrlKey = isCtrlKeyHeldDown(event);
    const nextPosition = getNextPosition(key, ctrlKey, shiftKey);
    if (isSamePosition(selectedPosition, nextPosition)) return;

    const nextSelectedCellPosition = getNextSelectedCellPosition({
      moveUp: key === 'ArrowUp',
      moveNext: key === rightKey || (key === 'Tab' && !shiftKey),
      columns,
      colSpanColumns,
      rows,
      topSummaryRows,
      bottomSummaryRows,
      minRowIdx,
      mainHeaderRowIdx,
      maxRowIdx,
      lastFrozenColumnIndex,
      cellNavigationMode,
      currentPosition: selectedPosition,
      nextPosition,
      isCellWithinBounds: isCellWithinSelectionBounds
    });

    selectCell(nextSelectedCellPosition);
  }

  function getDraggedOverCellIdx(currentRowIdx: number): number | undefined {
    if (draggedOverRowIdx === undefined) return;
    const { rowIdx } = selectedPosition;

    const isDraggedOver =
      rowIdx < draggedOverRowIdx
        ? rowIdx < currentRowIdx && currentRowIdx <= draggedOverRowIdx
        : rowIdx > currentRowIdx && currentRowIdx >= draggedOverRowIdx;

    return isDraggedOver ? selectedPosition.idx : undefined;
  }

  function renderDragHandle() {
    if (
      onFill == null ||
      selectedPosition.mode === 'EDIT' ||
      !isCellWithinViewportBounds(selectedPosition)
    ) {
      return;
    }

    const { idx, rowIdx } = selectedPosition;
    const column = columns[idx];
    if (column.renderEditCell == null || column.editable === false) {
      return;
    }

    const columnWidth = getColumnWidth(column);

    return (
      <DragHandle
        gridRowStart={headerAndTopSummaryRowsCount + rowIdx + 1}
        rows={rows}
        column={column}
        columnWidth={columnWidth}
        maxColIdx={maxColIdx}
        isLastRow={rowIdx === maxRowIdx}
        selectedPosition={selectedPosition}
        isCellEditable={isCellEditable}
        latestDraggedOverRowIdx={latestDraggedOverRowIdx}
        onRowsChange={onRowsChange}
        onClick={focusCellOrCellContent}
        onFill={onFill}
        setDragging={setDragging}
        setDraggedOverRowIdx={setDraggedOverRowIdx}
      />
    );
  }

  function getCellEditor(rowIdx: number) {
    if (selectedPosition.rowIdx !== rowIdx || selectedPosition.mode === 'SELECT') return;

    const { idx, row } = selectedPosition;
    const column = columns[idx];
    const colSpan = getColSpan(column, lastFrozenColumnIndex, { type: 'ROW', row });

    const closeEditor = (shouldFocusCell: boolean) => {
      setShouldFocusCell(shouldFocusCell);
      setSelectedPosition(({ idx, rowIdx }) => ({ idx, rowIdx, mode: 'SELECT' }));
    };

    const onRowChange = (row: R, commitChanges: boolean, shouldFocusCell: boolean) => {
      if (commitChanges) {
        // Prevents two issues when editor is closed by clicking on a different cell
        //
        // Otherwise commitEditorChanges may be called before the cell state is changed to
        // SELECT and this results in onRowChange getting called twice.
        flushSync(() => {
          updateRow(column, selectedPosition.rowIdx, row);
          closeEditor(shouldFocusCell);
        });
      } else {
        setSelectedPosition((position) => ({ ...position, row }));
      }
    };

    if (rows[selectedPosition.rowIdx] !== selectedPosition.originalRow) {
      // Discard changes if rows are updated from outside
      closeEditor(false);
    }

    return (
      <EditCell
        key={column.key}
        column={column}
        colSpan={colSpan}
        row={row}
        rowIdx={rowIdx}
        onRowChange={onRowChange}
        closeEditor={closeEditor}
        onKeyDown={onCellKeyDown}
        navigate={navigate}
      />
    );
  }

  function getRowViewportColumns(rowIdx: number) {
    // idx can be -1 if grouping is enabled
    const selectedColumn = selectedPosition.idx === -1 ? undefined : columns[selectedPosition.idx];
    if (
      selectedColumn !== undefined &&
      selectedPosition.rowIdx === rowIdx &&
      !viewportColumns.includes(selectedColumn)
    ) {
      // Add the selected column to viewport columns if the cell is not within the viewport
      return selectedPosition.idx > colOverscanEndIdx
        ? [...viewportColumns, selectedColumn]
        : [
            ...viewportColumns.slice(0, lastFrozenColumnIndex + 1),
            selectedColumn,
            ...viewportColumns.slice(lastFrozenColumnIndex + 1)
          ];
    }
    return viewportColumns;
  }

  function getViewportRows() {
    const rowElements: React.ReactNode[] = [];

    const { idx: selectedIdx, rowIdx: selectedRowIdx } = selectedPosition;

    const startRowIdx =
      selectedCellIsWithinViewportBounds && selectedRowIdx < rowOverscanStartIdx
        ? rowOverscanStartIdx - 1
        : rowOverscanStartIdx;
    const endRowIdx =
      selectedCellIsWithinViewportBounds && selectedRowIdx > rowOverscanEndIdx
        ? rowOverscanEndIdx + 1
        : rowOverscanEndIdx;

    for (let viewportRowIdx = startRowIdx; viewportRowIdx <= endRowIdx; viewportRowIdx++) {
      const isRowOutsideViewport =
        viewportRowIdx === rowOverscanStartIdx - 1 || viewportRowIdx === rowOverscanEndIdx + 1;
      const rowIdx = isRowOutsideViewport ? selectedRowIdx : viewportRowIdx;

      let rowColumns = viewportColumns;
      const selectedColumn = selectedIdx === -1 ? undefined : columns[selectedIdx];
      if (selectedColumn !== undefined) {
        if (isRowOutsideViewport) {
          // if the row is outside the viewport then only render the selected cell
          rowColumns = [selectedColumn];
        } else {
          // if the row is within the viewport and cell is not, add the selected column to viewport columns
          rowColumns = getRowViewportColumns(rowIdx);
        }
      }

      const row = rows[rowIdx];
      const gridRowStart = headerAndTopSummaryRowsCount + rowIdx + 1;
      let key: K | number = rowIdx;
      let isRowSelected = false;
      if (typeof rowKeyGetter === 'function') {
        key = rowKeyGetter(row);
        isRowSelected = selectedRows?.has(key) ?? false;
      }

      rowElements.push(
        renderRow(key, {
          // aria-rowindex is 1 based
          'aria-rowindex': headerAndTopSummaryRowsCount + rowIdx + 1,
          'aria-selected': isSelectable ? isRowSelected : undefined,
          rowIdx,
          row,
          viewportColumns: rowColumns,
          isRowSelectionDisabled: isRowSelectionDisabled?.(row) ?? false,
          isRowSelected,
          onCellClick: onCellClickLatest,
          onCellDoubleClick: onCellDoubleClickLatest,
          onCellContextMenu: onCellContextMenuLatest,
          rowClass,
          gridRowStart,
          copiedCellIdx:
            copiedCell !== null && copiedCell.row === row
              ? columns.findIndex((c) => c.key === copiedCell.columnKey)
              : undefined,

          selectedCellIdx: selectedRowIdx === rowIdx ? selectedIdx : undefined,
          draggedOverCellIdx: getDraggedOverCellIdx(rowIdx),
          setDraggedOverRowIdx: isDragging ? setDraggedOverRowIdx : undefined,
          lastFrozenColumnIndex,
          onRowChange: handleFormatterRowChangeLatest,
          selectCell: selectCellLatest,
          selectedCellEditor: getCellEditor(rowIdx)
        })
      );
    }

    return rowElements;
  }

  // Reset the positions if the current values are no longer valid. This can happen if a column or row is removed
  if (selectedPosition.idx > maxColIdx || selectedPosition.rowIdx > maxRowIdx) {
    setSelectedPosition({ idx: -1, rowIdx: minRowIdx - 1, mode: 'SELECT' });
    setDraggedOverRowIdx(undefined);
  }

  let templateRows = `repeat(${headerRowsCount}, ${headerRowHeight}px)`;
  if (topSummaryRowsCount > 0) {
    templateRows += ` repeat(${topSummaryRowsCount}, ${summaryRowHeight}px)`;
  }
  if (rows.length > 0) {
    templateRows += gridTemplateRows;
  }
  if (bottomSummaryRowsCount > 0) {
    templateRows += ` repeat(${bottomSummaryRowsCount}, ${summaryRowHeight}px)`;
  }

  const isGroupRowFocused =
    selectedPosition.idx === -1 && selectedPosition.rowIdx !== minRowIdx - 1;

  return (
    // biome-ignore lint/a11y/useValidAriaProps: aria-description is a valid prop
    <div
      role={role}
      aria-label={ariaLabel}
      aria-labelledby={ariaLabelledBy}
      aria-description={ariaDescription}
      aria-describedby={ariaDescribedBy}
      aria-multiselectable={isSelectable ? true : undefined}
      aria-colcount={columns.length}
      aria-rowcount={ariaRowCount}
      className={clsx(
        rootClassname,
        {
          [viewportDraggingClassname]: isDragging
        },
        className
      )}
      style={
        {
          ...style,
          // set scrollPadding to correctly position non-sticky cells after scrolling
          scrollPaddingInlineStart:
            selectedPosition.idx > lastFrozenColumnIndex || scrollToPosition?.idx !== undefined
              ? `${totalFrozenColumnWidth}px`
              : undefined,
          scrollPaddingBlock:
            isRowIdxWithinViewportBounds(selectedPosition.rowIdx) ||
            scrollToPosition?.rowIdx !== undefined
              ? `${headerRowsHeight + topSummaryRowsCount * summaryRowHeight}px ${
                  bottomSummaryRowsCount * summaryRowHeight
                }px`
              : undefined,
          gridTemplateColumns,
          gridTemplateRows: templateRows,
          '--rdg-header-row-height': `${headerRowHeight}px`,
          '--rdg-scroll-height': `${scrollHeight}px`,
          ...layoutCssVars
        } as unknown as React.CSSProperties
      }
      dir={direction}
      ref={gridRef}
      onScroll={handleScroll}
      onKeyDown={handleKeyDown}
      data-testid={testId}
      data-cy={dataCy}
    >
      <DataGridDefaultRenderersContext value={defaultGridComponents}>
        <HeaderRowSelectionChangeContext value={selectHeaderRowLatest}>
          <HeaderRowSelectionContext value={headerSelectionValue}>
            {Array.from({ length: groupedColumnHeaderRowsCount }, (_, index) => (
              <GroupedColumnHeaderRow
                key={index}
                rowIdx={index + 1}
                level={-groupedColumnHeaderRowsCount + index}
                columns={getRowViewportColumns(minRowIdx + index)}
                selectedCellIdx={
                  selectedPosition.rowIdx === minRowIdx + index ? selectedPosition.idx : undefined
                }
                selectCell={selectHeaderCellLatest}
              />
            ))}
            <HeaderRow
              rowIdx={headerRowsCount}
              columns={getRowViewportColumns(mainHeaderRowIdx)}
              onColumnResize={handleColumnResizeLatest}
              onColumnsReorder={onColumnsReorderLastest}
              sortColumns={sortColumns}
              onSortColumnsChange={onSortColumnsChangeLatest}
              lastFrozenColumnIndex={lastFrozenColumnIndex}
              selectedCellIdx={
                selectedPosition.rowIdx === mainHeaderRowIdx ? selectedPosition.idx : undefined
              }
              selectCell={selectHeaderCellLatest}
              shouldFocusGrid={!selectedCellIsWithinSelectionBounds}
              direction={direction}
            />
          </HeaderRowSelectionContext>
        </HeaderRowSelectionChangeContext>
        {rows.length === 0 && noRowsFallback ? (
          noRowsFallback
        ) : (
          <>
            {topSummaryRows?.map((row, rowIdx) => {
              const gridRowStart = headerRowsCount + 1 + rowIdx;
              const summaryRowIdx = mainHeaderRowIdx + 1 + rowIdx;
              const isSummaryRowSelected = selectedPosition.rowIdx === summaryRowIdx;
              const top = headerRowsHeight + summaryRowHeight * rowIdx;

              return (
                <SummaryRow
                  key={rowIdx}
                  aria-rowindex={gridRowStart}
                  rowIdx={summaryRowIdx}
                  gridRowStart={gridRowStart}
                  row={row}
                  top={top}
                  bottom={undefined}
                  viewportColumns={getRowViewportColumns(summaryRowIdx)}
                  lastFrozenColumnIndex={lastFrozenColumnIndex}
                  selectedCellIdx={isSummaryRowSelected ? selectedPosition.idx : undefined}
                  isTop
                  selectCell={selectCellLatest}
                />
              );
            })}
<<<<<<< HEAD
            <RowSelectionChangeContext value={selectRowLatest}>
              {/* eslint-disable-next-line react-compiler/react-compiler */}
=======
            <RowSelectionChangeProvider value={selectRowLatest}>
>>>>>>> 1abde2f2
              {getViewportRows()}
            </RowSelectionChangeContext>
            {bottomSummaryRows?.map((row, rowIdx) => {
              const gridRowStart = headerAndTopSummaryRowsCount + rows.length + rowIdx + 1;
              const summaryRowIdx = rows.length + rowIdx;
              const isSummaryRowSelected = selectedPosition.rowIdx === summaryRowIdx;
              const top =
                clientHeight > totalRowHeight
                  ? gridHeight - summaryRowHeight * (bottomSummaryRows.length - rowIdx)
                  : undefined;
              const bottom =
                top === undefined
                  ? summaryRowHeight * (bottomSummaryRows.length - 1 - rowIdx)
                  : undefined;

              return (
                <SummaryRow
                  aria-rowindex={ariaRowCount - bottomSummaryRowsCount + rowIdx + 1}
                  key={rowIdx}
                  rowIdx={summaryRowIdx}
                  gridRowStart={gridRowStart}
                  row={row}
                  top={top}
                  bottom={bottom}
                  viewportColumns={getRowViewportColumns(summaryRowIdx)}
                  lastFrozenColumnIndex={lastFrozenColumnIndex}
                  selectedCellIdx={isSummaryRowSelected ? selectedPosition.idx : undefined}
                  isTop={false}
                  selectCell={selectCellLatest}
                />
              );
            })}
          </>
        )}
      </DataGridDefaultRenderersContext>

      {renderDragHandle()}

      {/* render empty cells that span only 1 column so we can safely measure column widths, regardless of colSpan */}
      {renderMeasuringCells(viewportColumns)}

      {/* extra div is needed for row navigation in a treegrid */}
      {isTreeGrid && (
        <div
          ref={focusSinkRef}
          tabIndex={isGroupRowFocused ? 0 : -1}
          className={clsx(focusSinkClassname, {
            [focusSinkHeaderAndSummaryClassname]: !isRowIdxWithinViewportBounds(
              selectedPosition.rowIdx
            ),
            [rowSelected]: isGroupRowFocused,
            [rowSelectedWithFrozenCell]: isGroupRowFocused && lastFrozenColumnIndex !== -1
          })}
          style={{
            gridRowStart: selectedPosition.rowIdx + headerAndTopSummaryRowsCount + 1
          }}
        />
      )}

      {scrollToPosition !== null && (
        <ScrollToCell
          scrollToPosition={scrollToPosition}
          setScrollToCellPosition={setScrollToPosition}
          gridRef={gridRef}
        />
      )}
    </div>
  );
}

function getCellToScroll(gridEl: HTMLDivElement) {
  return gridEl.querySelector<HTMLDivElement>(':scope > [role="row"] > [tabindex="0"]');
}

function isSamePosition(p1: Position, p2: Position) {
  return p1.idx === p2.idx && p1.rowIdx === p2.rowIdx;
}<|MERGE_RESOLUTION|>--- conflicted
+++ resolved
@@ -1189,12 +1189,7 @@
                 />
               );
             })}
-<<<<<<< HEAD
             <RowSelectionChangeContext value={selectRowLatest}>
-              {/* eslint-disable-next-line react-compiler/react-compiler */}
-=======
-            <RowSelectionChangeProvider value={selectRowLatest}>
->>>>>>> 1abde2f2
               {getViewportRows()}
             </RowSelectionChangeContext>
             {bottomSummaryRows?.map((row, rowIdx) => {
