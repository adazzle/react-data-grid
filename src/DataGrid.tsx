--- conflicted
+++ resolved
@@ -49,11 +49,8 @@
   SelectRowEvent,
   SortColumn
 } from './types';
-<<<<<<< HEAD
 import { defaultRenderCell } from './Cell';
 import { renderCheckbox as defaultRenderCheckbox } from './cellRenderers';
-=======
->>>>>>> 425b13d4
 import {
   DataGridDefaultRenderersProvider,
   useDefaultRenderers
@@ -65,8 +62,6 @@
 import { defaultRenderRow } from './Row';
 import type { PartialPosition } from './ScrollToCell';
 import ScrollToCell from './ScrollToCell';
-import SummaryRow from './SummaryRow';
-import { renderCheckbox as defaultRenderCheckbox } from './cellRenderers';
 import { default as defaultRenderSortStatus } from './sortStatus';
 import {
   focusSinkClassname,
@@ -75,6 +70,7 @@
   viewportDraggingClassname
 } from './style/core';
 import { rowSelected, rowSelectedWithFrozenCell } from './style/row';
+import SummaryRow from './SummaryRow';
 
 export interface SelectCellState extends Position {
   readonly mode: 'SELECT';
