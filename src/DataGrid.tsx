import React, {
  forwardRef,
  useState,
  useRef,
  useLayoutEffect,
  useEffect,
  useImperativeHandle,
  useCallback,
  createElement
} from 'react';
import clsx from 'clsx';

import { useGridWidth, useViewportColumns, useViewportRows } from './hooks';
import EventBus from './EventBus';
import HeaderRow from './HeaderRow';
import FilterRow from './FilterRow';
import Row from './Row';
import GroupRowRenderer from './GroupRow';
import SummaryRow from './SummaryRow';
import {
  assertIsValidKey,
  getColumnScrollPosition,
  getScrollbarSize,
  getNextSelectedCellPosition,
  isSelectedCellEditable,
  canExitGrid,
  isCtrlKeyHeldDown,
  isDefaultCellInput,
  isGroupRow
} from './utils';

import {
  CalculatedColumn,
  CheckCellIsEditableEvent,
  Column,
  Filters,
  Position,
  RowRendererProps,
  RowsUpdateEvent,
  SelectRowEvent,
  CommitEvent,
  SelectedCellProps,
  EditCellProps,
  Dictionary
} from './types';
import { CellNavigationMode, SortDirection, UpdateActions } from './enums';

interface SelectCellState extends Position {
  mode: 'SELECT';
}

interface EditCellState<R> extends Position {
  mode: 'EDIT';
  row: R;
  originalRow: R;
  key: string | null;
}

type DefaultColumnOptions<R, SR> = Pick<Column<R, SR>,
  | 'formatter'
  | 'minWidth'
  | 'resizable'
  | 'sortable'
>;

export interface DataGridHandle {
  scrollToColumn: (colIdx: number) => void;
  scrollToRow: (rowIdx: number) => void;
  selectCell: (position: Position, openEditor?: boolean) => void;
  commitChanges: () => void;
}

type SharedDivProps = Pick<React.HTMLAttributes<HTMLDivElement>,
  | 'aria-label'
  | 'aria-labelledby'
  | 'aria-describedby'
>;

export interface DataGridProps<R, K extends keyof R, SR = unknown> extends SharedDivProps {
  /**
   * Grid and data Props
   */
  /** An array of objects representing each column on the grid */
  columns: readonly Column<R, SR>[];
  /** A function called for each rendered row that should return a plain key/value pair object */
  rows: readonly R[];
  /**
   * Rows to be pinned at the bottom of the rows view for summary, the vertical scroll bar will not scroll these rows.
   * Bottom horizontal scroll bar can move the row left / right. Or a customized row renderer can be used to disabled the scrolling support.
   */
  summaryRows?: readonly SR[];
  /** The primary key property of each row */
  rowKey?: K;
  /**
   * Callback called whenever row data is updated
   * When editing is enabled, this callback will be called for the following scenarios
   * 1. Using the supplied editor of the column. The default editor is the SimpleTextEditor.
   * 2. Copy/pasting the value from one cell to another <kbd>CTRL</kbd>+<kbd>C</kbd>, <kbd>CTRL</kbd>+<kbd>V</kbd>
   * 3. Update multiple cells by dragging the fill handle of a cell up or down to a destination cell.
   * 4. Update all cells under a given cell by double clicking the cell's fill handle.
   */
  onRowsUpdate?: <E extends RowsUpdateEvent>(event: E) => void;
  onRowsChange?: (rows: R[]) => void;

  /**
   * Dimensions props
   */
  /** The width of the grid in pixels */
  width?: number;
  /** The height of the grid in pixels */
  height?: number;
  /** The height of each row in pixels */
  rowHeight?: number;
  /** The height of the header row in pixels */
  headerRowHeight?: number;
  /** The height of the header filter row in pixels */
  headerFiltersHeight?: number;

  /**
   * Feature props
   */
  /** Set of selected row keys */
  selectedRows?: ReadonlySet<R[K]>;
  /** Function called whenever row selection is changed */
  onSelectedRowsChange?: (selectedRows: Set<R[K]>) => void;
  /** The key of the column which is currently being sorted */
  sortColumn?: string;
  /** The direction to sort the sortColumn*/
  sortDirection?: SortDirection;
  /** Function called whenever grid is sorted*/
  onSort?: (columnKey: string, direction: SortDirection) => void;
  filters?: Filters;
  onFiltersChange?: (filters: Filters) => void;
  defaultColumnOptions?: DefaultColumnOptions<R, SR>;
  groupBy?: readonly string[];
  rowGrouper?: (rows: readonly R[], columnKey: string) => Dictionary<R[]>;
  expandedGroupIds?: Set<unknown>;
  onExpandedGroupIdsChange?: (expandedGroupIds: Set<unknown>) => void;

  /**
   * Custom renderers
   */
  rowRenderer?: React.ComponentType<RowRendererProps<R, SR>>;
  emptyRowsRenderer?: React.ComponentType;

  /**
   * Event props
   */
  /** Function called whenever a row is clicked */
  onRowClick?: (rowIdx: number, row: R, column: CalculatedColumn<R, SR>) => void;
  /** Called when the grid is scrolled */
  onScroll?: (event: React.UIEvent<HTMLDivElement>) => void;
  /** Called when a column is resized */
  onColumnResize?: (idx: number, width: number) => void;
  /** Function called whenever selected cell is changed */
  onSelectedCellChange?: (position: Position) => void;
  /** called before cell is set active, returns a boolean to determine whether cell is editable */
  onCheckCellIsEditable?: (event: CheckCellIsEditableEvent<R, SR>) => boolean;

  /**
   * Toggles and modes
   */
  /** Toggles whether filters row is displayed or not */
  enableFilters?: boolean;
  enableCellCopyPaste?: boolean;
  enableCellDragAndDrop?: boolean;
  cellNavigationMode?: CellNavigationMode;

  /**
   * Miscellaneous
   */
  /** The node where the editor portal should mount. */
  editorPortalTarget?: Element;
  rowClass?: (row: R) => string | undefined;
}

/**
 * Main API Component to render a data grid of rows and columns
 *
 * @example
 *
 * <DataGrid columns={columns} rows={rows} />
*/
function DataGrid<R, K extends keyof R, SR>({
  // Grid and data Props
  columns: rawColumns,
  rows: rawRows,
  summaryRows,
  rowKey,
  onRowsUpdate,
  onRowsChange,
  // Dimensions props
  width,
  height = 350,
  rowHeight = 35,
  headerRowHeight = rowHeight,
  headerFiltersHeight = 45,
  // Feature props
  selectedRows,
  onSelectedRowsChange,
  sortColumn,
  sortDirection,
  onSort,
  filters,
  onFiltersChange,
  defaultColumnOptions,
  groupBy: rawGroupBy,
  rowGrouper,
  expandedGroupIds,
  onExpandedGroupIdsChange,
  // Custom renderers
  rowRenderer: RowRenderer = Row,
  emptyRowsRenderer,
  // Event props
  onRowClick,
  onScroll,
  onColumnResize,
  onSelectedCellChange,
  onCheckCellIsEditable,
  // Toggles and modes
  enableFilters = false,
  enableCellCopyPaste = false,
  enableCellDragAndDrop = false,
  cellNavigationMode = CellNavigationMode.NONE,
  // Miscellaneous
  editorPortalTarget = document.body,
  rowClass,
  // ARIA
  'aria-label': ariaLabel,
  'aria-labelledby': ariaLabelledBy,
  'aria-describedby': ariaDescribedBy
}: DataGridProps<R, K, SR>, ref: React.Ref<DataGridHandle>) {
  /**
   * states
   */
  const [eventBus] = useState(() => new EventBus());
  const [scrollTop, setScrollTop] = useState(0);
  const [scrollLeft, setScrollLeft] = useState(0);
  const [columnWidths, setColumnWidths] = useState<ReadonlyMap<string, number>>(() => new Map());
  const [selectedPosition, setSelectedPosition] = useState<SelectCellState | EditCellState<R>>({ idx: -1, rowIdx: -1, mode: 'SELECT' });
  const [copiedPosition, setCopiedPosition] = useState<Position & { value: unknown } | null>(null);
  const [isDragging, setDragging] = useState(false);
  const [draggedOverRowIdx, setOverRowIdx] = useState<number | undefined>(undefined);

  const setDraggedOverRowIdx = useCallback((rowIdx?: number) => {
    setOverRowIdx(rowIdx);
    latestDraggedOverRowIdx.current = rowIdx;
  }, []);

  /**
   * refs
   */
  const focusSinkRef = useRef<HTMLDivElement>(null);
  const prevSelectedPosition = useRef(selectedPosition);
  const latestDraggedOverRowIdx = useRef(draggedOverRowIdx);
  const lastSelectedRowIdx = useRef(-1);

  /**
   * computed values
   */
  const [gridRef, gridWidth] = useGridWidth(width);
  const viewportWidth = gridWidth - 2; // 2 for border width;
  const headerRowsCount = enableFilters ? 2 : 1;
  const summaryRowsCount = summaryRows?.length ?? 0;
  const isSelectable = selectedRows !== undefined && onSelectedRowsChange !== undefined;

  const { columns, viewportColumns, totalColumnWidth, lastFrozenColumnIndex, groupBy } = useViewportColumns({
    columns: rawColumns,
    columnWidths,
    scrollLeft,
    viewportWidth,
    defaultColumnOptions,
    groupBy: rawGroupBy,
    rowGrouper
  });

  const totalHeaderHeight = headerRowHeight + (enableFilters ? headerFiltersHeight : 0);
  const clientHeight = height
    - 2 // border width
    - totalHeaderHeight
    - summaryRowsCount * rowHeight
    - (totalColumnWidth > viewportWidth ? getScrollbarSize() : 0);

  const { rowOverscanStartIdx, rowOverscanEndIdx, rows, rowsCount } = useViewportRows({
    rawRows,
    groupBy,
    rowGrouper,
    rowHeight,
    clientHeight,
    scrollTop,
    expandedGroupIds
  });

  const hasGroups = groupBy.length > 0 && rowGrouper;
  const minColIdx = hasGroups ? -1 : 0;

  if (hasGroups) {
    // TODO: finalize if these flags need to be supported on treegrid
    enableCellDragAndDrop = false;
    enableCellDragAndDrop = false;
  }

  /**
   * effects
   */
  useLayoutEffect(() => {
    if (selectedPosition === prevSelectedPosition.current || selectedPosition.mode === 'EDIT' || !isCellWithinBounds(selectedPosition)) return;
    prevSelectedPosition.current = selectedPosition;
    scrollToCell(selectedPosition);

    const focusable = columns[selectedPosition.idx]?.formatterOptions?.focusable;
    if (
      (typeof focusable === 'function' && focusable(rows[selectedPosition.rowIdx]))
      || focusable === true
    ) {
      // Let the formatter handle focus
      return;
    }
    focusSinkRef.current!.focus();
  });

  useEffect(() => {
    if (!onSelectedRowsChange) return;

    const handleRowSelectionChange = ({ rowIdx, checked, isShiftClick }: SelectRowEvent) => {
      assertIsValidKey(rowKey);
      const newSelectedRows = new Set(selectedRows);
      const row = rows[rowIdx];
      if (isGroupRow(row)) {
        for (const childRow of row.childRows) {
          if (checked) {
            newSelectedRows.add(childRow[rowKey]);
          } else {
            newSelectedRows.delete(childRow[rowKey]);
          }
        }
        onSelectedRowsChange(newSelectedRows);
        return;
      }

      const rowId = row[rowKey];
      if (checked) {
        newSelectedRows.add(rowId);
        const previousRowIdx = lastSelectedRowIdx.current;
        lastSelectedRowIdx.current = rowIdx;
        if (isShiftClick && previousRowIdx !== -1 && previousRowIdx !== rowIdx) {
          const step = Math.sign(rowIdx - previousRowIdx);
          for (let i = previousRowIdx + step; i !== rowIdx; i += step) {
            const row = rows[i];
            if (isGroupRow(row)) continue;
            newSelectedRows.add(row[rowKey]);
          }
        }
      } else {
        newSelectedRows.delete(rowId);
        lastSelectedRowIdx.current = -1;
      }

      onSelectedRowsChange(newSelectedRows);
    };

    return eventBus.subscribe('SELECT_ROW', handleRowSelectionChange);
  }, [rows, eventBus, onSelectedRowsChange, rowKey, selectedRows]);

  useEffect(() => {
    return eventBus.subscribe('SELECT_CELL', selectCell);
  });

  useEffect(() => {
    function toggleGroup(expandedGroupId: unknown) {
      if (!onExpandedGroupIdsChange) return;
      const newExpandedGroupIds = new Set(expandedGroupIds);
      if (newExpandedGroupIds.has(expandedGroupId)) {
        newExpandedGroupIds.delete(expandedGroupId);
      } else {
        newExpandedGroupIds.add(expandedGroupId);
      }
      onExpandedGroupIdsChange(newExpandedGroupIds);
    }

    return eventBus.subscribe('TOGGLE_GROUP', toggleGroup);
  }, [eventBus, expandedGroupIds, onExpandedGroupIdsChange]);

  useImperativeHandle(ref, () => ({
    scrollToColumn(idx: number) {
      scrollToCell({ idx });
    },
    scrollToRow(rowIdx: number) {
      const { current } = gridRef;
      if (!current) return;
      current.scrollTop = rowIdx * rowHeight;
    },
    selectCell,
    commitChanges() {
      commitEditor2Changes();
      closeEditor();
    }
  }));

  /**
   * event handlers
   */
  function handleKeyDown(event: React.KeyboardEvent<HTMLDivElement>) {
    const { key } = event;
    const row = rows[selectedPosition.rowIdx];

    if (
      enableCellCopyPaste
      && isCtrlKeyHeldDown(event)
      && isCellWithinBounds(selectedPosition)
      && !isGroupRow(row)
    ) {
      // key may be uppercase `C` or `V`
      const lowerCaseKey = key.toLowerCase();
      if (lowerCaseKey === 'c') {
        handleCopy();
        return;
      }
      if (lowerCaseKey === 'v') {
        handlePaste();
        return;
      }
    }

    if (
      isCellWithinBounds(selectedPosition)
      && isGroupRow(row)
      && selectedPosition.idx === -1
      && (
        // Collapse the current group row if it is focused and is in expanded state
        (key === 'ArrowLeft' && row.isExpanded)
        // Expand the current group row if it is focused and is in collapsed state
        || (key === 'ArrowRight' && !row.isExpanded)
      )) {
      event.preventDefault(); // Prevents scrolling
      eventBus.dispatch('TOGGLE_GROUP', row.id);
      return;
    }

    switch (event.key) {
      case 'Escape':
        setCopiedPosition(null);
        closeEditor();
        return;
      case 'ArrowUp':
      case 'ArrowDown':
      case 'ArrowLeft':
      case 'ArrowRight':
      case 'Tab':
      case 'Home':
      case 'End':
      case 'PageUp':
      case 'PageDown':
        navigate(event);
        break;
      default:
        handleCellInput(event);
        break;
    }
  }

  function handleScroll(event: React.UIEvent<HTMLDivElement>) {
    const { scrollTop, scrollLeft } = event.currentTarget;
    setScrollTop(scrollTop);
    setScrollLeft(scrollLeft);
    onScroll?.(event);
  }

  const handleColumnResize = useCallback((column: CalculatedColumn<R, SR>, width: number) => {
    const newColumnWidths = new Map(columnWidths);
    newColumnWidths.set(column.key, width);
    setColumnWidths(newColumnWidths);

    onColumnResize?.(column.idx, width);
  }, [columnWidths, onColumnResize]);

  function getRawRowIdx(rowIdx: number) {
    return hasGroups ? rawRows.indexOf(rows[rowIdx] as R) : rowIdx;
  }

  function handleCommit({ cellKey, rowIdx, updated }: CommitEvent) {
    rowIdx = getRawRowIdx(rowIdx);
    onRowsUpdate?.({
      cellKey,
      fromRow: rowIdx,
      toRow: rowIdx,
      updated,
      action: UpdateActions.CELL_UPDATE
    });

    closeEditor();
  }

<<<<<<< HEAD
  function handleRowsChange(row: R) {
    const rowIdx = getRawRowIdx(selectedPosition.rowIdx);
    const updatedRows = [...rawRows];
    updatedRows[rowIdx] = row;
    onRowsChange?.(updatedRows);
    closeEditor();
  }

  function handleCommit2() {
    const { idx, rowIdx } = selectedPosition;
    const column = columns[idx];
=======
  function commitEditor2Changes() {
>>>>>>> 92792cdb
    if (
      columns[selectedPosition.idx]?.editor2 === undefined
      || selectedPosition.mode === 'SELECT'
      || selectedPosition.row === selectedPosition.originalRow) {
      return;
    }

    const updatedRows = [...rows];
    updatedRows[selectedPosition.rowIdx] = selectedPosition.row;
    onRowsChange?.(updatedRows);
  }

  function handleCopy() {
    const { idx, rowIdx } = selectedPosition;
    const value = rawRows[rowIdx][columns[idx].key as keyof R];
    setCopiedPosition({ idx, rowIdx, value });
  }

  function handlePaste() {
    if (
      copiedPosition === null
      || !isCellEditable(selectedPosition)
      || (copiedPosition.idx === selectedPosition.idx && copiedPosition.rowIdx === selectedPosition.rowIdx)
    ) {
      return;
    }

    const { rowIdx: toRow } = selectedPosition;

    const cellKey = columns[selectedPosition.idx].key;
    const { rowIdx: fromRow, idx, value } = copiedPosition;
    const fromCellKey = columns[idx].key;

    onRowsUpdate?.({
      cellKey,
      fromRow,
      toRow,
      updated: { [cellKey]: value } as unknown as never,
      action: UpdateActions.COPY_PASTE,
      fromCellKey
    });
  }

  function handleCellInput(event: React.KeyboardEvent<HTMLDivElement>) {
    if (!isCellWithinBounds(selectedPosition)) return;
    const row = rows[selectedPosition.rowIdx];
    if (isGroupRow(row)) return;
    const { key } = event;
    const column = columns[selectedPosition.idx];

    if (selectedPosition.mode === 'EDIT') {
      if (key === 'Enter') {
        // Custom editors can listen for the event and stop propagation to prevent commit
        commitEditor2Changes();
        closeEditor();
      }
      return;
    }

    column.editorOptions?.onCellKeyDown?.(event);
    if (event.isDefaultPrevented()) return;

    if (isCellEditable(selectedPosition) && isDefaultCellInput(event)) {
      setSelectedPosition(({ idx, rowIdx }) => ({
        idx,
        rowIdx,
        key,
        mode: 'EDIT',
        row,
        originalRow: row
      }));
    }
  }

  function handleDragEnd() {
    if (latestDraggedOverRowIdx.current === undefined) return;

    const { idx, rowIdx } = selectedPosition;
    const column = columns[idx];
    const cellKey = column.key;
    const value = rawRows[rowIdx][cellKey as keyof R];

    onRowsUpdate?.({
      cellKey,
      fromRow: rowIdx,
      toRow: latestDraggedOverRowIdx.current,
      updated: { [cellKey]: value } as unknown as never,
      action: UpdateActions.CELL_DRAG
    });

    setDraggedOverRowIdx(undefined);
  }

  function handleMouseDown(event: React.MouseEvent<HTMLDivElement, MouseEvent>) {
    if (event.buttons !== 1) return;
    setDragging(true);
    window.addEventListener('mouseover', onMouseOver);
    window.addEventListener('mouseup', onMouseUp);

    function onMouseOver(event: MouseEvent) {
      // Trigger onMouseup in edge cases where we release the mouse button but `mouseup` isn't triggered,
      // for example when releasing the mouse button outside the iframe the grid is rendered in.
      // https://developer.mozilla.org/en-US/docs/Web/API/MouseEvent/buttons
      if (event.buttons !== 1) onMouseUp();
    }

    function onMouseUp() {
      window.removeEventListener('mouseover', onMouseOver);
      window.removeEventListener('mouseup', onMouseUp);
      setDragging(false);
      handleDragEnd();
    }
  }

  function handleDoubleClick(event: React.MouseEvent<HTMLDivElement>) {
    event.stopPropagation();

    const column = columns[selectedPosition.idx];
    const cellKey = column.key;
    const value = rawRows[selectedPosition.rowIdx][cellKey as keyof R];

    onRowsUpdate?.({
      cellKey,
      fromRow: selectedPosition.rowIdx,
      toRow: rawRows.length - 1,
      updated: { [cellKey]: value } as unknown as never,
      action: UpdateActions.COLUMN_FILL
    });
  }

  function handleRowChange(row: Readonly<R>, commitChanges?: boolean) {
    if (selectedPosition.mode === 'SELECT') return;
    if (commitChanges) {
      const updatedRows = [...rows];
      updatedRows[selectedPosition.rowIdx] = row;
      onRowsChange?.(updatedRows);
      closeEditor();
    } else {
      setSelectedPosition(position => ({ ...position, row }));
    }
  }

  function handleOnClose(commitChanges?: boolean) {
    if (commitChanges) {
      commitEditor2Changes();
    }
    closeEditor();
  }

  /**
   * utils
   */
  function isCellWithinBounds({ idx, rowIdx }: Position): boolean {
    return rowIdx >= 0 && rowIdx < rows.length && idx >= minColIdx && idx < columns.length;
  }

  function isCellEditable(position: Position): boolean {
    return isCellWithinBounds(position)
      && isSelectedCellEditable<R, SR>({ columns, rows, selectedPosition: position, onCheckCellIsEditable });
  }

  function selectCell(position: Position, enableEditor = false): void {
    if (!isCellWithinBounds(position)) return;
    commitEditor2Changes();

    if (enableEditor && isCellEditable(position)) {
      const row = rows[position.rowIdx] as R;
      setSelectedPosition({ ...position, mode: 'EDIT', key: null, row, originalRow: row });
    } else {
      setSelectedPosition({ ...position, mode: 'SELECT' });
    }
    onSelectedCellChange?.({ ...position });
  }

  function closeEditor() {
    if (selectedPosition.mode === 'SELECT') return;
    setSelectedPosition(({ idx, rowIdx }) => ({ idx, rowIdx, mode: 'SELECT' }));
  }

  function getFrozenColumnsWidth(): number {
    if (lastFrozenColumnIndex === -1) return 0;
    const lastFrozenCol = columns[lastFrozenColumnIndex];
    return lastFrozenCol.left + lastFrozenCol.width;
  }

  function scrollToCell({ idx, rowIdx }: Partial<Position>): void {
    const { current } = gridRef;
    if (!current) return;

    if (typeof idx === 'number' && idx > lastFrozenColumnIndex) {
      const { clientWidth } = current;
      const { left, width } = columns[idx];
      const isCellAtLeftBoundary = left < scrollLeft + width + getFrozenColumnsWidth();
      const isCellAtRightBoundary = left + width > clientWidth + scrollLeft;
      if (isCellAtLeftBoundary || isCellAtRightBoundary) {
        const newScrollLeft = getColumnScrollPosition(columns, idx, scrollLeft, clientWidth);
        current.scrollLeft = scrollLeft + newScrollLeft;
      }
    }

    if (typeof rowIdx === 'number') {
      if (rowIdx * rowHeight < scrollTop) {
        // at top boundary, scroll to the row's top
        current.scrollTop = rowIdx * rowHeight;
      } else if ((rowIdx + 1) * rowHeight > scrollTop + clientHeight) {
        // at bottom boundary, scroll the next row's top to the bottom of the viewport
        current.scrollTop = (rowIdx + 1) * rowHeight - clientHeight;
      }
    }
  }

  function getNextPosition(key: string, ctrlKey: boolean, shiftKey: boolean): Position {
    const { idx, rowIdx } = selectedPosition;
    const row = rows[rowIdx];
    const isRowSelected = isCellWithinBounds(selectedPosition) && idx === -1;

    // If a group row is focused, and it is collapsed, move to the parent group row (if there is one).
    if (
      key === 'ArrowLeft'
      && isRowSelected
      && isGroupRow(row)
      && !row.isExpanded
      && row.level !== 0
    ) {
      let parentRowIdx = -1;
      for (let i = selectedPosition.rowIdx - 1; i >= 0; i--) {
        const parentRow = rows[i];
        if (isGroupRow(parentRow) && parentRow.key === row.parentKey) {
          parentRowIdx = i;
          break;
        }
      }
      if (parentRowIdx !== -1) {
        return { idx, rowIdx: parentRowIdx };
      }
    }

    switch (key) {
      case 'ArrowUp':
        return { idx, rowIdx: rowIdx - 1 };
      case 'ArrowDown':
        return { idx, rowIdx: rowIdx + 1 };
      case 'ArrowLeft':
        return { idx: idx - 1, rowIdx };
      case 'ArrowRight':
        return { idx: idx + 1, rowIdx };
      case 'Tab':
        if (selectedPosition.idx === -1 && selectedPosition.rowIdx === -1) {
          return shiftKey ? { idx: columns.length - 1, rowIdx: rows.length - 1 } : { idx: 0, rowIdx: 0 };
        }
        return { idx: idx + (shiftKey ? -1 : 1), rowIdx };
      case 'Home':
        // If row is selected then move focus to the first row
        if (isRowSelected) return { idx, rowIdx: 0 };
        return ctrlKey ? { idx: 0, rowIdx: 0 } : { idx: 0, rowIdx };
      case 'End':
        // If row is selected then move focus to the last row.
        if (isRowSelected) return { idx, rowIdx: rows.length - 1 };
        return ctrlKey ? { idx: columns.length - 1, rowIdx: rows.length - 1 } : { idx: columns.length - 1, rowIdx };
      case 'PageUp':
        return { idx, rowIdx: rowIdx - Math.floor(clientHeight / rowHeight) };
      case 'PageDown':
        return { idx, rowIdx: rowIdx + Math.floor(clientHeight / rowHeight) };
      default:
        return selectedPosition;
    }
  }

  function navigate(event: React.KeyboardEvent<HTMLDivElement>) {
    const { key, shiftKey } = event;
    const ctrlKey = isCtrlKeyHeldDown(event);
    let nextPosition = getNextPosition(key, ctrlKey, shiftKey);
    let mode = cellNavigationMode;
    if (key === 'Tab') {
      // If we are in a position to leave the grid, stop editing but stay in that cell
      if (canExitGrid({ shiftKey, cellNavigationMode, columns, rowsCount: rows.length, selectedPosition })) {
        // Allow focus to leave the grid so the next control in the tab order can be focused
        return;
      }

      mode = cellNavigationMode === CellNavigationMode.NONE
        ? CellNavigationMode.CHANGE_ROW
        : cellNavigationMode;
    }

    // Do not allow focus to leave
    event.preventDefault();

    nextPosition = getNextSelectedCellPosition<R, SR>({
      columns,
      rowsCount: rows.length,
      cellNavigationMode: mode,
      nextPosition
    });

    selectCell(nextPosition);
  }

  function getDraggedOverCellIdx(currentRowIdx: number): number | undefined {
    if (draggedOverRowIdx === undefined) return;
    const { rowIdx } = selectedPosition;

    const isDraggedOver = rowIdx < draggedOverRowIdx
      ? rowIdx < currentRowIdx && currentRowIdx <= draggedOverRowIdx
      : rowIdx > currentRowIdx && currentRowIdx >= draggedOverRowIdx;

    return isDraggedOver ? selectedPosition.idx : undefined;
  }

  function getSelectedCellProps(rowIdx: number): SelectedCellProps | EditCellProps<R> | undefined {
    if (selectedPosition.rowIdx !== rowIdx) return;

    if (selectedPosition.mode === 'EDIT') {
      return {
        mode: 'EDIT',
        idx: selectedPosition.idx,
        onKeyDown: handleKeyDown,
        editorPortalTarget,
        editorContainerProps: {
          rowHeight,
          scrollLeft,
          scrollTop,
          firstEditorKeyPress: selectedPosition.key,
          onCommit: handleCommit,
          onCommitCancel: closeEditor
        },
        editor2Props: {
          rowHeight,
          row: selectedPosition.row,
          onRowChange: handleRowChange,
          onClose: handleOnClose
        }
      };
    }

    return {
      mode: 'SELECT',
      idx: selectedPosition.idx,
      onKeyDown: handleKeyDown,
      dragHandleProps: enableCellDragAndDrop && isCellEditable(selectedPosition)
        ? { onMouseDown: handleMouseDown, onDoubleClick: handleDoubleClick }
        : undefined
    };
  }

  function getViewportRows() {
    const rowElements = [];
    let startRowIndex = 0;
    for (let rowIdx = rowOverscanStartIdx; rowIdx <= rowOverscanEndIdx; rowIdx++) {
      const row = rows[rowIdx];
      const top = rowIdx * rowHeight + totalHeaderHeight;
      if (isGroupRow(row)) {
        ({ startRowIndex } = row);
        rowElements.push(
          <GroupRowRenderer<R, SR>
            aria-level={row.level + 1} // aria-level is 1-based
            aria-setsize={row.setSize}
            aria-posinset={row.posInSet + 1} // aria-posinset is 1-based
            aria-rowindex={headerRowsCount + startRowIndex + 1} // aria-rowindex is 1 based
            key={row.id}
            id={row.id}
            groupKey={row.key}
            viewportColumns={viewportColumns}
            childRows={row.childRows}
            rowIdx={rowIdx}
            lastFrozenColumnIndex={lastFrozenColumnIndex}
            top={top}
            level={row.level}
            isExpanded={row.isExpanded}
            selectedCellIdx={selectedPosition.rowIdx === rowIdx ? selectedPosition.idx : undefined}
            isRowSelected={isSelectable && row.childRows.every(cr => selectedRows?.has(cr[rowKey!]))}
            eventBus={eventBus}
            onKeyDown={selectedPosition.rowIdx === rowIdx ? handleKeyDown : undefined}
          />
        );
        continue;
      }

      startRowIndex++;
      let key: string | number = hasGroups ? startRowIndex : rowIdx;
      let isRowSelected = false;
      if (rowKey !== undefined) {
        const rowId = row[rowKey];
        isRowSelected = selectedRows?.has(rowId) ?? false;
        if (typeof rowId === 'string' || typeof rowId === 'number') {
          key = rowId;
        }
      }

      rowElements.push(
        <RowRenderer
          aria-rowindex={headerRowsCount + (hasGroups ? startRowIndex : rowIdx) + 1} // aria-rowindex is 1 based
          aria-selected={isSelectable ? isRowSelected : undefined}
          key={key}
          rowIdx={rowIdx}
          row={row}
          viewportColumns={viewportColumns}
          lastFrozenColumnIndex={lastFrozenColumnIndex}
          eventBus={eventBus}
          isRowSelected={isRowSelected}
          onRowClick={onRowClick}
          rowClass={rowClass}
          top={top}
          copiedCellIdx={copiedPosition?.rowIdx === rowIdx ? copiedPosition.idx : undefined}
          draggedOverCellIdx={getDraggedOverCellIdx(rowIdx)}
          setDraggedOverRowIdx={isDragging ? setDraggedOverRowIdx : undefined}
          selectedCellProps={getSelectedCellProps(rowIdx)}
        />
      );
    }

    return rowElements;
  }

  // Reset the positions if the current values are no longer valid. This can happen if a column or row is removed
  if (selectedPosition.idx >= columns.length || selectedPosition.rowIdx >= rows.length) {
    setSelectedPosition({ idx: -1, rowIdx: -1, mode: 'SELECT' });
    setCopiedPosition(null);
    setDraggedOverRowIdx(undefined);
  }

  if (selectedPosition.mode === 'EDIT' && rows[selectedPosition.rowIdx] !== selectedPosition.originalRow) {
    // Discard changes if rows are updated from outside
    closeEditor();
  }

  return (
    <div
      role={hasGroups ? 'treegrid' : 'grid'}
      aria-label={ariaLabel}
      aria-labelledby={ariaLabelledBy}
      aria-describedby={ariaDescribedBy}
      aria-multiselectable={isSelectable ? true : undefined}
      aria-colcount={columns.length}
      aria-rowcount={headerRowsCount + rowsCount + summaryRowsCount}
      className={clsx('rdg', { 'rdg-viewport-dragging': isDragging })}
      style={{
        width,
        height,
        '--header-row-height': `${headerRowHeight}px`,
        '--filter-row-height': `${headerFiltersHeight}px`,
        '--row-width': `${totalColumnWidth}px`,
        '--row-height': `${rowHeight}px`
      } as unknown as React.CSSProperties}
      ref={gridRef}
      onScroll={handleScroll}
    >
      <HeaderRow<R, K, SR>
        rowKey={rowKey}
        rows={rawRows}
        columns={viewportColumns}
        onColumnResize={handleColumnResize}
        lastFrozenColumnIndex={lastFrozenColumnIndex}
        allRowsSelected={selectedRows?.size === rawRows.length}
        onSelectedRowsChange={onSelectedRowsChange}
        sortColumn={sortColumn}
        sortDirection={sortDirection}
        onSort={onSort}
      />
      {enableFilters && (
        <FilterRow<R, SR>
          lastFrozenColumnIndex={lastFrozenColumnIndex}
          columns={viewportColumns}
          filters={filters}
          onFiltersChange={onFiltersChange}
        />
      )}
      {rows.length === 0 && emptyRowsRenderer ? createElement(emptyRowsRenderer) : (
        <>
          <div
            ref={focusSinkRef}
            tabIndex={0}
            className="rdg-focus-sink"
            onKeyDown={handleKeyDown}
          />
          <div style={{ height: Math.max(rows.length * rowHeight, clientHeight) }} />
          {getViewportRows()}
          {summaryRows?.map((row, rowIdx) => (
            <SummaryRow<R, SR>
              aria-rowindex={headerRowsCount + rowsCount + rowIdx + 1}
              key={rowIdx}
              rowIdx={rowIdx}
              row={row}
              bottom={rowHeight * (summaryRows.length - 1 - rowIdx)}
              viewportColumns={viewportColumns}
              lastFrozenColumnIndex={lastFrozenColumnIndex}
            />
          ))}
        </>
      )}
    </div>
  );
}

export default forwardRef(
  DataGrid as React.RefForwardingComponent<DataGridHandle>
) as <R, K extends keyof R, SR = unknown>(props: DataGridProps<R, K, SR> & { ref?: React.Ref<DataGridHandle> }) => JSX.Element;<|MERGE_RESOLUTION|>--- conflicted
+++ resolved
@@ -491,21 +491,7 @@
     closeEditor();
   }
 
-<<<<<<< HEAD
-  function handleRowsChange(row: R) {
-    const rowIdx = getRawRowIdx(selectedPosition.rowIdx);
-    const updatedRows = [...rawRows];
-    updatedRows[rowIdx] = row;
-    onRowsChange?.(updatedRows);
-    closeEditor();
-  }
-
-  function handleCommit2() {
-    const { idx, rowIdx } = selectedPosition;
-    const column = columns[idx];
-=======
   function commitEditor2Changes() {
->>>>>>> 92792cdb
     if (
       columns[selectedPosition.idx]?.editor2 === undefined
       || selectedPosition.mode === 'SELECT'
@@ -513,8 +499,8 @@
       return;
     }
 
-    const updatedRows = [...rows];
-    updatedRows[selectedPosition.rowIdx] = selectedPosition.row;
+    const updatedRows = [...rawRows];
+    updatedRows[getRawRowIdx(selectedPosition.rowIdx)] = selectedPosition.row;
     onRowsChange?.(updatedRows);
   }
 
@@ -639,8 +625,8 @@
   function handleRowChange(row: Readonly<R>, commitChanges?: boolean) {
     if (selectedPosition.mode === 'SELECT') return;
     if (commitChanges) {
-      const updatedRows = [...rows];
-      updatedRows[selectedPosition.rowIdx] = row;
+      const updatedRows = [...rawRows];
+      updatedRows[getRawRowIdx(selectedPosition.rowIdx)] = row;
       onRowsChange?.(updatedRows);
       closeEditor();
     } else {
