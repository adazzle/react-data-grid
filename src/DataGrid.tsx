import {
  forwardRef,
  useState,
  useRef,
  useLayoutEffect,
  useImperativeHandle,
  useCallback,
  useMemo
} from 'react';
import type { Key, RefAttributes } from 'react';
import clsx from 'clsx';

import { rootClassname, viewportDraggingClassname, focusSinkClassname } from './style';
import {
  useGridDimensions,
  useCalculatedColumns,
  useViewportColumns,
  useViewportRows,
  useLatestFunc,
  RowSelectionChangeProvider
} from './hooks';
import HeaderRow from './HeaderRow';
import FilterRow from './FilterRow';
import Row from './Row';
import GroupRowRenderer from './GroupRow';
import SummaryRow from './SummaryRow';
import {
  assertIsValidKeyGetter,
  onEditorNavigation,
  getNextSelectedCellPosition,
  isSelectedCellEditable,
  canExitGrid,
  isCtrlKeyHeldDown,
  isDefaultCellInput,
  getColSpan,
  max,
  sign
} from './utils';

import type {
  CalculatedColumn,
  Column,
  Position,
  RowRendererProps,
  RowsChangeData,
  SelectRowEvent,
  SelectedCellProps,
  EditCellProps,
  FillEvent,
  PasteEvent,
  CellNavigationMode,
  SortDirection,
  RowHeightArgs
} from './types';

interface SelectCellState extends Position {
  mode: 'SELECT';
}

interface EditCellState<R> extends Position {
  mode: 'EDIT';
  row: R;
  originalRow: R;
  key: string | null;
}

<<<<<<< HEAD
type DefaultColumnOptions<R, SR, FR> = Pick<Column<R, SR, FR>,
  | 'formatter'
  | 'minWidth'
  | 'resizable'
  | 'sortable'
=======
type DefaultColumnOptions<R, SR> = Pick<
  Column<R, SR>,
  'formatter' | 'minWidth' | 'resizable' | 'sortable'
>>>>>>> 70b55ddb
>;

// eslint-disable-next-line @typescript-eslint/no-unnecessary-condition
const body = globalThis.document?.body;

const initialPosition: SelectCellState = {
  idx: -1,
  rowIdx: -1,
  mode: 'SELECT'
};

export interface DataGridHandle {
  element: HTMLDivElement | null;
  scrollToColumn: (colIdx: number) => void;
  scrollToRow: (rowIdx: number) => void;
  selectCell: (position: Position, openEditor?: boolean) => void;
}

type SharedDivProps = Pick<
  React.HTMLAttributes<HTMLDivElement>,
  'aria-label' | 'aria-labelledby' | 'aria-describedby' | 'className' | 'style'
>;

<<<<<<< HEAD
export interface DataGridProps<R, SR = unknown, FR = unknown> extends SharedDivProps {
=======
export interface DataGridProps<R, SR = unknown, K extends Key = Key> extends SharedDivProps {
>>>>>>> 70b55ddb
  /**
   * Grid and data Props
   */
  /** An array of objects representing each column on the grid */
  columns: readonly Column<R, SR, FR>[];
  /** A function called for each rendered row that should return a plain key/value pair object */
  rows: readonly R[];
  /**
   * Rows to be pinned at the bottom of the rows view for summary, the vertical scroll bar will not scroll these rows.
   * Bottom horizontal scroll bar can move the row left / right. Or a customized row renderer can be used to disabled the scrolling support.
   */
<<<<<<< HEAD
  summaryRows?: readonly SR[];
  filterRow?: FR;
  /** The getter should return a unique key for each row */
  rowKeyGetter?: (row: R) => React.Key;
  onRowsChange?: (rows: R[], data: RowsChangeData<R, SR, FR>) => void;
  onFilterRowChange?: (filterRow: FR) => void;
=======
  summaryRows?: readonly SR[] | null;
  /** The getter should return a unique key for each row */
  rowKeyGetter?: ((row: R) => K) | null;
  onRowsChange?: ((rows: R[], data: RowsChangeData<R, SR>) => void) | null;
>>>>>>> 70b55ddb

  /**
   * Dimensions props
   */
  /** The height of each row in pixels */
  rowHeight?: number | ((args: RowHeightArgs<R>) => number) | null;
  /** The height of the header row in pixels */
  headerRowHeight?: number | null;
  /** The height of the header filter row in pixels */
  headerFiltersHeight?: number | null;
  /** The height of each summary row in pixels */
  summaryRowHeight?: number | null;

  /**
   * Feature props
   */
  /** Set of selected row keys */
  selectedRows?: ReadonlySet<K> | null;
  /** Function called whenever row selection is changed */
  onSelectedRowsChange?: ((selectedRows: Set<K>) => void) | null;
  /** The key of the column which is currently being sorted */
  sortColumn?: string | null;
  /** The direction to sort the sortColumn*/
  sortDirection?: SortDirection | null;
  /** Function called whenever grid is sorted*/
<<<<<<< HEAD
  onSort?: (columnKey: string, direction: SortDirection) => void;
  defaultColumnOptions?: DefaultColumnOptions<R, SR, FR>;
  groupBy?: readonly string[];
  rowGrouper?: (rows: readonly R[], columnKey: string) => Record<string, readonly R[]>;
  expandedGroupIds?: ReadonlySet<unknown>;
  onExpandedGroupIdsChange?: (expandedGroupIds: Set<unknown>) => void;
  onFill?: (event: FillEvent<R>) => R[];
  onPaste?: (event: PasteEvent<R>) => R;
=======
  onSort?: ((columnKey: string, direction: SortDirection) => void) | null;
  filters?: Readonly<Filters> | null;
  onFiltersChange?: ((filters: Filters) => void) | null;
  defaultColumnOptions?: DefaultColumnOptions<R, SR> | null;
  groupBy?: readonly string[] | null;
  rowGrouper?: ((rows: readonly R[], columnKey: string) => Record<string, readonly R[]>) | null;
  expandedGroupIds?: ReadonlySet<unknown> | null;
  onExpandedGroupIdsChange?: ((expandedGroupIds: Set<unknown>) => void) | null;
  onFill?: ((event: FillEvent<R>) => R[]) | null;
  onPaste?: ((event: PasteEvent<R>) => R) | null;
>>>>>>> 70b55ddb

  /**
   * Custom renderers
   */
<<<<<<< HEAD
  rowRenderer?: React.ComponentType<RowRendererProps<R, SR, FR>>;
  emptyRowsRenderer?: React.ComponentType;
=======
  rowRenderer?: React.ComponentType<RowRendererProps<R, SR>> | null;
  emptyRowsRenderer?: React.ComponentType | null;
>>>>>>> 70b55ddb

  /**
   * Event props
   */
  /** Function called whenever a row is clicked */
<<<<<<< HEAD
  onRowClick?: (rowIdx: number, row: R, column: CalculatedColumn<R, SR, FR>) => void;
=======
  onRowClick?: ((rowIdx: number, row: R, column: CalculatedColumn<R, SR>) => void) | null;
>>>>>>> 70b55ddb
  /** Called when the grid is scrolled */
  onScroll?: ((event: React.UIEvent<HTMLDivElement>) => void) | null;
  /** Called when a column is resized */
  onColumnResize?: ((idx: number, width: number) => void) | null;
  /** Function called whenever selected cell is changed */
  onSelectedCellChange?: ((position: Position) => void) | null;

  /**
   * Toggles and modes
   */
  /** Toggles whether filters row is displayed or not */
  enableFilterRow?: boolean | null;
  cellNavigationMode?: CellNavigationMode | null;
  enableVirtualization?: boolean | null;

  /**
   * Miscellaneous
   */
  /** The node where the editor portal should mount. */
  editorPortalTarget?: Element | null;
  rowClass?: ((row: R) => string | undefined | null) | null;
}

/**
 * Main API Component to render a data grid of rows and columns
 *
 * @example
 *
 * <DataGrid columns={columns} rows={rows} />
<<<<<<< HEAD
*/
function DataGrid<R, SR, FR>({
  // Grid and data Props
  columns: rawColumns,
  rows: rawRows,
  summaryRows,
  filterRow,
  rowKeyGetter,
  onRowsChange,
  onFilterRowChange,
  // Dimensions props
  rowHeight = 35,
  headerRowHeight = rowHeight,
  headerFiltersHeight = 45,
  summaryRowHeight = rowHeight,
  // Feature props
  selectedRows,
  onSelectedRowsChange,
  sortColumn,
  sortDirection,
  onSort,
  defaultColumnOptions,
  groupBy: rawGroupBy,
  rowGrouper,
  expandedGroupIds,
  onExpandedGroupIdsChange,
  // Custom renderers
  rowRenderer: RowRenderer = Row,
  emptyRowsRenderer: EmptyRowsRenderer,
  // Event props
  onRowClick,
  onScroll,
  onColumnResize,
  onSelectedCellChange,
  onFill,
  onPaste,
  // Toggles and modes
  enableFilterRow = false,
  cellNavigationMode = 'NONE',
  // Miscellaneous
  editorPortalTarget = body,
  className,
  style,
  rowClass,
  // ARIA
  'aria-label': ariaLabel,
  'aria-labelledby': ariaLabelledBy,
  'aria-describedby': ariaDescribedBy
}: DataGridProps<R, SR, FR>, ref: React.Ref<DataGridHandle>) {
=======
 */
function DataGrid<R, SR, K extends Key>(
  {
    // Grid and data Props
    columns: rawColumns,
    rows: rawRows,
    summaryRows,
    rowKeyGetter,
    onRowsChange,
    // Dimensions props
    rowHeight,
    headerRowHeight,
    headerFiltersHeight,
    summaryRowHeight: rawSummaryRowHeight,
    // Feature props
    selectedRows,
    onSelectedRowsChange,
    sortColumn,
    sortDirection,
    onSort,
    filters,
    onFiltersChange,
    defaultColumnOptions,
    groupBy: rawGroupBy,
    rowGrouper,
    expandedGroupIds,
    onExpandedGroupIdsChange,
    // Custom renderers
    rowRenderer,
    emptyRowsRenderer: EmptyRowsRenderer,
    // Event props
    onRowClick,
    onScroll,
    onColumnResize,
    onSelectedCellChange,
    onFill,
    onPaste,
    // Toggles and modes
    enableFilterRow,
    cellNavigationMode: rawCellNavigationMode,
    enableVirtualization,
    // Miscellaneous
    editorPortalTarget: rawEditorPortalTarget,
    className,
    style,
    rowClass,
    // ARIA
    'aria-label': ariaLabel,
    'aria-labelledby': ariaLabelledBy,
    'aria-describedby': ariaDescribedBy
  }: DataGridProps<R, SR, K>,
  ref: React.Ref<DataGridHandle>
) {
  /**
   * defaults
   */
  rowHeight ??= 35;
  headerRowHeight ??= typeof rowHeight === 'number' ? rowHeight : 35;
  headerFiltersHeight ??= 45;
  const summaryRowHeight = rawSummaryRowHeight ?? (typeof rowHeight === 'number' ? rowHeight : 35);
  const RowRenderer = rowRenderer ?? Row;
  enableFilterRow ??= false;
  const cellNavigationMode = rawCellNavigationMode ?? 'NONE';
  enableVirtualization ??= true;
  const editorPortalTarget = rawEditorPortalTarget ?? body;

>>>>>>> 70b55ddb
  /**
   * states
   */
  const [scrollTop, setScrollTop] = useState(0);
  const [scrollLeft, setScrollLeft] = useState(0);
  const [columnWidths, setColumnWidths] = useState<ReadonlyMap<string, number>>(() => new Map());
  const [selectedPosition, setSelectedPosition] =
    useState<SelectCellState | EditCellState<R>>(initialPosition);
  const [copiedCell, setCopiedCell] = useState<{ row: R; columnKey: string } | null>(null);
  const [isDragging, setDragging] = useState(false);
  const [draggedOverRowIdx, setOverRowIdx] = useState<number | undefined>(undefined);

  /**
   * refs
   */
  const focusSinkRef = useRef<HTMLDivElement>(null);
  const prevSelectedPosition = useRef(selectedPosition);
  const latestDraggedOverRowIdx = useRef(draggedOverRowIdx);
  const lastSelectedRowIdx = useRef(-1);
  const isCellFocusable = useRef(false);

  /**
   * The identity of the wrapper function is stable so it won't break memoization
   */
  const selectRowWrapper = useLatestFunc(selectRow);
  const selectCellWrapper = useLatestFunc(selectCell);
  const toggleGroupWrapper = useLatestFunc(toggleGroup);
  const handleFormatterRowChangeWrapper = useLatestFunc(updateRow);

  /**
   * computed values
   */
  const [gridRef, gridWidth, gridHeight] = useGridDimensions();
  const headerRowsCount = enableFilterRow ? 2 : 1;
  const summaryRowsCount = summaryRows?.length ?? 0;
  const totalHeaderHeight = headerRowHeight + (enableFilterRow ? headerFiltersHeight : 0);
  const clientHeight = gridHeight - totalHeaderHeight - summaryRowsCount * summaryRowHeight;
  const isSelectable = selectedRows != null && onSelectedRowsChange != null;

  const allRowsSelected = useMemo((): boolean => {
    // no rows to select = explicitely unchecked
    const { length } = rawRows;
    return (
      length !== 0 &&
      selectedRows != null &&
      rowKeyGetter != null &&
      selectedRows.size >= length &&
      rawRows.every((row) => selectedRows.has(rowKeyGetter(row)))
    );
  }, [rawRows, selectedRows, rowKeyGetter]);

  const {
    columns,
    colSpanColumns,
    colOverscanStartIdx,
    colOverscanEndIdx,
    layoutCssVars,
    columnMetrics,
    totalColumnWidth,
    lastFrozenColumnIndex,
    totalFrozenColumnWidth,
    groupBy
  } = useCalculatedColumns({
    rawColumns,
    columnWidths,
    scrollLeft,
    viewportWidth: gridWidth,
    defaultColumnOptions,
    rawGroupBy: rowGrouper ? rawGroupBy : undefined,
    enableVirtualization
  });

  const {
    rowOverscanStartIdx,
    rowOverscanEndIdx,
    rows,
    rowsCount,
    totalRowHeight,
    isGroupRow,
    getRowTop,
    getRowHeight,
    findRowIdx
  } = useViewportRows({
    rawRows,
    groupBy,
    rowGrouper,
    rowHeight,
    clientHeight,
    scrollTop,
    expandedGroupIds,
    enableVirtualization
  });

  const viewportColumns = useViewportColumns({
    columns,
    colSpanColumns,
    colOverscanStartIdx,
    colOverscanEndIdx,
    lastFrozenColumnIndex,
    rowOverscanStartIdx,
    rowOverscanEndIdx,
    rows,
    summaryRows,
    enableFilterRow,
    isGroupRow
  });

  const hasGroups = groupBy.length > 0 && typeof rowGrouper === 'function';
  const minColIdx = hasGroups ? -1 : 0;

  // Cell drag is not supported on a treegrid
  const enableCellDragAndDrop = hasGroups ? false : onFill != null;

  /**
   * effects
   */
  useLayoutEffect(() => {
    if (
      selectedPosition === prevSelectedPosition.current ||
      selectedPosition.mode === 'EDIT' ||
      !isCellWithinBounds(selectedPosition)
    ) {
      return;
    }
    prevSelectedPosition.current = selectedPosition;
    scrollToCell(selectedPosition);

    if (isCellFocusable.current) {
      isCellFocusable.current = false;
      return;
    }
    focusSinkRef.current!.focus({ preventScroll: true });
  });

  useImperativeHandle(ref, () => ({
    element: gridRef.current,
    scrollToColumn(idx: number) {
      scrollToCell({ idx });
    },
    scrollToRow(rowIdx: number) {
      const { current } = gridRef;
      if (!current) return;
      current.scrollTo({
        top: getRowTop(rowIdx),
        behavior: 'smooth'
      });
    },
    selectCell
  }));

  /**
<<<<<<< HEAD
  * callbacks
  */
  const handleColumnResize = useCallback((column: CalculatedColumn<R, SR, FR>, width: number) => {
    const newColumnWidths = new Map(columnWidths);
    newColumnWidths.set(column.key, width);
    setColumnWidths(newColumnWidths);
=======
   * callbacks
   */
  const handleColumnResize = useCallback(
    (column: CalculatedColumn<R, SR>, width: number) => {
      setColumnWidths((columnWidths) => {
        const newColumnWidths = new Map(columnWidths);
        newColumnWidths.set(column.key, width);
        return newColumnWidths;
      });
>>>>>>> 70b55ddb

      onColumnResize?.(column.idx, width);
    },
    [onColumnResize]
  );

  const setDraggedOverRowIdx = useCallback((rowIdx?: number) => {
    setOverRowIdx(rowIdx);
    latestDraggedOverRowIdx.current = rowIdx;
  }, []);

  /**
   * event handlers
   */
  function selectRow({ rowIdx, checked, isShiftClick }: SelectRowEvent) {
    if (!onSelectedRowsChange) return;

    assertIsValidKeyGetter<R, K>(rowKeyGetter);
    const newSelectedRows = new Set(selectedRows);
    const row = rows[rowIdx];
    if (isGroupRow(row)) {
      for (const childRow of row.childRows) {
        const rowKey = rowKeyGetter(childRow);
        if (checked) {
          newSelectedRows.add(rowKey);
        } else {
          newSelectedRows.delete(rowKey);
        }
      }
      onSelectedRowsChange(newSelectedRows);
      return;
    }

    const rowKey = rowKeyGetter(row);
    if (checked) {
      newSelectedRows.add(rowKey);
      const previousRowIdx = lastSelectedRowIdx.current;
      lastSelectedRowIdx.current = rowIdx;
      if (isShiftClick && previousRowIdx !== -1 && previousRowIdx !== rowIdx) {
        const step = sign(rowIdx - previousRowIdx);
        for (let i = previousRowIdx + step; i !== rowIdx; i += step) {
          const row = rows[i];
          if (isGroupRow(row)) continue;
          newSelectedRows.add(rowKeyGetter(row));
        }
      }
    } else {
      newSelectedRows.delete(rowKey);
      lastSelectedRowIdx.current = -1;
    }

    onSelectedRowsChange(newSelectedRows);
  }

  function toggleGroup(expandedGroupId: unknown) {
    if (!onExpandedGroupIdsChange) return;
    const newExpandedGroupIds = new Set(expandedGroupIds);
    if (newExpandedGroupIds.has(expandedGroupId)) {
      newExpandedGroupIds.delete(expandedGroupId);
    } else {
      newExpandedGroupIds.add(expandedGroupId);
    }
    onExpandedGroupIdsChange(newExpandedGroupIds);
  }

  function onGridFocus() {
    if (!isCellWithinBounds(selectedPosition)) {
      // Tabbing into the grid should initiate keyboard navigation
      const initialPosition: SelectCellState = { idx: 0, rowIdx: 0, mode: 'SELECT' };
      if (isCellWithinBounds(initialPosition)) {
        setSelectedPosition(initialPosition);
      }
    } else {
      // otherwise if we already have a selected cell, we should scroll back to it when focusing the grid
      scrollToCell(selectedPosition);
    }
  }

  function handleKeyDown(event: React.KeyboardEvent<HTMLDivElement>) {
    const { key, keyCode } = event;
    const row = rows[selectedPosition.rowIdx];

    if (
      onPaste &&
      isCtrlKeyHeldDown(event) &&
      isCellWithinBounds(selectedPosition) &&
      !isGroupRow(row) &&
      selectedPosition.idx !== -1 &&
      selectedPosition.mode === 'SELECT'
    ) {
      // event.key may differ by keyboard input language, so we use event.keyCode instead
      // event.nativeEvent.code cannot be used either as it would break copy/paste for the DVORAK layout
      const cKey = 67;
      const vKey = 86;
      if (keyCode === cKey) {
        handleCopy();
        return;
      }
      if (keyCode === vKey) {
        handlePaste();
        return;
      }
    }

    if (
      isCellWithinBounds(selectedPosition) &&
      isGroupRow(row) &&
      selectedPosition.idx === -1 &&
      // Collapse the current group row if it is focused and is in expanded state
      ((key === 'ArrowLeft' && row.isExpanded) ||
        // Expand the current group row if it is focused and is in collapsed state
        (key === 'ArrowRight' && !row.isExpanded))
    ) {
      event.preventDefault(); // Prevents scrolling
      toggleGroup(row.id);
      return;
    }

    switch (event.key) {
      case 'Escape':
        setCopiedCell(null);
        closeEditor();
        return;
      case 'ArrowUp':
      case 'ArrowDown':
      case 'ArrowLeft':
      case 'ArrowRight':
      case 'Tab':
      case 'Home':
      case 'End':
      case 'PageUp':
      case 'PageDown':
        navigate(event);
        break;
      default:
        handleCellInput(event);
        break;
    }
  }

  function handleFocus() {
    isCellFocusable.current = true;
  }

  function handleScroll(event: React.UIEvent<HTMLDivElement>) {
    const { scrollTop, scrollLeft } = event.currentTarget;
    setScrollTop(scrollTop);
    setScrollLeft(scrollLeft);
    onScroll?.(event);
  }

  function getRawRowIdx(rowIdx: number) {
    return hasGroups ? rawRows.indexOf(rows[rowIdx] as R) : rowIdx;
  }

  function updateRow(rowIdx: number, row: R) {
    if (typeof onRowsChange !== 'function') return;
    if (row === rawRows[rowIdx]) return;
    const updatedRows = [...rawRows];
    updatedRows[rowIdx] = row;
    onRowsChange(updatedRows, {
      indexes: [rowIdx],
      column: columns[selectedPosition.idx]
    });
  }

  function commitEditorChanges() {
    if (
      columns[selectedPosition.idx]?.editor === undefined ||
      selectedPosition.mode === 'SELECT' ||
      selectedPosition.row === selectedPosition.originalRow
    ) {
      return;
    }

    const rowIdx = getRawRowIdx(selectedPosition.rowIdx);
    updateRow(rowIdx, selectedPosition.row);
  }

  function handleCopy() {
    const { idx, rowIdx } = selectedPosition;
    setCopiedCell({ row: rawRows[getRawRowIdx(rowIdx)], columnKey: columns[idx].key });
  }

  function handlePaste() {
    const { idx, rowIdx } = selectedPosition;
    const targetRow = rawRows[getRawRowIdx(rowIdx)];
    if (!onPaste || !onRowsChange || copiedCell === null || !isCellEditable(selectedPosition)) {
      return;
    }

    const updatedTargetRow = onPaste({
      sourceRow: copiedCell.row,
      sourceColumnKey: copiedCell.columnKey,
      targetRow,
      targetColumnKey: columns[idx].key
    });

    updateRow(rowIdx, updatedTargetRow);
  }

  function handleCellInput(event: React.KeyboardEvent<HTMLDivElement>) {
    if (!isCellWithinBounds(selectedPosition)) return;
    const row = rows[selectedPosition.rowIdx];
    if (isGroupRow(row)) return;
    const { key } = event;
    const column = columns[selectedPosition.idx];

    if (selectedPosition.mode === 'EDIT') {
      if (key === 'Enter') {
        // Custom editors can listen for the event and stop propagation to prevent commit
        commitEditorChanges();
        closeEditor();
      }
      return;
    }

    column.editorOptions?.onCellKeyDown?.(event);
    if (event.isDefaultPrevented()) return;

    if (isCellEditable(selectedPosition) && isDefaultCellInput(event)) {
      setSelectedPosition(({ idx, rowIdx }) => ({
        idx,
        rowIdx,
        key,
        mode: 'EDIT',
        row,
        originalRow: row
      }));
    }
  }

  function handleDragEnd() {
    const overRowIdx = latestDraggedOverRowIdx.current;
    if (overRowIdx === undefined || !onFill || !onRowsChange) return;

    const { idx, rowIdx } = selectedPosition;
    const sourceRow = rawRows[rowIdx];
    const startRowIndex = rowIdx < overRowIdx ? rowIdx + 1 : overRowIdx;
    const endRowIndex = rowIdx < overRowIdx ? overRowIdx + 1 : rowIdx;
    const targetRows = rawRows.slice(startRowIndex, endRowIndex);
    const column = columns[idx];
    const updatedTargetRows = onFill({ columnKey: column.key, sourceRow, targetRows });
    const updatedRows = [...rawRows];
    const indexes: number[] = [];

    for (let i = startRowIndex; i < endRowIndex; i++) {
      const targetRowIdx = i - startRowIndex;
      if (updatedRows[i] !== updatedTargetRows[targetRowIdx]) {
        updatedRows[i] = updatedTargetRows[targetRowIdx];
        indexes.push(i);
      }
    }

    if (indexes.length > 0) {
      onRowsChange(updatedRows, { indexes, column });
    }
    setDraggedOverRowIdx(undefined);
  }

  function handleMouseDown(event: React.MouseEvent<HTMLDivElement, MouseEvent>) {
    if (event.buttons !== 1) return;
    setDragging(true);
    window.addEventListener('mouseover', onMouseOver);
    window.addEventListener('mouseup', onMouseUp);

    function onMouseOver(event: MouseEvent) {
      // Trigger onMouseup in edge cases where we release the mouse button but `mouseup` isn't triggered,
      // for example when releasing the mouse button outside the iframe the grid is rendered in.
      // https://developer.mozilla.org/en-US/docs/Web/API/MouseEvent/buttons
      if (event.buttons !== 1) onMouseUp();
    }

    function onMouseUp() {
      window.removeEventListener('mouseover', onMouseOver);
      window.removeEventListener('mouseup', onMouseUp);
      setDragging(false);
      handleDragEnd();
    }
  }

  function handleDoubleClick(event: React.MouseEvent<HTMLDivElement>) {
    event.stopPropagation();
    if (!onFill || !onRowsChange) return;

    const { idx, rowIdx } = selectedPosition;
    const sourceRow = rawRows[rowIdx];
    const targetRows = rawRows.slice(rowIdx + 1);
    const column = columns[idx];
    const updatedTargetRows = onFill({ columnKey: column.key, sourceRow, targetRows });
    const updatedRows = [...rawRows];
    const indexes: number[] = [];

    for (let i = rowIdx + 1; i < updatedRows.length; i++) {
      const targetRowIdx = i - rowIdx - 1;
      if (updatedRows[i] !== updatedTargetRows[targetRowIdx]) {
        updatedRows[i] = updatedTargetRows[targetRowIdx];
        indexes.push(i);
      }
    }

    if (indexes.length > 0) {
      onRowsChange(updatedRows, { indexes, column });
    }
  }

  function handleEditorRowChange(row: Readonly<R>, commitChanges?: boolean) {
    if (selectedPosition.mode === 'SELECT') return;
    if (commitChanges) {
      updateRow(getRawRowIdx(selectedPosition.rowIdx), row);
      closeEditor();
    } else {
      setSelectedPosition((position) => ({ ...position, row }));
    }
  }

  function handleOnClose(commitChanges?: boolean) {
    if (commitChanges) {
      commitEditorChanges();
    }
    closeEditor();
  }

  /**
   * utils
   */
  function isCellWithinBounds({ idx, rowIdx }: Position): boolean {
    return rowIdx >= 0 && rowIdx < rows.length && idx >= minColIdx && idx < columns.length;
  }

  function isCellEditable(position: Position): boolean {
<<<<<<< HEAD
    return isCellWithinBounds(position)
      && isSelectedCellEditable({ columns, rows, selectedPosition: position, isGroupRow });
=======
    return (
      isCellWithinBounds(position) &&
      isSelectedCellEditable<R, SR>({ columns, rows, selectedPosition: position, isGroupRow })
    );
>>>>>>> 70b55ddb
  }

  function selectCell(position: Position, enableEditor = false): void {
    if (!isCellWithinBounds(position)) return;
    commitEditorChanges();

    if (enableEditor && isCellEditable(position)) {
      const row = rows[position.rowIdx] as R;
      setSelectedPosition({ ...position, mode: 'EDIT', key: null, row, originalRow: row });
    } else {
      setSelectedPosition({ ...position, mode: 'SELECT' });
    }
    onSelectedCellChange?.({ ...position });
  }

  function closeEditor() {
    if (selectedPosition.mode === 'SELECT') return;
    setSelectedPosition(({ idx, rowIdx }) => ({ idx, rowIdx, mode: 'SELECT' }));
  }

  function scrollToCell({ idx, rowIdx }: Partial<Position>): void {
    const { current } = gridRef;
    if (!current) return;

    if (typeof idx === 'number' && idx > lastFrozenColumnIndex) {
      rowIdx ??= selectedPosition.rowIdx;
      if (!isCellWithinBounds({ rowIdx, idx })) return;
      const { clientWidth } = current;
      const column = columns[idx];
      const { left, width } = columnMetrics.get(column)!;
      let right = left + width;
      const row = rows[rowIdx];
      if (!isGroupRow(row)) {
        const colSpan = getColSpan(column, lastFrozenColumnIndex, { type: 'ROW', row });
        if (colSpan !== undefined) {
          const { left, width } = columnMetrics.get(columns[column.idx + colSpan - 1])!;
          right = left + width;
        }
      }

      const isCellAtLeftBoundary = left < scrollLeft + totalFrozenColumnWidth;
      const isCellAtRightBoundary = right > clientWidth + scrollLeft;
      if (isCellAtLeftBoundary) {
        current.scrollLeft = left - totalFrozenColumnWidth;
      } else if (isCellAtRightBoundary) {
        current.scrollLeft = right - clientWidth;
      }
    }

    if (typeof rowIdx === 'number') {
      const rowTop = getRowTop(rowIdx);
      const rowHeight = getRowHeight(rowIdx);
      if (rowTop < scrollTop) {
        // at top boundary, scroll to the row's top
        current.scrollTop = rowTop;
      } else if (rowTop + rowHeight > scrollTop + clientHeight) {
        // at bottom boundary, scroll the next row's top to the bottom of the viewport
        current.scrollTop = rowTop + rowHeight - clientHeight;
      }
    }
  }

  function getNextPosition(key: string, ctrlKey: boolean, shiftKey: boolean): Position {
    const { idx, rowIdx } = selectedPosition;
    const row = rows[rowIdx];
    const isRowSelected = isCellWithinBounds(selectedPosition) && idx === -1;

    // If a group row is focused, and it is collapsed, move to the parent group row (if there is one).
    if (
      key === 'ArrowLeft' &&
      isRowSelected &&
      isGroupRow(row) &&
      !row.isExpanded &&
      row.level !== 0
    ) {
      let parentRowIdx = -1;
      for (let i = selectedPosition.rowIdx - 1; i >= 0; i--) {
        const parentRow = rows[i];
        if (isGroupRow(parentRow) && parentRow.id === row.parentId) {
          parentRowIdx = i;
          break;
        }
      }
      if (parentRowIdx !== -1) {
        return { idx, rowIdx: parentRowIdx };
      }
    }

    switch (key) {
      case 'ArrowUp':
        return { idx, rowIdx: rowIdx - 1 };
      case 'ArrowDown':
        return { idx, rowIdx: rowIdx + 1 };
      case 'ArrowLeft':
        return { idx: idx - 1, rowIdx };
      case 'ArrowRight':
        return { idx: idx + 1, rowIdx };
      case 'Tab':
        if (selectedPosition.idx === -1 && selectedPosition.rowIdx === -1) {
          return shiftKey
            ? { idx: columns.length - 1, rowIdx: rows.length - 1 }
            : { idx: 0, rowIdx: 0 };
        }
        return { idx: idx + (shiftKey ? -1 : 1), rowIdx };
      case 'Home':
        // If row is selected then move focus to the first row
        if (isRowSelected) return { idx, rowIdx: 0 };
        return ctrlKey ? { idx: 0, rowIdx: 0 } : { idx: 0, rowIdx };
      case 'End':
        // If row is selected then move focus to the last row.
        if (isRowSelected) return { idx, rowIdx: rows.length - 1 };
        return ctrlKey
          ? { idx: columns.length - 1, rowIdx: rows.length - 1 }
          : { idx: columns.length - 1, rowIdx };
      case 'PageUp': {
        const nextRowY = getRowTop(rowIdx) + getRowHeight(rowIdx) - clientHeight;
        return { idx, rowIdx: nextRowY > 0 ? findRowIdx(nextRowY) : 0 };
      }
      case 'PageDown': {
        const nextRowY = getRowTop(rowIdx) + clientHeight;
        return { idx, rowIdx: nextRowY < totalRowHeight ? findRowIdx(nextRowY) : rows.length - 1 };
      }
      default:
        return selectedPosition;
    }
  }

  function navigate(event: React.KeyboardEvent<HTMLDivElement>) {
    if (selectedPosition.mode === 'EDIT') {
      const onNavigation =
        columns[selectedPosition.idx].editorOptions?.onNavigation ?? onEditorNavigation;
      if (!onNavigation(event)) return;
    }
    const { key, shiftKey } = event;
    let mode = cellNavigationMode;
    if (key === 'Tab') {
      // If we are in a position to leave the grid, stop editing but stay in that cell
      if (
        canExitGrid({
          shiftKey,
          cellNavigationMode,
          columns,
          rowsCount: rows.length,
          selectedPosition
        })
      ) {
        commitEditorChanges();
        // Allow focus to leave the grid so the next control in the tab order can be focused
        return;
      }

      mode = cellNavigationMode === 'NONE' ? 'CHANGE_ROW' : cellNavigationMode;
    }

    // Do not allow focus to leave
    event.preventDefault();

    const ctrlKey = isCtrlKeyHeldDown(event);
    const nextPosition = getNextSelectedCellPosition({
      columns,
      colSpanColumns,
      rows,
      lastFrozenColumnIndex,
      cellNavigationMode: mode,
      currentPosition: selectedPosition,
      nextPosition: getNextPosition(key, ctrlKey, shiftKey),
      isCellWithinBounds,
      isGroupRow
    });

    selectCell(nextPosition);
  }

  function getDraggedOverCellIdx(currentRowIdx: number): number | undefined {
    if (draggedOverRowIdx === undefined) return;
    const { rowIdx } = selectedPosition;

    const isDraggedOver =
      rowIdx < draggedOverRowIdx
        ? rowIdx < currentRowIdx && currentRowIdx <= draggedOverRowIdx
        : rowIdx > currentRowIdx && currentRowIdx >= draggedOverRowIdx;

    return isDraggedOver ? selectedPosition.idx : undefined;
  }

  function getSelectedCellProps(rowIdx: number): SelectedCellProps | EditCellProps<R> | undefined {
    if (selectedPosition.rowIdx !== rowIdx) return;

    if (selectedPosition.mode === 'EDIT') {
      return {
        mode: 'EDIT',
        idx: selectedPosition.idx,
        onKeyDown: handleKeyDown,
        editorProps: {
          editorPortalTarget,
          rowHeight: getRowHeight(selectedPosition.rowIdx),
          row: selectedPosition.row,
          onRowChange: handleEditorRowChange,
          onClose: handleOnClose
        }
      };
    }

    return {
      mode: 'SELECT',
      idx: selectedPosition.idx,
      onFocus: handleFocus,
      onKeyDown: handleKeyDown,
      dragHandleProps:
        enableCellDragAndDrop && isCellEditable(selectedPosition)
          ? { onMouseDown: handleMouseDown, onDoubleClick: handleDoubleClick }
          : undefined
    };
  }

  function getViewportRows() {
    const rowElements = [];
    let startRowIndex = 0;
    for (let rowIdx = rowOverscanStartIdx; rowIdx <= rowOverscanEndIdx; rowIdx++) {
      const row = rows[rowIdx];
      const top = getRowTop(rowIdx) + totalHeaderHeight;
      if (isGroupRow(row)) {
        ({ startRowIndex } = row);
        const isGroupRowSelected =
          isSelectable && row.childRows.every((cr) => selectedRows?.has(rowKeyGetter!(cr)));
        rowElements.push(
          <GroupRowRenderer
            aria-level={row.level + 1} // aria-level is 1-based
            aria-setsize={row.setSize}
            aria-posinset={row.posInSet + 1} // aria-posinset is 1-based
            aria-rowindex={headerRowsCount + startRowIndex + 1} // aria-rowindex is 1 based
            aria-selected={isSelectable ? isGroupRowSelected : undefined}
            key={row.id}
            id={row.id}
            groupKey={row.groupKey}
            viewportColumns={viewportColumns}
            childRows={row.childRows}
            rowIdx={rowIdx}
            top={top}
            height={getRowHeight(rowIdx)}
            level={row.level}
            isExpanded={row.isExpanded}
            selectedCellIdx={selectedPosition.rowIdx === rowIdx ? selectedPosition.idx : undefined}
            isRowSelected={isGroupRowSelected}
            onFocus={selectedPosition.rowIdx === rowIdx ? handleFocus : undefined}
            onKeyDown={selectedPosition.rowIdx === rowIdx ? handleKeyDown : undefined}
            selectCell={selectCellWrapper}
            toggleGroup={toggleGroupWrapper}
          />
        );
        continue;
      }

      startRowIndex++;
      let key;
      let isRowSelected = false;
      if (typeof rowKeyGetter === 'function') {
        key = rowKeyGetter(row);
        isRowSelected = selectedRows?.has(key) ?? false;
      } else {
        key = hasGroups ? startRowIndex : rowIdx;
      }

      rowElements.push(
        <RowRenderer
          aria-rowindex={headerRowsCount + (hasGroups ? startRowIndex : rowIdx) + 1} // aria-rowindex is 1 based
          aria-selected={isSelectable ? isRowSelected : undefined}
          key={key}
          rowIdx={rowIdx}
          row={row}
          viewportColumns={viewportColumns}
          isRowSelected={isRowSelected}
          onRowClick={onRowClick}
          rowClass={rowClass}
          top={top}
          height={getRowHeight(rowIdx)}
          copiedCellIdx={
            copiedCell !== null && copiedCell.row === row
              ? columns.findIndex((c) => c.key === copiedCell.columnKey)
              : undefined
          }
          draggedOverCellIdx={getDraggedOverCellIdx(rowIdx)}
          setDraggedOverRowIdx={isDragging ? setDraggedOverRowIdx : undefined}
          lastFrozenColumnIndex={lastFrozenColumnIndex}
          selectedCellProps={getSelectedCellProps(rowIdx)}
          onRowChange={handleFormatterRowChangeWrapper}
          selectCell={selectCellWrapper}
        />
      );
    }

    return rowElements;
  }

  // Reset the positions if the current values are no longer valid. This can happen if a column or row is removed
  if (selectedPosition.idx >= columns.length || selectedPosition.rowIdx >= rows.length) {
    setSelectedPosition(initialPosition);
    setDraggedOverRowIdx(undefined);
  }

  if (
    selectedPosition.mode === 'EDIT' &&
    rows[selectedPosition.rowIdx] !== selectedPosition.originalRow
  ) {
    // Discard changes if rows are updated from outside
    closeEditor();
  }

  return (
    <div
      role={hasGroups ? 'treegrid' : 'grid'}
      aria-label={ariaLabel}
      aria-labelledby={ariaLabelledBy}
      aria-describedby={ariaDescribedBy}
      aria-multiselectable={isSelectable ? true : undefined}
      aria-colcount={columns.length}
      aria-rowcount={headerRowsCount + rowsCount + summaryRowsCount}
      className={clsx(rootClassname, { [viewportDraggingClassname]: isDragging }, className)}
      style={
        {
          ...style,
          '--header-row-height': `${headerRowHeight}px`,
          '--filter-row-height': `${headerFiltersHeight}px`,
          '--row-width': `${totalColumnWidth}px`,
          '--summary-row-height': `${summaryRowHeight}px`,
          ...layoutCssVars
        } as unknown as React.CSSProperties
      }
      ref={gridRef}
      onScroll={handleScroll}
    >
<<<<<<< HEAD
      <HeaderRow
=======
      <HeaderRow<R, SR, K>
>>>>>>> 70b55ddb
        rowKeyGetter={rowKeyGetter}
        rows={rawRows}
        columns={viewportColumns}
        onColumnResize={handleColumnResize}
        allRowsSelected={allRowsSelected}
        onSelectedRowsChange={onSelectedRowsChange}
        sortColumn={sortColumn}
        sortDirection={sortDirection}
        onSort={onSort}
        lastFrozenColumnIndex={lastFrozenColumnIndex}
      />
      {enableFilterRow && filterRow != null && onFilterRowChange != null && (
        <FilterRow
          columns={viewportColumns}
          filterRow={filterRow}
          onFilterRowChange={onFilterRowChange}
        />
      )}
      {rows.length === 0 && EmptyRowsRenderer ? (
        <EmptyRowsRenderer />
      ) : (
        <>
          {/*
            Ideally the focus should be set on the selected cell
            (https://www.w3.org/TR/wai-aria-practices-1.2/#kbd_roving_tabindex)
            but there are a few issues with this approach
            - onKeyDown/useLayoutEffect on the cell is not fast enough and grid
              looses focus if tab is pressed repeatedly
            - All the cells are not rendered so it is possible the focused cell
              is not in the viewport and unmounted and in this case the grid
              does not have any focusable element

            This first issue can be solved by setting onKeyDown on the root element
            but for the second issue we need to render the selected cell along with
            the cells in the viewport. This adds complexity.

            To circumvent this issue we are using an extra div element which is
            positioned on the top/left corner of the viewport and it listens for the
            keyboard event and sets the selected cell's position.
          */}
          <div
            ref={focusSinkRef}
            tabIndex={0}
            className={focusSinkClassname}
            onKeyDown={handleKeyDown}
            onFocus={onGridFocus}
          />
          <div style={{ height: max(totalRowHeight, clientHeight) }} />
          <RowSelectionChangeProvider value={selectRowWrapper}>
            {getViewportRows()}
          </RowSelectionChangeProvider>
          {summaryRows?.map((row, rowIdx) => (
            <SummaryRow
              aria-rowindex={headerRowsCount + rowsCount + rowIdx + 1}
              key={rowIdx}
              rowIdx={rowIdx}
              row={row}
              bottom={summaryRowHeight * (summaryRows.length - 1 - rowIdx)}
              viewportColumns={viewportColumns}
              lastFrozenColumnIndex={lastFrozenColumnIndex}
            />
          ))}
        </>
      )}
    </div>
  );
}

<<<<<<< HEAD
export default forwardRef(DataGrid) as <R, SR = unknown, FR = unknown>(props: DataGridProps<R, SR, FR> & RefAttributes<DataGridHandle>) => JSX.Element;
=======
export default forwardRef(DataGrid) as <R, SR = unknown, K extends Key = Key>(
  props: DataGridProps<R, SR, K> & RefAttributes<DataGridHandle>
) => JSX.Element;
>>>>>>> 70b55ddb
<|MERGE_RESOLUTION|>--- conflicted
+++ resolved
@@ -64,17 +64,9 @@
   key: string | null;
 }
 
-<<<<<<< HEAD
-type DefaultColumnOptions<R, SR, FR> = Pick<Column<R, SR, FR>,
-  | 'formatter'
-  | 'minWidth'
-  | 'resizable'
-  | 'sortable'
-=======
-type DefaultColumnOptions<R, SR> = Pick<
-  Column<R, SR>,
+type DefaultColumnOptions<R, SR, FR> = Pick<
+  Column<R, SR, FR>,
   'formatter' | 'minWidth' | 'resizable' | 'sortable'
->>>>>>> 70b55ddb
 >;
 
 // eslint-disable-next-line @typescript-eslint/no-unnecessary-condition
@@ -98,11 +90,8 @@
   'aria-label' | 'aria-labelledby' | 'aria-describedby' | 'className' | 'style'
 >;
 
-<<<<<<< HEAD
-export interface DataGridProps<R, SR = unknown, FR = unknown> extends SharedDivProps {
-=======
-export interface DataGridProps<R, SR = unknown, K extends Key = Key> extends SharedDivProps {
->>>>>>> 70b55ddb
+export interface DataGridProps<R, SR = unknown, FR = unknown, K extends Key = Key>
+  extends SharedDivProps {
   /**
    * Grid and data Props
    */
@@ -114,19 +103,12 @@
    * Rows to be pinned at the bottom of the rows view for summary, the vertical scroll bar will not scroll these rows.
    * Bottom horizontal scroll bar can move the row left / right. Or a customized row renderer can be used to disabled the scrolling support.
    */
-<<<<<<< HEAD
-  summaryRows?: readonly SR[];
-  filterRow?: FR;
-  /** The getter should return a unique key for each row */
-  rowKeyGetter?: (row: R) => React.Key;
-  onRowsChange?: (rows: R[], data: RowsChangeData<R, SR, FR>) => void;
-  onFilterRowChange?: (filterRow: FR) => void;
-=======
   summaryRows?: readonly SR[] | null;
+  filterRow?: FR | null;
   /** The getter should return a unique key for each row */
   rowKeyGetter?: ((row: R) => K) | null;
-  onRowsChange?: ((rows: R[], data: RowsChangeData<R, SR>) => void) | null;
->>>>>>> 70b55ddb
+  onRowsChange?: ((rows: R[], data: RowsChangeData<R, SR, FR>) => void) | null;
+  onFilterRowChange?: ((filterRow: FR) => void) | null;
 
   /**
    * Dimensions props
@@ -152,48 +134,26 @@
   /** The direction to sort the sortColumn*/
   sortDirection?: SortDirection | null;
   /** Function called whenever grid is sorted*/
-<<<<<<< HEAD
-  onSort?: (columnKey: string, direction: SortDirection) => void;
-  defaultColumnOptions?: DefaultColumnOptions<R, SR, FR>;
-  groupBy?: readonly string[];
-  rowGrouper?: (rows: readonly R[], columnKey: string) => Record<string, readonly R[]>;
-  expandedGroupIds?: ReadonlySet<unknown>;
-  onExpandedGroupIdsChange?: (expandedGroupIds: Set<unknown>) => void;
-  onFill?: (event: FillEvent<R>) => R[];
-  onPaste?: (event: PasteEvent<R>) => R;
-=======
   onSort?: ((columnKey: string, direction: SortDirection) => void) | null;
-  filters?: Readonly<Filters> | null;
-  onFiltersChange?: ((filters: Filters) => void) | null;
-  defaultColumnOptions?: DefaultColumnOptions<R, SR> | null;
+  defaultColumnOptions?: DefaultColumnOptions<R, SR, FR> | null;
   groupBy?: readonly string[] | null;
   rowGrouper?: ((rows: readonly R[], columnKey: string) => Record<string, readonly R[]>) | null;
   expandedGroupIds?: ReadonlySet<unknown> | null;
   onExpandedGroupIdsChange?: ((expandedGroupIds: Set<unknown>) => void) | null;
   onFill?: ((event: FillEvent<R>) => R[]) | null;
   onPaste?: ((event: PasteEvent<R>) => R) | null;
->>>>>>> 70b55ddb
 
   /**
    * Custom renderers
    */
-<<<<<<< HEAD
-  rowRenderer?: React.ComponentType<RowRendererProps<R, SR, FR>>;
-  emptyRowsRenderer?: React.ComponentType;
-=======
-  rowRenderer?: React.ComponentType<RowRendererProps<R, SR>> | null;
+  rowRenderer?: React.ComponentType<RowRendererProps<R, SR, FR>> | null;
   emptyRowsRenderer?: React.ComponentType | null;
->>>>>>> 70b55ddb
 
   /**
    * Event props
    */
   /** Function called whenever a row is clicked */
-<<<<<<< HEAD
-  onRowClick?: (rowIdx: number, row: R, column: CalculatedColumn<R, SR, FR>) => void;
-=======
-  onRowClick?: ((rowIdx: number, row: R, column: CalculatedColumn<R, SR>) => void) | null;
->>>>>>> 70b55ddb
+  onRowClick?: ((rowIdx: number, row: R, column: CalculatedColumn<R, SR, FR>) => void) | null;
   /** Called when the grid is scrolled */
   onScroll?: ((event: React.UIEvent<HTMLDivElement>) => void) | null;
   /** Called when a column is resized */
@@ -223,66 +183,17 @@
  * @example
  *
  * <DataGrid columns={columns} rows={rows} />
-<<<<<<< HEAD
-*/
-function DataGrid<R, SR, FR>({
-  // Grid and data Props
-  columns: rawColumns,
-  rows: rawRows,
-  summaryRows,
-  filterRow,
-  rowKeyGetter,
-  onRowsChange,
-  onFilterRowChange,
-  // Dimensions props
-  rowHeight = 35,
-  headerRowHeight = rowHeight,
-  headerFiltersHeight = 45,
-  summaryRowHeight = rowHeight,
-  // Feature props
-  selectedRows,
-  onSelectedRowsChange,
-  sortColumn,
-  sortDirection,
-  onSort,
-  defaultColumnOptions,
-  groupBy: rawGroupBy,
-  rowGrouper,
-  expandedGroupIds,
-  onExpandedGroupIdsChange,
-  // Custom renderers
-  rowRenderer: RowRenderer = Row,
-  emptyRowsRenderer: EmptyRowsRenderer,
-  // Event props
-  onRowClick,
-  onScroll,
-  onColumnResize,
-  onSelectedCellChange,
-  onFill,
-  onPaste,
-  // Toggles and modes
-  enableFilterRow = false,
-  cellNavigationMode = 'NONE',
-  // Miscellaneous
-  editorPortalTarget = body,
-  className,
-  style,
-  rowClass,
-  // ARIA
-  'aria-label': ariaLabel,
-  'aria-labelledby': ariaLabelledBy,
-  'aria-describedby': ariaDescribedBy
-}: DataGridProps<R, SR, FR>, ref: React.Ref<DataGridHandle>) {
-=======
  */
-function DataGrid<R, SR, K extends Key>(
+function DataGrid<R, SR, FR, K extends Key>(
   {
     // Grid and data Props
     columns: rawColumns,
     rows: rawRows,
     summaryRows,
+    filterRow,
     rowKeyGetter,
     onRowsChange,
+    onFilterRowChange,
     // Dimensions props
     rowHeight,
     headerRowHeight,
@@ -294,8 +205,6 @@
     sortColumn,
     sortDirection,
     onSort,
-    filters,
-    onFiltersChange,
     defaultColumnOptions,
     groupBy: rawGroupBy,
     rowGrouper,
@@ -324,7 +233,7 @@
     'aria-label': ariaLabel,
     'aria-labelledby': ariaLabelledBy,
     'aria-describedby': ariaDescribedBy
-  }: DataGridProps<R, SR, K>,
+  }: DataGridProps<R, SR, FR, K>,
   ref: React.Ref<DataGridHandle>
 ) {
   /**
@@ -340,7 +249,6 @@
   enableVirtualization ??= true;
   const editorPortalTarget = rawEditorPortalTarget ?? body;
 
->>>>>>> 70b55ddb
   /**
    * states
    */
@@ -492,24 +400,15 @@
   }));
 
   /**
-<<<<<<< HEAD
-  * callbacks
-  */
-  const handleColumnResize = useCallback((column: CalculatedColumn<R, SR, FR>, width: number) => {
-    const newColumnWidths = new Map(columnWidths);
-    newColumnWidths.set(column.key, width);
-    setColumnWidths(newColumnWidths);
-=======
    * callbacks
    */
   const handleColumnResize = useCallback(
-    (column: CalculatedColumn<R, SR>, width: number) => {
+    (column: CalculatedColumn<R, SR, FR>, width: number) => {
       setColumnWidths((columnWidths) => {
         const newColumnWidths = new Map(columnWidths);
         newColumnWidths.set(column.key, width);
         return newColumnWidths;
       });
->>>>>>> 70b55ddb
 
       onColumnResize?.(column.idx, width);
     },
@@ -841,15 +740,10 @@
   }
 
   function isCellEditable(position: Position): boolean {
-<<<<<<< HEAD
-    return isCellWithinBounds(position)
-      && isSelectedCellEditable({ columns, rows, selectedPosition: position, isGroupRow });
-=======
     return (
       isCellWithinBounds(position) &&
-      isSelectedCellEditable<R, SR>({ columns, rows, selectedPosition: position, isGroupRow })
+      isSelectedCellEditable({ columns, rows, selectedPosition: position, isGroupRow })
     );
->>>>>>> 70b55ddb
   }
 
   function selectCell(position: Position, enableEditor = false): void {
@@ -1181,11 +1075,7 @@
       ref={gridRef}
       onScroll={handleScroll}
     >
-<<<<<<< HEAD
       <HeaderRow
-=======
-      <HeaderRow<R, SR, K>
->>>>>>> 70b55ddb
         rowKeyGetter={rowKeyGetter}
         rows={rawRows}
         columns={viewportColumns}
@@ -1254,10 +1144,6 @@
   );
 }
 
-<<<<<<< HEAD
-export default forwardRef(DataGrid) as <R, SR = unknown, FR = unknown>(props: DataGridProps<R, SR, FR> & RefAttributes<DataGridHandle>) => JSX.Element;
-=======
-export default forwardRef(DataGrid) as <R, SR = unknown, K extends Key = Key>(
-  props: DataGridProps<R, SR, K> & RefAttributes<DataGridHandle>
-) => JSX.Element;
->>>>>>> 70b55ddb
+export default forwardRef(DataGrid) as <R, SR = unknown, FR = unknown, K extends Key = Key>(
+  props: DataGridProps<R, SR, FR, K> & RefAttributes<DataGridHandle>
+) => JSX.Element;