--- conflicted
+++ resolved
@@ -14,43 +14,19 @@
   RowSelectionChangeProvider,
   RowSelectionProvider
 } from './hooks';
-<<<<<<< HEAD
-import HeaderRow from './HeaderRow';
-import Row from './Row';
-import GroupRowRenderer from './GroupRow';
-import SummaryRow from './SummaryRow';
-import EditCell from './EditCell';
-import DragHandle from './DragHandle';
-import SortIcon from './SortIcon';
-import type { PartialPosition } from './ScrollToCell';
-import ScrollToCell from './ScrollToCell';
-import { CheckboxFormatter } from './formatters';
-import {
-  DataGridDefaultComponentsProvider,
-  useDefaultComponents
-} from './DataGridDefaultComponentsProvider';
-=======
->>>>>>> 0ea9b434
 import {
   abs,
   assertIsValidKeyGetter,
   canExitGrid,
   createCellEvent,
   getColSpan,
-<<<<<<< HEAD
-  sign,
-  abs,
-  scrollIntoView
-=======
   getNextSelectedCellPosition,
-  getSelectedCellColSpan,
   isCtrlKeyHeldDown,
   isDefaultCellInput,
   isSelectedCellEditable,
   renderMeasuringCells,
   scrollIntoView,
   sign
->>>>>>> 0ea9b434
 } from './utils';
 import type {
   CalculatedColumn,
@@ -81,6 +57,8 @@
 import GroupRowRenderer from './GroupRow';
 import HeaderRow from './HeaderRow';
 import { defaultRowRenderer } from './Row';
+import type { PartialPosition } from './ScrollToCell';
+import ScrollToCell from './ScrollToCell';
 import SummaryRow from './SummaryRow';
 import { checkboxFormatter as defaultCheckboxFormatter } from './formatters';
 import { default as defaultSortStatus } from './sortStatus';
@@ -299,11 +277,7 @@
   const [copiedCell, setCopiedCell] = useState<{ row: R; columnKey: string } | null>(null);
   const [isDragging, setDragging] = useState(false);
   const [draggedOverRowIdx, setOverRowIdx] = useState<number | undefined>(undefined);
-<<<<<<< HEAD
-  const [autoResizeColumn, setAutoResizeColumn] = useState<CalculatedColumn<R, SR> | null>(null);
   const [scrollToPosition, setScrollToPosition] = useState<PartialPosition | null>(null);
-=======
->>>>>>> 0ea9b434
 
   /**
    * refs
@@ -781,47 +755,6 @@
     }
   }
 
-<<<<<<< HEAD
-=======
-  function scrollToColumn(idx: number): void {
-    const { current } = gridRef;
-    if (!current) return;
-
-    if (idx > lastFrozenColumnIndex) {
-      const { rowIdx } = selectedPosition;
-      if (!isCellWithinSelectionBounds({ rowIdx, idx })) return;
-      const { clientWidth } = current;
-      const column = columns[idx];
-      const { left, width } = columnMetrics.get(column)!;
-      let right = left + width;
-
-      const colSpan = getSelectedCellColSpan({
-        rows,
-        topSummaryRows,
-        bottomSummaryRows,
-        rowIdx,
-        lastFrozenColumnIndex,
-        column,
-        isGroupRow
-      });
-
-      if (colSpan !== undefined) {
-        const { left, width } = columnMetrics.get(columns[column.idx + colSpan - 1])!;
-        right = left + width;
-      }
-
-      const isCellAtLeftBoundary = left < scrollLeft + totalFrozenColumnWidth;
-      const isCellAtRightBoundary = right > clientWidth + scrollLeft;
-      const sign = isRtl ? -1 : 1;
-      if (isCellAtLeftBoundary) {
-        current.scrollLeft = (left - totalFrozenColumnWidth) * sign;
-      } else if (isCellAtRightBoundary) {
-        current.scrollLeft = (right - clientWidth) * sign;
-      }
-    }
-  }
-
->>>>>>> 0ea9b434
   function getNextPosition(key: string, ctrlKey: boolean, shiftKey: boolean): Position {
     const { idx, rowIdx } = selectedPosition;
     const row = rows[rowIdx];
@@ -1185,16 +1118,11 @@
               ? `${totalFrozenColumnWidth}px`
               : undefined,
           scrollPaddingBlock:
-<<<<<<< HEAD
             isRowIdxWithinViewportBounds(selectedPosition.rowIdx) ||
             scrollToPosition?.rowIdx !== undefined
-              ? `${headerRowHeight}px ${summaryRowsCount * summaryRowHeight}px`
-=======
-            selectedPosition.rowIdx >= 0 && selectedPosition.rowIdx < rows.length
               ? `${headerRowHeight + topSummaryRowsCount * summaryRowHeight}px ${
                   bottomSummaryRowsCount * summaryRowHeight
                 }px`
->>>>>>> 0ea9b434
               : undefined,
           gridTemplateColumns,
           gridTemplateRows: templateRows,
@@ -1225,28 +1153,12 @@
           onKeyDown={handleKeyDown}
         />
       )}
-<<<<<<< HEAD
       {scrollToPosition !== null && (
         <ScrollToCell
           scrollToPosition={scrollToPosition}
           setScrollToCellPosition={setScrollToPosition}
         />
       )}
-      <DataGridDefaultComponentsProvider value={defaultGridComponents}>
-        <HeaderRow
-          columns={getRowViewportColumns(-1)}
-          onColumnResize={handleColumnResize}
-          allRowsSelected={allRowsSelected}
-          onAllRowsSelectionChange={selectAllRowsLatest}
-          sortColumns={sortColumns}
-          onSortColumnsChange={onSortColumnsChange}
-          lastFrozenColumnIndex={lastFrozenColumnIndex}
-          selectedCellIdx={isHeaderRowSelected ? selectedPosition.idx : undefined}
-          selectCell={selectHeaderCellLatest}
-          shouldFocusGrid={!selectedCellIsWithinSelectionBounds}
-          direction={direction}
-        />
-=======
       <DataGridDefaultRenderersProvider value={defaultGridComponents}>
         <RowSelectionChangeProvider value={selectRowLatest}>
           <RowSelectionProvider value={allRowsSelected}>
@@ -1265,7 +1177,6 @@
             />
           </RowSelectionProvider>
         </RowSelectionChangeProvider>
->>>>>>> 0ea9b434
         {rows.length === 0 && noRowsFallback ? (
           noRowsFallback
         ) : (
