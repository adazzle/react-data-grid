import {
  forwardRef,
  useState,
  useRef,
  useLayoutEffect,
  useImperativeHandle,
  useCallback
} from 'react';
import type { RefAttributes } from 'react';
import clsx from 'clsx';

import { rootClassname, viewportDraggingClassname, focusSinkClassname } from './style';
<<<<<<< HEAD
import { useGridDimensions, useViewportColumns, useViewportRows, useLatestFunc, RowSelectionChangeProvider } from './hooks';
=======
import {
  useGridDimensions,
  useCalculatedColumns,
  useViewportColumns,
  useViewportRows,
  useLatestFunc
} from './hooks';
>>>>>>> c5d8d964
import HeaderRow from './HeaderRow';
import FilterRow from './FilterRow';
import Row from './Row';
import GroupRowRenderer from './GroupRow';
import SummaryRow from './SummaryRow';
import {
  assertIsValidKeyGetter,
  onEditorNavigation,
  getNextSelectedCellPosition,
  isSelectedCellEditable,
  canExitGrid,
  isCtrlKeyHeldDown,
  isDefaultCellInput,
  getColSpan,
  max,
  sign
} from './utils';

import type {
  CalculatedColumn,
  Column,
  Filters,
  Position,
  RowRendererProps,
  RowsChangeData,
  SelectRowEvent,
  SelectedCellProps,
  EditCellProps,
  FillEvent,
  PasteEvent,
  CellNavigationMode,
  SortDirection,
  RowHeightArgs
} from './types';

interface SelectCellState extends Position {
  mode: 'SELECT';
}

interface EditCellState<R> extends Position {
  mode: 'EDIT';
  row: R;
  originalRow: R;
  key: string | null;
}

type DefaultColumnOptions<R, SR> = Pick<
  Column<R, SR>,
  'formatter' | 'minWidth' | 'resizable' | 'sortable'
>;

// eslint-disable-next-line @typescript-eslint/no-unnecessary-condition
const body = globalThis.document?.body;

const initialPosition: SelectCellState = {
  idx: -1,
  rowIdx: -1,
  mode: 'SELECT'
};

export interface DataGridHandle {
  element: HTMLDivElement | null;
  scrollToColumn: (colIdx: number) => void;
  scrollToRow: (rowIdx: number) => void;
  selectCell: (position: Position, openEditor?: boolean) => void;
}

type SharedDivProps = Pick<
  React.HTMLAttributes<HTMLDivElement>,
  'aria-label' | 'aria-labelledby' | 'aria-describedby' | 'className' | 'style'
>;

export interface DataGridProps<R, SR = unknown, K extends React.Key = React.Key>
  extends SharedDivProps {
  /**
   * Grid and data Props
   */
  /** An array of objects representing each column on the grid */
  columns: readonly Column<R, SR>[];
  /** A function called for each rendered row that should return a plain key/value pair object */
  rows: readonly R[];
  /**
   * Rows to be pinned at the bottom of the rows view for summary, the vertical scroll bar will not scroll these rows.
   * Bottom horizontal scroll bar can move the row left / right. Or a customized row renderer can be used to disabled the scrolling support.
   */
  summaryRows?: readonly SR[];
  /** The getter should return a unique key for each row */
  rowKeyGetter?: (row: R) => K;
  onRowsChange?: (rows: R[], data: RowsChangeData<R, SR>) => void;

  /**
   * Dimensions props
   */
  /** The height of each row in pixels */
  rowHeight?: number | ((args: RowHeightArgs<R>) => number);
  /** The height of the header row in pixels */
  headerRowHeight?: number;
  /** The height of the header filter row in pixels */
  headerFiltersHeight?: number;
  /** The height of each summary row in pixels */
  summaryRowHeight?: number;

  /**
   * Feature props
   */
  /** Set of selected row keys */
  selectedRows?: ReadonlySet<K>;
  /** Function called whenever row selection is changed */
  onSelectedRowsChange?: (selectedRows: Set<K>) => void;
  /** The key of the column which is currently being sorted */
  sortColumn?: string;
  /** The direction to sort the sortColumn*/
  sortDirection?: SortDirection;
  /** Function called whenever grid is sorted*/
  onSort?: (columnKey: string, direction: SortDirection) => void;
  filters?: Readonly<Filters>;
  onFiltersChange?: (filters: Filters) => void;
  defaultColumnOptions?: DefaultColumnOptions<R, SR>;
  groupBy?: readonly string[];
  rowGrouper?: (rows: readonly R[], columnKey: string) => Record<string, readonly R[]>;
  expandedGroupIds?: ReadonlySet<unknown>;
  onExpandedGroupIdsChange?: (expandedGroupIds: Set<unknown>) => void;
  onFill?: (event: FillEvent<R>) => R[];
  onPaste?: (event: PasteEvent<R>) => R;

  /**
   * Custom renderers
   */
  rowRenderer?: React.ComponentType<RowRendererProps<R, SR>>;
  emptyRowsRenderer?: React.ComponentType;

  /**
   * Event props
   */
  /** Function called whenever a row is clicked */
  onRowClick?: (rowIdx: number, row: R, column: CalculatedColumn<R, SR>) => void;
  /** Called when the grid is scrolled */
  onScroll?: (event: React.UIEvent<HTMLDivElement>) => void;
  /** Called when a column is resized */
  onColumnResize?: (idx: number, width: number) => void;
  /** Function called whenever selected cell is changed */
  onSelectedCellChange?: (position: Position) => void;

  /**
   * Toggles and modes
   */
  /** Toggles whether filters row is displayed or not */
  enableFilterRow?: boolean;
  cellNavigationMode?: CellNavigationMode;
  enableVirtualization?: boolean;

  /**
   * Miscellaneous
   */
  /** The node where the editor portal should mount. */
  editorPortalTarget?: Element;
  rowClass?: (row: R) => string | undefined;
}

/**
 * Main API Component to render a data grid of rows and columns
 *
 * @example
 *
 * <DataGrid columns={columns} rows={rows} />
 */
function DataGrid<R, SR>(
  {
    // Grid and data Props
    columns: rawColumns,
    rows: rawRows,
    summaryRows,
    rowKeyGetter,
    onRowsChange,
    // Dimensions props
    rowHeight = 35,
    headerRowHeight = typeof rowHeight === 'number' ? rowHeight : 35,
    headerFiltersHeight = 45,
    summaryRowHeight = typeof rowHeight === 'number' ? rowHeight : 35,
    // Feature props
    selectedRows,
    onSelectedRowsChange,
    sortColumn,
    sortDirection,
    onSort,
    filters,
    onFiltersChange,
    defaultColumnOptions,
    groupBy: rawGroupBy,
    rowGrouper,
    expandedGroupIds,
    onExpandedGroupIdsChange,
    // Custom renderers
    rowRenderer: RowRenderer = Row,
    emptyRowsRenderer: EmptyRowsRenderer,
    // Event props
    onRowClick,
    onScroll,
    onColumnResize,
    onSelectedCellChange,
    onFill,
    onPaste,
    // Toggles and modes
    enableFilterRow = false,
    cellNavigationMode = 'NONE',
    enableVirtualization = true,
    // Miscellaneous
    editorPortalTarget = body,
    className,
    style,
    rowClass,
    // ARIA
    'aria-label': ariaLabel,
    'aria-labelledby': ariaLabelledBy,
    'aria-describedby': ariaDescribedBy
  }: DataGridProps<R, SR>,
  ref: React.Ref<DataGridHandle>
) {
  /**
   * states
   */
  const [scrollTop, setScrollTop] = useState(0);
  const [scrollLeft, setScrollLeft] = useState(0);
  const [columnWidths, setColumnWidths] = useState<ReadonlyMap<string, number>>(() => new Map());
  const [selectedPosition, setSelectedPosition] =
    useState<SelectCellState | EditCellState<R>>(initialPosition);
  const [copiedCell, setCopiedCell] = useState<{ row: R; columnKey: string } | null>(null);
  const [isDragging, setDragging] = useState(false);
  const [draggedOverRowIdx, setOverRowIdx] = useState<number | undefined>(undefined);

  /**
   * refs
   */
  const focusSinkRef = useRef<HTMLDivElement>(null);
  const prevSelectedPosition = useRef(selectedPosition);
  const latestDraggedOverRowIdx = useRef(draggedOverRowIdx);
  const lastSelectedRowIdx = useRef(-1);
  const isCellFocusable = useRef(false);

  /**
   * The identity of the wrapper function is stable so it won't break memoization
   */
  const selectRowWrapper = useLatestFunc(selectRow);
  const selectCellWrapper = useLatestFunc(selectCell);
  const toggleGroupWrapper = useLatestFunc(toggleGroup);
  const handleFormatterRowChangeWrapper = useLatestFunc(updateRow);

  /**
   * computed values
   */
  const [gridRef, gridWidth, gridHeight] = useGridDimensions();
  const headerRowsCount = enableFilterRow ? 2 : 1;
  const summaryRowsCount = summaryRows?.length ?? 0;
  const totalHeaderHeight = headerRowHeight + (enableFilterRow ? headerFiltersHeight : 0);
  const clientHeight = gridHeight - totalHeaderHeight - summaryRowsCount * summaryRowHeight;
  const isSelectable = selectedRows !== undefined && onSelectedRowsChange !== undefined;

  const {
    columns,
    colSpanColumns,
    colOverscanStartIdx,
    colOverscanEndIdx,
    layoutCssVars,
    columnMetrics,
    totalColumnWidth,
    lastFrozenColumnIndex,
    totalFrozenColumnWidth,
    groupBy
  } = useCalculatedColumns({
    rawColumns,
    columnWidths,
    scrollLeft,
    viewportWidth: gridWidth,
    defaultColumnOptions,
    rawGroupBy: rowGrouper ? rawGroupBy : undefined,
    enableVirtualization
  });

  const {
    rowOverscanStartIdx,
    rowOverscanEndIdx,
    rows,
    rowsCount,
    totalRowHeight,
    isGroupRow,
    getRowTop,
    getRowHeight,
    findRowIdx
  } = useViewportRows({
    rawRows,
    groupBy,
    rowGrouper,
    rowHeight,
    clientHeight,
    scrollTop,
    expandedGroupIds,
    enableVirtualization
  });

  const viewportColumns = useViewportColumns({
    columns,
    colSpanColumns,
    colOverscanStartIdx,
    colOverscanEndIdx,
    lastFrozenColumnIndex,
    rowOverscanStartIdx,
    rowOverscanEndIdx,
    rows,
    summaryRows,
    enableFilterRow,
    isGroupRow
  });

  const hasGroups = groupBy.length > 0 && typeof rowGrouper === 'function';
  const minColIdx = hasGroups ? -1 : 0;

  // Cell drag is not supported on a treegrid
  const enableCellDragAndDrop = hasGroups ? false : onFill !== undefined;

  /**
   * effects
   */
  useLayoutEffect(() => {
    if (
      selectedPosition === prevSelectedPosition.current ||
      selectedPosition.mode === 'EDIT' ||
      !isCellWithinBounds(selectedPosition)
    ) {
      return;
    }
    prevSelectedPosition.current = selectedPosition;
    scrollToCell(selectedPosition);

    if (isCellFocusable.current) {
      isCellFocusable.current = false;
      return;
    }
    focusSinkRef.current!.focus({ preventScroll: true });
  });

  useImperativeHandle(ref, () => ({
    element: gridRef.current,
    scrollToColumn(idx: number) {
      scrollToCell({ idx });
    },
    scrollToRow(rowIdx: number) {
      const { current } = gridRef;
      if (!current) return;
      current.scrollTo({
        top: getRowTop(rowIdx),
        behavior: 'smooth'
      });
    },
    selectCell
  }));

  /**
   * callbacks
   */
  const handleColumnResize = useCallback(
    (column: CalculatedColumn<R, SR>, width: number) => {
      setColumnWidths((columnWidths) => {
        const newColumnWidths = new Map(columnWidths);
        newColumnWidths.set(column.key, width);
        return newColumnWidths;
      });

      onColumnResize?.(column.idx, width);
    },
    [onColumnResize]
  );

  const setDraggedOverRowIdx = useCallback((rowIdx?: number) => {
    setOverRowIdx(rowIdx);
    latestDraggedOverRowIdx.current = rowIdx;
  }, []);

  /**
   * event handlers
   */
  function selectRow({ rowIdx, checked, isShiftClick }: SelectRowEvent) {
    if (!onSelectedRowsChange) return;

    assertIsValidKeyGetter(rowKeyGetter);
    const newSelectedRows = new Set(selectedRows);
    const row = rows[rowIdx];
    if (isGroupRow(row)) {
      for (const childRow of row.childRows) {
        const rowKey = rowKeyGetter(childRow);
        if (checked) {
          newSelectedRows.add(rowKey);
        } else {
          newSelectedRows.delete(rowKey);
        }
      }
      onSelectedRowsChange(newSelectedRows);
      return;
    }

    const rowKey = rowKeyGetter(row);
    if (checked) {
      newSelectedRows.add(rowKey);
      const previousRowIdx = lastSelectedRowIdx.current;
      lastSelectedRowIdx.current = rowIdx;
      if (isShiftClick && previousRowIdx !== -1 && previousRowIdx !== rowIdx) {
        const step = sign(rowIdx - previousRowIdx);
        for (let i = previousRowIdx + step; i !== rowIdx; i += step) {
          const row = rows[i];
          if (isGroupRow(row)) continue;
          newSelectedRows.add(rowKeyGetter(row));
        }
      }
    } else {
      newSelectedRows.delete(rowKey);
      lastSelectedRowIdx.current = -1;
    }

    onSelectedRowsChange(newSelectedRows);
  }

  function toggleGroup(expandedGroupId: unknown) {
    if (!onExpandedGroupIdsChange) return;
    const newExpandedGroupIds = new Set(expandedGroupIds);
    if (newExpandedGroupIds.has(expandedGroupId)) {
      newExpandedGroupIds.delete(expandedGroupId);
    } else {
      newExpandedGroupIds.add(expandedGroupId);
    }
    onExpandedGroupIdsChange(newExpandedGroupIds);
  }

  function onGridFocus() {
    if (!isCellWithinBounds(selectedPosition)) {
      // Tabbing into the grid should initiate keyboard navigation
      const initialPosition: SelectCellState = { idx: 0, rowIdx: 0, mode: 'SELECT' };
      if (isCellWithinBounds(initialPosition)) {
        setSelectedPosition(initialPosition);
      }
    } else {
      // otherwise if we already have a selected cell, we should scroll back to it when focusing the grid
      scrollToCell(selectedPosition);
    }
  }

  function handleKeyDown(event: React.KeyboardEvent<HTMLDivElement>) {
    const { key, keyCode } = event;
    const row = rows[selectedPosition.rowIdx];

    if (
      onPaste &&
      isCtrlKeyHeldDown(event) &&
      isCellWithinBounds(selectedPosition) &&
      !isGroupRow(row) &&
      selectedPosition.idx !== -1 &&
      selectedPosition.mode === 'SELECT'
    ) {
      // event.key may differ by keyboard input language, so we use event.keyCode instead
      // event.nativeEvent.code cannot be used either as it would break copy/paste for the DVORAK layout
      const cKey = 67;
      const vKey = 86;
      if (keyCode === cKey) {
        handleCopy();
        return;
      }
      if (keyCode === vKey) {
        handlePaste();
        return;
      }
    }

    if (
      isCellWithinBounds(selectedPosition) &&
      isGroupRow(row) &&
      selectedPosition.idx === -1 &&
      // Collapse the current group row if it is focused and is in expanded state
      ((key === 'ArrowLeft' && row.isExpanded) ||
        // Expand the current group row if it is focused and is in collapsed state
        (key === 'ArrowRight' && !row.isExpanded))
    ) {
      event.preventDefault(); // Prevents scrolling
      toggleGroup(row.id);
      return;
    }

    switch (event.key) {
      case 'Escape':
        setCopiedCell(null);
        closeEditor();
        return;
      case 'ArrowUp':
      case 'ArrowDown':
      case 'ArrowLeft':
      case 'ArrowRight':
      case 'Tab':
      case 'Home':
      case 'End':
      case 'PageUp':
      case 'PageDown':
        navigate(event);
        break;
      default:
        handleCellInput(event);
        break;
    }
  }

  function handleFocus() {
    isCellFocusable.current = true;
  }

  function handleScroll(event: React.UIEvent<HTMLDivElement>) {
    const { scrollTop, scrollLeft } = event.currentTarget;
    setScrollTop(scrollTop);
    setScrollLeft(scrollLeft);
    onScroll?.(event);
  }

  function getRawRowIdx(rowIdx: number) {
    return hasGroups ? rawRows.indexOf(rows[rowIdx] as R) : rowIdx;
  }

  function updateRow(rowIdx: number, row: R) {
    if (typeof onRowsChange !== 'function') return;
    if (row === rawRows[rowIdx]) return;
    const updatedRows = [...rawRows];
    updatedRows[rowIdx] = row;
    onRowsChange(updatedRows, {
      indexes: [rowIdx],
      column: columns[selectedPosition.idx]
    });
  }

  function commitEditorChanges() {
    if (
      columns[selectedPosition.idx]?.editor === undefined ||
      selectedPosition.mode === 'SELECT' ||
      selectedPosition.row === selectedPosition.originalRow
    ) {
      return;
    }

    const rowIdx = getRawRowIdx(selectedPosition.rowIdx);
    updateRow(rowIdx, selectedPosition.row);
  }

  function handleCopy() {
    const { idx, rowIdx } = selectedPosition;
    setCopiedCell({ row: rawRows[getRawRowIdx(rowIdx)], columnKey: columns[idx].key });
  }

  function handlePaste() {
    const { idx, rowIdx } = selectedPosition;
    const targetRow = rawRows[getRawRowIdx(rowIdx)];
    if (!onPaste || !onRowsChange || copiedCell === null || !isCellEditable(selectedPosition)) {
      return;
    }

    const updatedTargetRow = onPaste({
      sourceRow: copiedCell.row,
      sourceColumnKey: copiedCell.columnKey,
      targetRow,
      targetColumnKey: columns[idx].key
    });

    updateRow(rowIdx, updatedTargetRow);
  }

  function handleCellInput(event: React.KeyboardEvent<HTMLDivElement>) {
    if (!isCellWithinBounds(selectedPosition)) return;
    const row = rows[selectedPosition.rowIdx];
    if (isGroupRow(row)) return;
    const { key } = event;
    const column = columns[selectedPosition.idx];

    if (selectedPosition.mode === 'EDIT') {
      if (key === 'Enter') {
        // Custom editors can listen for the event and stop propagation to prevent commit
        commitEditorChanges();
        closeEditor();
      }
      return;
    }

    column.editorOptions?.onCellKeyDown?.(event);
    if (event.isDefaultPrevented()) return;

    if (isCellEditable(selectedPosition) && isDefaultCellInput(event)) {
      setSelectedPosition(({ idx, rowIdx }) => ({
        idx,
        rowIdx,
        key,
        mode: 'EDIT',
        row,
        originalRow: row
      }));
    }
  }

  function handleDragEnd() {
    const overRowIdx = latestDraggedOverRowIdx.current;
    if (overRowIdx === undefined || !onFill || !onRowsChange) return;

    const { idx, rowIdx } = selectedPosition;
    const sourceRow = rawRows[rowIdx];
    const startRowIndex = rowIdx < overRowIdx ? rowIdx + 1 : overRowIdx;
    const endRowIndex = rowIdx < overRowIdx ? overRowIdx + 1 : rowIdx;
    const targetRows = rawRows.slice(startRowIndex, endRowIndex);
    const column = columns[idx];
    const updatedTargetRows = onFill({ columnKey: column.key, sourceRow, targetRows });
    const updatedRows = [...rawRows];
    const indexes: number[] = [];

    for (let i = startRowIndex; i < endRowIndex; i++) {
      const targetRowIdx = i - startRowIndex;
      if (updatedRows[i] !== updatedTargetRows[targetRowIdx]) {
        updatedRows[i] = updatedTargetRows[targetRowIdx];
        indexes.push(i);
      }
    }

    if (indexes.length > 0) {
      onRowsChange(updatedRows, { indexes, column });
    }
    setDraggedOverRowIdx(undefined);
  }

  function handleMouseDown(event: React.MouseEvent<HTMLDivElement, MouseEvent>) {
    if (event.buttons !== 1) return;
    setDragging(true);
    window.addEventListener('mouseover', onMouseOver);
    window.addEventListener('mouseup', onMouseUp);

    function onMouseOver(event: MouseEvent) {
      // Trigger onMouseup in edge cases where we release the mouse button but `mouseup` isn't triggered,
      // for example when releasing the mouse button outside the iframe the grid is rendered in.
      // https://developer.mozilla.org/en-US/docs/Web/API/MouseEvent/buttons
      if (event.buttons !== 1) onMouseUp();
    }

    function onMouseUp() {
      window.removeEventListener('mouseover', onMouseOver);
      window.removeEventListener('mouseup', onMouseUp);
      setDragging(false);
      handleDragEnd();
    }
  }

  function handleDoubleClick(event: React.MouseEvent<HTMLDivElement>) {
    event.stopPropagation();
    if (!onFill || !onRowsChange) return;

    const { idx, rowIdx } = selectedPosition;
    const sourceRow = rawRows[rowIdx];
    const targetRows = rawRows.slice(rowIdx + 1);
    const column = columns[idx];
    const updatedTargetRows = onFill({ columnKey: column.key, sourceRow, targetRows });
    const updatedRows = [...rawRows];
    const indexes: number[] = [];

    for (let i = rowIdx + 1; i < updatedRows.length; i++) {
      const targetRowIdx = i - rowIdx - 1;
      if (updatedRows[i] !== updatedTargetRows[targetRowIdx]) {
        updatedRows[i] = updatedTargetRows[targetRowIdx];
        indexes.push(i);
      }
    }

    if (indexes.length > 0) {
      onRowsChange(updatedRows, { indexes, column });
    }
  }

  function handleEditorRowChange(row: Readonly<R>, commitChanges?: boolean) {
    if (selectedPosition.mode === 'SELECT') return;
    if (commitChanges) {
      updateRow(getRawRowIdx(selectedPosition.rowIdx), row);
      closeEditor();
    } else {
      setSelectedPosition((position) => ({ ...position, row }));
    }
  }

  function handleOnClose(commitChanges?: boolean) {
    if (commitChanges) {
      commitEditorChanges();
    }
    closeEditor();
  }

  /**
   * utils
   */
  function isCellWithinBounds({ idx, rowIdx }: Position): boolean {
    return rowIdx >= 0 && rowIdx < rows.length && idx >= minColIdx && idx < columns.length;
  }

  function isCellEditable(position: Position): boolean {
    return (
      isCellWithinBounds(position) &&
      isSelectedCellEditable<R, SR>({ columns, rows, selectedPosition: position, isGroupRow })
    );
  }

  function selectCell(position: Position, enableEditor = false): void {
    if (!isCellWithinBounds(position)) return;
    commitEditorChanges();

    if (enableEditor && isCellEditable(position)) {
      const row = rows[position.rowIdx] as R;
      setSelectedPosition({ ...position, mode: 'EDIT', key: null, row, originalRow: row });
    } else {
      setSelectedPosition({ ...position, mode: 'SELECT' });
    }
    onSelectedCellChange?.({ ...position });
  }

  function closeEditor() {
    if (selectedPosition.mode === 'SELECT') return;
    setSelectedPosition(({ idx, rowIdx }) => ({ idx, rowIdx, mode: 'SELECT' }));
  }

  function scrollToCell({ idx, rowIdx }: Partial<Position>): void {
    const { current } = gridRef;
    if (!current) return;

    if (typeof idx === 'number' && idx > lastFrozenColumnIndex) {
      rowIdx ??= selectedPosition.rowIdx;
      if (!isCellWithinBounds({ rowIdx, idx })) return;
      const { clientWidth } = current;
      const column = columns[idx];
      const { left, width } = columnMetrics.get(column)!;
      let right = left + width;
      const row = rows[rowIdx];
      if (!isGroupRow(row)) {
        const colSpan = getColSpan(column, lastFrozenColumnIndex, { type: 'ROW', row });
        if (colSpan !== undefined) {
          const { left, width } = columnMetrics.get(columns[column.idx + colSpan - 1])!;
          right = left + width;
        }
      }

      const isCellAtLeftBoundary = left < scrollLeft + totalFrozenColumnWidth;
      const isCellAtRightBoundary = right > clientWidth + scrollLeft;
      if (isCellAtLeftBoundary) {
        current.scrollLeft = left - totalFrozenColumnWidth;
      } else if (isCellAtRightBoundary) {
        current.scrollLeft = right - clientWidth;
      }
    }

    if (typeof rowIdx === 'number') {
      const rowTop = getRowTop(rowIdx);
      const rowHeight = getRowHeight(rowIdx);
      if (rowTop < scrollTop) {
        // at top boundary, scroll to the row's top
        current.scrollTop = rowTop;
      } else if (rowTop + rowHeight > scrollTop + clientHeight) {
        // at bottom boundary, scroll the next row's top to the bottom of the viewport
        current.scrollTop = rowTop + rowHeight - clientHeight;
      }
    }
  }

  function getNextPosition(key: string, ctrlKey: boolean, shiftKey: boolean): Position {
    const { idx, rowIdx } = selectedPosition;
    const row = rows[rowIdx];
    const isRowSelected = isCellWithinBounds(selectedPosition) && idx === -1;

    // If a group row is focused, and it is collapsed, move to the parent group row (if there is one).
    if (
      key === 'ArrowLeft' &&
      isRowSelected &&
      isGroupRow(row) &&
      !row.isExpanded &&
      row.level !== 0
    ) {
      let parentRowIdx = -1;
      for (let i = selectedPosition.rowIdx - 1; i >= 0; i--) {
        const parentRow = rows[i];
        if (isGroupRow(parentRow) && parentRow.id === row.parentId) {
          parentRowIdx = i;
          break;
        }
      }
      if (parentRowIdx !== -1) {
        return { idx, rowIdx: parentRowIdx };
      }
    }

    switch (key) {
      case 'ArrowUp':
        return { idx, rowIdx: rowIdx - 1 };
      case 'ArrowDown':
        return { idx, rowIdx: rowIdx + 1 };
      case 'ArrowLeft':
        return { idx: idx - 1, rowIdx };
      case 'ArrowRight':
        return { idx: idx + 1, rowIdx };
      case 'Tab':
        if (selectedPosition.idx === -1 && selectedPosition.rowIdx === -1) {
          return shiftKey
            ? { idx: columns.length - 1, rowIdx: rows.length - 1 }
            : { idx: 0, rowIdx: 0 };
        }
        return { idx: idx + (shiftKey ? -1 : 1), rowIdx };
      case 'Home':
        // If row is selected then move focus to the first row
        if (isRowSelected) return { idx, rowIdx: 0 };
        return ctrlKey ? { idx: 0, rowIdx: 0 } : { idx: 0, rowIdx };
      case 'End':
        // If row is selected then move focus to the last row.
        if (isRowSelected) return { idx, rowIdx: rows.length - 1 };
        return ctrlKey
          ? { idx: columns.length - 1, rowIdx: rows.length - 1 }
          : { idx: columns.length - 1, rowIdx };
      case 'PageUp': {
        const nextRowY = getRowTop(rowIdx) + getRowHeight(rowIdx) - clientHeight;
        return { idx, rowIdx: nextRowY > 0 ? findRowIdx(nextRowY) : 0 };
      }
      case 'PageDown': {
        const nextRowY = getRowTop(rowIdx) + clientHeight;
        return { idx, rowIdx: nextRowY < totalRowHeight ? findRowIdx(nextRowY) : rows.length - 1 };
      }
      default:
        return selectedPosition;
    }
  }

  function navigate(event: React.KeyboardEvent<HTMLDivElement>) {
    if (selectedPosition.mode === 'EDIT') {
      const onNavigation =
        columns[selectedPosition.idx].editorOptions?.onNavigation ?? onEditorNavigation;
      if (!onNavigation(event)) return;
    }
    const { key, shiftKey } = event;
    let mode = cellNavigationMode;
    if (key === 'Tab') {
      // If we are in a position to leave the grid, stop editing but stay in that cell
      if (
        canExitGrid({
          shiftKey,
          cellNavigationMode,
          columns,
          rowsCount: rows.length,
          selectedPosition
        })
      ) {
        commitEditorChanges();
        // Allow focus to leave the grid so the next control in the tab order can be focused
        return;
      }

      mode = cellNavigationMode === 'NONE' ? 'CHANGE_ROW' : cellNavigationMode;
    }

    // Do not allow focus to leave
    event.preventDefault();

    const ctrlKey = isCtrlKeyHeldDown(event);
    const nextPosition = getNextSelectedCellPosition({
      columns,
      colSpanColumns,
      rows,
      lastFrozenColumnIndex,
      cellNavigationMode: mode,
      currentPosition: selectedPosition,
      nextPosition: getNextPosition(key, ctrlKey, shiftKey),
      isCellWithinBounds,
      isGroupRow
    });

    selectCell(nextPosition);
  }

  function getDraggedOverCellIdx(currentRowIdx: number): number | undefined {
    if (draggedOverRowIdx === undefined) return;
    const { rowIdx } = selectedPosition;

    const isDraggedOver =
      rowIdx < draggedOverRowIdx
        ? rowIdx < currentRowIdx && currentRowIdx <= draggedOverRowIdx
        : rowIdx > currentRowIdx && currentRowIdx >= draggedOverRowIdx;

    return isDraggedOver ? selectedPosition.idx : undefined;
  }

  function getSelectedCellProps(rowIdx: number): SelectedCellProps | EditCellProps<R> | undefined {
    if (selectedPosition.rowIdx !== rowIdx) return;

    if (selectedPosition.mode === 'EDIT') {
      return {
        mode: 'EDIT',
        idx: selectedPosition.idx,
        onKeyDown: handleKeyDown,
        editorProps: {
          editorPortalTarget,
          rowHeight: getRowHeight(selectedPosition.rowIdx),
          row: selectedPosition.row,
          onRowChange: handleEditorRowChange,
          onClose: handleOnClose
        }
      };
    }

    return {
      mode: 'SELECT',
      idx: selectedPosition.idx,
      onFocus: handleFocus,
      onKeyDown: handleKeyDown,
      dragHandleProps:
        enableCellDragAndDrop && isCellEditable(selectedPosition)
          ? { onMouseDown: handleMouseDown, onDoubleClick: handleDoubleClick }
          : undefined
    };
  }

  function getViewportRows() {
    const rowElements = [];
    let startRowIndex = 0;
    for (let rowIdx = rowOverscanStartIdx; rowIdx <= rowOverscanEndIdx; rowIdx++) {
      const row = rows[rowIdx];
      const top = getRowTop(rowIdx) + totalHeaderHeight;
      if (isGroupRow(row)) {
        ({ startRowIndex } = row);
        const isGroupRowSelected =
          isSelectable && row.childRows.every((cr) => selectedRows?.has(rowKeyGetter!(cr)));
        rowElements.push(
          <GroupRowRenderer<R, SR>
            aria-level={row.level + 1} // aria-level is 1-based
            aria-setsize={row.setSize}
            aria-posinset={row.posInSet + 1} // aria-posinset is 1-based
            aria-rowindex={headerRowsCount + startRowIndex + 1} // aria-rowindex is 1 based
            aria-selected={isSelectable ? isGroupRowSelected : undefined}
            key={row.id}
            id={row.id}
            groupKey={row.groupKey}
            viewportColumns={viewportColumns}
            childRows={row.childRows}
            rowIdx={rowIdx}
            top={top}
            height={getRowHeight(rowIdx)}
            level={row.level}
            isExpanded={row.isExpanded}
            selectedCellIdx={selectedPosition.rowIdx === rowIdx ? selectedPosition.idx : undefined}
            isRowSelected={isGroupRowSelected}
            onFocus={selectedPosition.rowIdx === rowIdx ? handleFocus : undefined}
            onKeyDown={selectedPosition.rowIdx === rowIdx ? handleKeyDown : undefined}
            selectCell={selectCellWrapper}
            toggleGroup={toggleGroupWrapper}
          />
        );
        continue;
      }

      startRowIndex++;
      let key: React.Key = hasGroups ? startRowIndex : rowIdx;
      let isRowSelected = false;
      if (typeof rowKeyGetter === 'function') {
        key = rowKeyGetter(row);
        isRowSelected = selectedRows?.has(key) ?? false;
      }

      rowElements.push(
        <RowRenderer
          aria-rowindex={headerRowsCount + (hasGroups ? startRowIndex : rowIdx) + 1} // aria-rowindex is 1 based
          aria-selected={isSelectable ? isRowSelected : undefined}
          key={key}
          rowIdx={rowIdx}
          row={row}
          viewportColumns={viewportColumns}
          isRowSelected={isRowSelected}
          onRowClick={onRowClick}
          rowClass={rowClass}
          top={top}
          height={getRowHeight(rowIdx)}
          copiedCellIdx={
            copiedCell !== null && copiedCell.row === row
              ? columns.findIndex((c) => c.key === copiedCell.columnKey)
              : undefined
          }
          draggedOverCellIdx={getDraggedOverCellIdx(rowIdx)}
          setDraggedOverRowIdx={isDragging ? setDraggedOverRowIdx : undefined}
          lastFrozenColumnIndex={lastFrozenColumnIndex}
          selectedCellProps={getSelectedCellProps(rowIdx)}
          onRowChange={handleFormatterRowChangeWrapper}
          selectCell={selectCellWrapper}
        />
      );
    }

    return rowElements;
  }

  // Reset the positions if the current values are no longer valid. This can happen if a column or row is removed
  if (selectedPosition.idx >= columns.length || selectedPosition.rowIdx >= rows.length) {
    setSelectedPosition(initialPosition);
    setDraggedOverRowIdx(undefined);
  }

  if (
    selectedPosition.mode === 'EDIT' &&
    rows[selectedPosition.rowIdx] !== selectedPosition.originalRow
  ) {
    // Discard changes if rows are updated from outside
    closeEditor();
  }

  return (
    <div
      role={hasGroups ? 'treegrid' : 'grid'}
      aria-label={ariaLabel}
      aria-labelledby={ariaLabelledBy}
      aria-describedby={ariaDescribedBy}
      aria-multiselectable={isSelectable ? true : undefined}
      aria-colcount={columns.length}
      aria-rowcount={headerRowsCount + rowsCount + summaryRowsCount}
      className={clsx(rootClassname, { [viewportDraggingClassname]: isDragging }, className)}
      style={
        {
          ...style,
          '--header-row-height': `${headerRowHeight}px`,
          '--filter-row-height': `${headerFiltersHeight}px`,
          '--row-width': `${totalColumnWidth}px`,
          '--summary-row-height': `${summaryRowHeight}px`,
          ...layoutCssVars
        } as unknown as React.CSSProperties
      }
      ref={gridRef}
      onScroll={handleScroll}
    >
      <HeaderRow<R, SR>
        rowKeyGetter={rowKeyGetter}
        rows={rawRows}
        columns={viewportColumns}
        onColumnResize={handleColumnResize}
        allRowsSelected={selectedRows?.size === rawRows.length}
        onSelectedRowsChange={onSelectedRowsChange}
        sortColumn={sortColumn}
        sortDirection={sortDirection}
        onSort={onSort}
        lastFrozenColumnIndex={lastFrozenColumnIndex}
      />
      {enableFilterRow && (
        <FilterRow<R, SR>
          columns={viewportColumns}
          filters={filters}
          onFiltersChange={onFiltersChange}
        />
      )}
      {rows.length === 0 && EmptyRowsRenderer ? (
        <EmptyRowsRenderer />
      ) : (
        <>
          {/*
            Ideally the focus should be set on the selected cell
            (https://www.w3.org/TR/wai-aria-practices-1.2/#kbd_roving_tabindex)
            but there are a few issues with this approach
            - onKeyDown/useLayoutEffect on the cell is not fast enough and grid
              looses focus if tab is pressed repeatedly
            - All the cells are not rendered so it is possible the focused cell
              is not in the viewport and unmounted and in this case the grid
              does not have any focusable element

            This first issue can be solved by setting onKeyDown on the root element
            but for the second issue we need to render the selected cell along with
            the cells in the viewport. This adds complexity.

            To circumvent this issue we are using an extra div element which is
            positioned on the top/left corner of the viewport and it listens for the
            keyboard event and sets the selected cell's position.
          */}
          <div
            ref={focusSinkRef}
            tabIndex={0}
            className={focusSinkClassname}
            onKeyDown={handleKeyDown}
            onFocus={onGridFocus}
          />
<<<<<<< HEAD
          <div style={{ height: Math.max(rows.length * rowHeight, clientHeight) }} />
          <RowSelectionChangeProvider value={selectRowWrapper}>
            {getViewportRows()}
          </RowSelectionChangeProvider>
=======
          <div style={{ height: max(totalRowHeight, clientHeight) }} />
          {getViewportRows()}
>>>>>>> c5d8d964
          {summaryRows?.map((row, rowIdx) => (
            <SummaryRow<R, SR>
              aria-rowindex={headerRowsCount + rowsCount + rowIdx + 1}
              key={rowIdx}
              rowIdx={rowIdx}
              row={row}
              bottom={summaryRowHeight * (summaryRows.length - 1 - rowIdx)}
              viewportColumns={viewportColumns}
              lastFrozenColumnIndex={lastFrozenColumnIndex}
            />
          ))}
        </>
      )}
    </div>
  );
}

export default forwardRef(DataGrid) as <R, SR = unknown, Key extends React.Key = React.Key>(
  props: DataGridProps<R, SR, Key> & RefAttributes<DataGridHandle>
) => JSX.Element;<|MERGE_RESOLUTION|>--- conflicted
+++ resolved
@@ -10,17 +10,14 @@
 import clsx from 'clsx';
 
 import { rootClassname, viewportDraggingClassname, focusSinkClassname } from './style';
-<<<<<<< HEAD
-import { useGridDimensions, useViewportColumns, useViewportRows, useLatestFunc, RowSelectionChangeProvider } from './hooks';
-=======
 import {
   useGridDimensions,
   useCalculatedColumns,
   useViewportColumns,
   useViewportRows,
-  useLatestFunc
+  useLatestFunc,
+  RowSelectionChangeProvider
 } from './hooks';
->>>>>>> c5d8d964
 import HeaderRow from './HeaderRow';
 import FilterRow from './FilterRow';
 import Row from './Row';
@@ -1099,15 +1096,10 @@
             onKeyDown={handleKeyDown}
             onFocus={onGridFocus}
           />
-<<<<<<< HEAD
-          <div style={{ height: Math.max(rows.length * rowHeight, clientHeight) }} />
+          <div style={{ height: max(totalRowHeight, clientHeight) }} />
           <RowSelectionChangeProvider value={selectRowWrapper}>
             {getViewportRows()}
           </RowSelectionChangeProvider>
-=======
-          <div style={{ height: max(totalRowHeight, clientHeight) }} />
-          {getViewportRows()}
->>>>>>> c5d8d964
           {summaryRows?.map((row, rowIdx) => (
             <SummaryRow<R, SR>
               aria-rowindex={headerRowsCount + rowsCount + rowIdx + 1}
