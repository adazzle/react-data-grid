--- conflicted
+++ resolved
@@ -48,7 +48,7 @@
   SelectRowEvent,
   SortColumn
 } from './types';
-import { renderCheckbox as defaultRenderCheckbox } from './cellRenderers';
+import { defaultCellRenderer } from './Cell';
 import {
   DataGridDefaultRenderersProvider,
   useDefaultRenderers
@@ -56,18 +56,12 @@
 import DragHandle from './DragHandle';
 import EditCell from './EditCell';
 import HeaderRow from './HeaderRow';
-<<<<<<< HEAD
-import { defaultRowRenderer } from './Row';
-import { defaultCellRenderer } from './Cell';
-import SummaryRow from './SummaryRow';
-import { checkboxFormatter as defaultCheckboxFormatter } from './formatters';
-import { default as defaultSortStatus } from './sortStatus';
-=======
 import { defaultRenderRow } from './Row';
 import type { PartialPosition } from './ScrollToCell';
 import ScrollToCell from './ScrollToCell';
+import SummaryRow from './SummaryRow';
+import { renderCheckbox as defaultRenderCheckbox } from './cellRenderers';
 import { default as defaultRenderSortStatus } from './sortStatus';
->>>>>>> fb3bbacd
 import {
   focusSinkClassname,
   focusSinkHeaderAndSummaryClassname,
@@ -75,7 +69,6 @@
   viewportDraggingClassname
 } from './style/core';
 import { rowSelected, rowSelectedWithFrozenCell } from './style/row';
-import SummaryRow from './SummaryRow';
 
 export interface SelectCellState extends Position {
   readonly mode: 'SELECT';
@@ -258,19 +251,13 @@
   const rowHeight = rawRowHeight ?? 35;
   const headerRowHeight = rawHeaderRowHeight ?? (typeof rowHeight === 'number' ? rowHeight : 35);
   const summaryRowHeight = rawSummaryRowHeight ?? (typeof rowHeight === 'number' ? rowHeight : 35);
-<<<<<<< HEAD
-  const rowRenderer = renderers?.rowRenderer ?? defaultRenderers?.rowRenderer ?? defaultRowRenderer;
-  const cellRenderer = renderers?.cellRenderer ?? defaultRenderers?.cellRenderer ?? defaultCellRenderer;
-  const sortStatus = renderers?.sortStatus ?? defaultRenderers?.sortStatus ?? defaultSortStatus;
-  const checkboxFormatter =
-    renderers?.checkboxFormatter ?? defaultRenderers?.checkboxFormatter ?? defaultCheckboxFormatter;
-=======
   const renderRow = renderers?.renderRow ?? defaultRenderers?.renderRow ?? defaultRenderRow;
+  const cellRenderer =
+    renderers?.cellRenderer ?? defaultRenderers?.cellRenderer ?? defaultCellRenderer;
   const renderSortStatus =
     renderers?.renderSortStatus ?? defaultRenderers?.renderSortStatus ?? defaultRenderSortStatus;
   const renderCheckbox =
     renderers?.renderCheckbox ?? defaultRenderers?.renderCheckbox ?? defaultRenderCheckbox;
->>>>>>> fb3bbacd
   const noRowsFallback = renderers?.noRowsFallback ?? defaultRenderers?.noRowsFallback;
   const enableVirtualization = rawEnableVirtualization ?? true;
   const direction = rawDirection ?? 'ltr';
@@ -325,18 +312,11 @@
 
   const defaultGridComponents = useMemo(
     () => ({
-<<<<<<< HEAD
-      sortStatus,
-      checkboxFormatter,
+      renderCheckbox,
+      renderSortStatus,
       cellRenderer
     }),
-    [sortStatus, checkboxFormatter, cellRenderer]
-=======
-      renderCheckbox,
-      renderSortStatus
-    }),
-    [renderCheckbox, renderSortStatus]
->>>>>>> fb3bbacd
+    [renderCheckbox, renderSortStatus, cellRenderer]
   );
 
   const allRowsSelected = useMemo((): boolean => {
