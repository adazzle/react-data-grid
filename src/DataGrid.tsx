import { forwardRef, useCallback, useImperativeHandle, useMemo, useRef, useState } from 'react';
import type { Key, KeyboardEvent, RefAttributes } from 'react';
import { flushSync } from 'react-dom';
import clsx from 'clsx';

import {
  RowSelectionChangeProvider,
  RowSelectionProvider,
  useCalculatedColumns,
  useColumnWidths,
  useGridDimensions,
  useLatestFunc,
  useLayoutEffect,
  useViewportColumns,
  useViewportRows
} from './hooks';
import {
  abs,
  assertIsValidKeyGetter,
  canExitGrid,
  createCellEvent,
  getColSpan,
  getNextSelectedCellPosition,
  isCtrlKeyHeldDown,
  isDefaultCellInput,
  isSelectedCellEditable,
  renderMeasuringCells,
  scrollIntoView,
  sign
} from './utils';
import type {
  CalculatedColumn,
  CellClickArgs,
  CellKeyboardEvent,
  CellKeyDownArgs,
  CellMouseEvent,
  CellNavigationMode,
  Column,
  CopyEvent,
  Direction,
  FillEvent,
  Maybe,
  PasteEvent,
  Position,
  Renderers,
  RowHeightArgs,
  RowsChangeData,
  SelectRowEvent,
  SortColumn
} from './types';
import { renderCheckbox as defaultRenderCheckbox } from './cellRenderers';
import {
  DataGridDefaultRenderersProvider,
  useDefaultRenderers
} from './DataGridDefaultRenderersProvider';
import DragHandle from './DragHandle';
import EditCell from './EditCell';
import HeaderRow from './HeaderRow';
import { defaultRenderRow } from './Row';
import type { PartialPosition } from './ScrollToCell';
import ScrollToCell from './ScrollToCell';
import { default as defaultRenderSortStatus } from './sortStatus';
import { focusSinkClassname, rootClassname, viewportDraggingClassname } from './style/core';
import { rowSelected, rowSelectedWithFrozenCell } from './style/row';
import SummaryRow from './SummaryRow';

export interface SelectCellState extends Position {
  readonly mode: 'SELECT';
}

interface EditCellState<R> extends Position {
  readonly mode: 'EDIT';
  readonly row: R;
  readonly originalRow: R;
}

type DefaultColumnOptions<R, SR> = Pick<
  Column<R, SR>,
  'renderCell' | 'width' | 'minWidth' | 'maxWidth' | 'resizable' | 'sortable'
>;

export interface DataGridHandle {
  element: HTMLDivElement | null;
  scrollToCell: (position: PartialPosition) => void;
  selectCell: (position: Position, enableEditor?: Maybe<boolean>) => void;
}

type SharedDivProps = Pick<
  React.HTMLAttributes<HTMLDivElement>,
  | 'role'
  | 'aria-label'
  | 'aria-labelledby'
  | 'aria-describedby'
  | 'aria-rowcount'
  | 'className'
  | 'style'
>;

export interface DataGridProps<R, SR = unknown, K extends Key = Key> extends SharedDivProps {
  /**
   * Grid and data Props
   */
  /** An array of objects representing each column on the grid */
  columns: readonly Column<R, SR>[];
  /** A function called for each rendered row that should return a plain key/value pair object */
  rows: readonly R[];
  /**
   * Rows to be pinned at the top of the rows view for summary, the vertical scroll bar will not scroll these rows.
   */
  topSummaryRows?: Maybe<readonly SR[]>;
  /**
   * Rows to be pinned at the bottom of the rows view for summary, the vertical scroll bar will not scroll these rows.
   */
  bottomSummaryRows?: Maybe<readonly SR[]>;
  /** The getter should return a unique key for each row */
  rowKeyGetter?: Maybe<(row: R) => K>;
  onRowsChange?: Maybe<(rows: R[], data: RowsChangeData<R, SR>) => void>;

  /**
   * Dimensions props
   */
  /**
   * The height of each row in pixels
   * @default 35
   */
  rowHeight?: Maybe<number | ((args: RowHeightArgs<R>) => number)>;
  /**
   * The height of the header row in pixels
   * @default 35
   */
  headerRowHeight?: Maybe<number>;
  /**
   * The height of each summary row in pixels
   * @default 35
   */
  summaryRowHeight?: Maybe<number>;

  /**
   * Feature props
   */
  /** Set of selected row keys */
  selectedRows?: Maybe<ReadonlySet<K>>;
  /** Function called whenever row selection is changed */
  onSelectedRowsChange?: Maybe<(selectedRows: Set<K>) => void>;
  /** Used for multi column sorting */
  sortColumns?: Maybe<readonly SortColumn[]>;
  onSortColumnsChange?: Maybe<(sortColumns: SortColumn[]) => void>;
  defaultColumnOptions?: Maybe<DefaultColumnOptions<R, SR>>;
  onFill?: Maybe<(event: FillEvent<R>) => R>;
  onCopy?: Maybe<(event: CopyEvent<R>) => void>;
  onPaste?: Maybe<(event: PasteEvent<R>) => R>;

  /**
   * Event props
   */
  /** Function called whenever a cell is clicked */
  onCellClick?: Maybe<(args: CellClickArgs<R, SR>, event: CellMouseEvent) => void>;
  /** Function called whenever a cell is double clicked */
  onCellDoubleClick?: Maybe<(args: CellClickArgs<R, SR>, event: CellMouseEvent) => void>;
  /** Function called whenever a cell is right clicked */
  onCellContextMenu?: Maybe<(args: CellClickArgs<R, SR>, event: CellMouseEvent) => void>;
  onCellKeyDown?: Maybe<(args: CellKeyDownArgs<R, SR>, event: CellKeyboardEvent) => void>;
  /** Called when the grid is scrolled */
  onScroll?: Maybe<(event: React.UIEvent<HTMLDivElement>) => void>;
  /** Called when a column is resized */
  onColumnResize?: Maybe<(idx: number, width: number) => void>;

  /**
   * Toggles and modes
   */
  /** @default true */
  enableVirtualization?: Maybe<boolean>;

  /**
   * Miscellaneous
   */
  renderers?: Maybe<Renderers<R, SR>>;
  rowClass?: Maybe<(row: R, rowIdx: number) => Maybe<string>>;
  /** @default 'ltr' */
  direction?: Maybe<Direction>;
  'data-testid'?: Maybe<string>;
}

/**
 * Main API Component to render a data grid of rows and columns
 *
 * @example
 *
 * <DataGrid columns={columns} rows={rows} />
 */
function DataGrid<R, SR, K extends Key>(
  props: DataGridProps<R, SR, K>,
  ref: React.Ref<DataGridHandle>
) {
  const {
    // Grid and data Props
    columns: rawColumns,
    rows,
    topSummaryRows,
    bottomSummaryRows,
    rowKeyGetter,
    onRowsChange,
    // Dimensions props
    rowHeight: rawRowHeight,
    headerRowHeight: rawHeaderRowHeight,
    summaryRowHeight: rawSummaryRowHeight,
    // Feature props
    selectedRows,
    onSelectedRowsChange,
    sortColumns,
    onSortColumnsChange,
    defaultColumnOptions,
    // Event props
    onCellClick,
    onCellDoubleClick,
    onCellContextMenu,
    onCellKeyDown,
    onScroll,
    onColumnResize,
    onFill,
    onCopy,
    onPaste,
    // Toggles and modes
    enableVirtualization: rawEnableVirtualization,
    // Miscellaneous
    renderers,
    className,
    style,
    rowClass,
    direction: rawDirection,
    // ARIA
    role: rawRole,
    'aria-label': ariaLabel,
    'aria-labelledby': ariaLabelledBy,
    'aria-describedby': ariaDescribedBy,
    'aria-rowcount': rawAriaRowCount,
    'data-testid': testId
  } = props;

  /**
   * defaults
   */
  const defaultRenderers = useDefaultRenderers<R, SR>();
  const role = rawRole ?? 'grid';
  const rowHeight = rawRowHeight ?? 35;
  const headerRowHeight = rawHeaderRowHeight ?? (typeof rowHeight === 'number' ? rowHeight : 35);
  const summaryRowHeight = rawSummaryRowHeight ?? (typeof rowHeight === 'number' ? rowHeight : 35);
  const renderRow = renderers?.renderRow ?? defaultRenderers?.renderRow ?? defaultRenderRow;
  const renderSortStatus =
    renderers?.renderSortStatus ?? defaultRenderers?.renderSortStatus ?? defaultRenderSortStatus;
  const renderCheckbox =
    renderers?.renderCheckbox ?? defaultRenderers?.renderCheckbox ?? defaultRenderCheckbox;
  const noRowsFallback = renderers?.noRowsFallback ?? defaultRenderers?.noRowsFallback;
  const enableVirtualization = rawEnableVirtualization ?? true;
  const direction = rawDirection ?? 'ltr';

  const headerRowsCount = 1;
  const topSummaryRowsCount = topSummaryRows?.length ?? 0;
  const bottomSummaryRowsCount = bottomSummaryRows?.length ?? 0;
  const summaryRowsCount = topSummaryRowsCount + bottomSummaryRowsCount;
  const headerAndTopSummaryRowsCount = headerRowsCount + topSummaryRowsCount;
  const minRowIdx = -headerAndTopSummaryRowsCount;

  /**
   * states
   */
  const [scrollTop, setScrollTop] = useState(0);
  const [scrollLeft, setScrollLeft] = useState(0);
  const [resizedColumnWidths, setResizedColumnWidths] = useState(
    (): ReadonlyMap<string, number> => new Map()
  );
  const [measuredColumnWidths, setMeasuredColumnWidths] = useState(
    (): ReadonlyMap<string, number> => new Map()
  );
  const [selectedPosition, setSelectedPosition] = useState(
    (): SelectCellState | EditCellState<R> => ({ idx: -1, rowIdx: minRowIdx - 1, mode: 'SELECT' })
  );
  const [copiedCell, setCopiedCell] = useState<{ row: R; columnKey: string } | null>(null);
  const [isDragging, setDragging] = useState(false);
  const [draggedOverRowIdx, setOverRowIdx] = useState<number | undefined>(undefined);
  const [scrollToPosition, setScrollToPosition] = useState<PartialPosition | null>(null);

  /**
   * refs
   */
  const prevSelectedPosition = useRef(selectedPosition);
  const latestDraggedOverRowIdx = useRef(draggedOverRowIdx);
  const lastSelectedRowIdx = useRef(-1);
  const rowRef = useRef<HTMLDivElement>(null);
  const shouldFocusCellRef = useRef(false);

  /**
   * computed values
   */
  const hasGroups = role === 'treegrid';
  const [gridRef, gridWidth, gridHeight] = useGridDimensions();
  const clientHeight = gridHeight - headerRowHeight - summaryRowsCount * summaryRowHeight;
  const isSelectable = selectedRows != null && onSelectedRowsChange != null;
  const isRtl = direction === 'rtl';
  const leftKey = isRtl ? 'ArrowRight' : 'ArrowLeft';
  const rightKey = isRtl ? 'ArrowLeft' : 'ArrowRight';
  const ariaRowCount = rawAriaRowCount ?? headerRowsCount + rows.length + summaryRowsCount;

  const defaultGridComponents = useMemo(
    () => ({
      renderCheckbox,
      renderSortStatus
    }),
    [renderCheckbox, renderSortStatus]
  );

  const allRowsSelected = useMemo((): boolean => {
    // no rows to select = explicitely unchecked
    const { length } = rows;
    return (
      length !== 0 &&
      selectedRows != null &&
      rowKeyGetter != null &&
      selectedRows.size >= length &&
      rows.every((row) => selectedRows.has(rowKeyGetter(row)))
    );
  }, [rows, selectedRows, rowKeyGetter]);

  const {
    columns,
    colSpanColumns,
    colOverscanStartIdx,
    colOverscanEndIdx,
    templateColumns,
    layoutCssVars,
    lastFrozenColumnIndex,
    totalFrozenColumnWidth
  } = useCalculatedColumns({
    rawColumns,
    measuredColumnWidths,
    resizedColumnWidths,
    scrollLeft,
    viewportWidth: gridWidth,
    defaultColumnOptions,
    enableVirtualization
  });

  const {
    rowOverscanStartIdx,
    rowOverscanEndIdx,
    totalRowHeight,
    gridTemplateRows,
    getRowTop,
    getRowHeight,
    findRowIdx
  } = useViewportRows({
    rows,
    rowHeight,
    clientHeight,
    scrollTop,
    enableVirtualization
  });

  const viewportColumns = useViewportColumns({
    columns,
    colSpanColumns,
    colOverscanStartIdx,
    colOverscanEndIdx,
    lastFrozenColumnIndex,
    rowOverscanStartIdx,
    rowOverscanEndIdx,
    rows,
    topSummaryRows,
    bottomSummaryRows
  });

  const { gridTemplateColumns, handleColumnResize } = useColumnWidths(
    columns,
    viewportColumns,
    templateColumns,
    gridRef,
    gridWidth,
    resizedColumnWidths,
    measuredColumnWidths,
    setResizedColumnWidths,
    setMeasuredColumnWidths,
    onColumnResize
  );

  const minColIdx = hasGroups ? -1 : 0;
  const maxColIdx = columns.length - 1;
  const maxRowIdx = rows.length + bottomSummaryRowsCount - 1;
  const selectedCellIsWithinSelectionBounds = isCellWithinSelectionBounds(selectedPosition);
  const selectedCellIsWithinViewportBounds = isCellWithinViewportBounds(selectedPosition);

  /**
   * The identity of the wrapper function is stable so it won't break memoization
   */
  const handleColumnResizeLatest = useLatestFunc(handleColumnResize);
  const onSortColumnsChangeLatest = useLatestFunc(onSortColumnsChange);
  const onCellClickLatest = useLatestFunc(onCellClick);
  const onCellDoubleClickLatest = useLatestFunc(onCellDoubleClick);
  const onCellContextMenuLatest = useLatestFunc(onCellContextMenu);
  const selectRowLatest = useLatestFunc(selectRow);
  const handleFormatterRowChangeLatest = useLatestFunc(updateRow);
  const selectCellLatest = useLatestFunc(selectCell);
  const selectHeaderCellLatest = useLatestFunc((idx: number) => {
    selectCell({ rowIdx: minRowIdx, idx });
  });

  /**
   * effects
   */
  useLayoutEffect(() => {
    if (
      !selectedCellIsWithinSelectionBounds ||
      isSamePosition(selectedPosition, prevSelectedPosition.current)
    ) {
      prevSelectedPosition.current = selectedPosition;
      return;
    }

    prevSelectedPosition.current = selectedPosition;

    if (selectedPosition.idx === -1) {
      rowRef.current!.focus({ preventScroll: true });
      scrollIntoView(rowRef.current);
    }
  });

  useLayoutEffect(() => {
    if (!shouldFocusCellRef.current) return;
    shouldFocusCellRef.current = false;
    const cell = getCellToScroll(gridRef.current!);
    if (cell === null) return;

    scrollIntoView(cell);
    // Focus cell content when available instead of the cell itself
    const elementToFocus = cell.querySelector<Element & HTMLOrSVGElement>('[tabindex="0"]') ?? cell;
    elementToFocus.focus({ preventScroll: true });
  });

  useImperativeHandle(ref, () => ({
    element: gridRef.current,
    scrollToCell({ idx, rowIdx }) {
      const scrollToIdx =
        idx !== undefined && idx > lastFrozenColumnIndex && idx < columns.length ? idx : undefined;
      const scrollToRowIdx =
        rowIdx !== undefined && isRowIdxWithinViewportBounds(rowIdx) ? rowIdx : undefined;

      if (scrollToIdx !== undefined || scrollToRowIdx !== undefined) {
        setScrollToPosition({ idx: scrollToIdx, rowIdx: scrollToRowIdx });
      }
    },
    selectCell
  }));

  /**
   * callbacks
   */
  const setDraggedOverRowIdx = useCallback((rowIdx?: number) => {
    setOverRowIdx(rowIdx);
    latestDraggedOverRowIdx.current = rowIdx;
  }, []);

  /**
   * event handlers
   */
  function selectRow(args: SelectRowEvent<R>) {
    if (!onSelectedRowsChange) return;

    assertIsValidKeyGetter<R, K>(rowKeyGetter);

    if (args.type === 'HEADER') {
      const newSelectedRows = new Set(selectedRows);
      for (const row of rawRows) {
        const rowKey = rowKeyGetter(row);
        if (args.checked) {
          newSelectedRows.add(rowKey);
        } else {
          newSelectedRows.delete(rowKey);
        }
      }
      onSelectedRowsChange(newSelectedRows);
      return;
    }

    const { row, checked, isShiftClick } = args;
    const newSelectedRows = new Set(selectedRows);
    const rowKey = rowKeyGetter(row);
    if (checked) {
      newSelectedRows.add(rowKey);
      const previousRowIdx = lastSelectedRowIdx.current;
      const rowIdx = rows.indexOf(row);
      lastSelectedRowIdx.current = rowIdx;
      if (isShiftClick && previousRowIdx !== -1 && previousRowIdx !== rowIdx) {
        const step = sign(rowIdx - previousRowIdx);
        for (let i = previousRowIdx + step; i !== rowIdx; i += step) {
          const row = rows[i];
          newSelectedRows.add(rowKeyGetter(row));
        }
      }
    } else {
      newSelectedRows.delete(rowKey);
      lastSelectedRowIdx.current = -1;
    }

    onSelectedRowsChange(newSelectedRows);
  }

<<<<<<< HEAD
  function selectAllRows(checked: boolean) {
    if (!onSelectedRowsChange) return;

    assertIsValidKeyGetter<R, K>(rowKeyGetter);
    const newSelectedRows = new Set(selectedRows);

    for (const row of rows) {
      const rowKey = rowKeyGetter(row);
      if (checked) {
        newSelectedRows.add(rowKey);
      } else {
        newSelectedRows.delete(rowKey);
      }
    }

    onSelectedRowsChange(newSelectedRows);
=======
  function toggleGroup(expandedGroupId: unknown) {
    if (!onExpandedGroupIdsChange) return;
    const newExpandedGroupIds = new Set(expandedGroupIds);
    if (newExpandedGroupIds.has(expandedGroupId)) {
      newExpandedGroupIds.delete(expandedGroupId);
    } else {
      newExpandedGroupIds.add(expandedGroupId);
    }
    onExpandedGroupIdsChange(newExpandedGroupIds);
>>>>>>> 5e616239
  }

  function handleKeyDown(event: KeyboardEvent<HTMLDivElement>) {
    const { idx, rowIdx, mode } = selectedPosition;
    if (mode === 'EDIT') return;

    const row = rows[rowIdx];
    if (onCellKeyDown) {
      const cellEvent = createCellEvent(event);
      onCellKeyDown(
        {
          mode: 'SELECT',
          row,
          column: columns[idx],
          rowIdx,
          selectCell
        },
        cellEvent
      );
      if (cellEvent.isGridDefaultPrevented()) return;
    }
    if (!(event.target instanceof Element)) return;
    const isCellEvent = event.target.closest('.rdg-cell') !== null;
    const isRowEvent = hasGroups && event.target === rowRef.current;
    if (!isCellEvent && !isRowEvent) return;

    const { keyCode } = event;

    if (
      selectedCellIsWithinViewportBounds &&
      (onPaste != null || onCopy != null) &&
      isCtrlKeyHeldDown(event)
    ) {
      // event.key may differ by keyboard input language, so we use event.keyCode instead
      // event.nativeEvent.code cannot be used either as it would break copy/paste for the DVORAK layout
      const cKey = 67;
      const vKey = 86;
      if (keyCode === cKey) {
        handleCopy();
        return;
      }
      if (keyCode === vKey) {
        handlePaste();
        return;
      }
    }

    switch (event.key) {
      case 'Escape':
        setCopiedCell(null);
        return;
      case 'ArrowUp':
      case 'ArrowDown':
      case 'ArrowLeft':
      case 'ArrowRight':
      case 'Tab':
      case 'Home':
      case 'End':
      case 'PageUp':
      case 'PageDown':
        navigate(event);
        break;
      default:
        handleCellInput(event);
        break;
    }
  }

  function handleScroll(event: React.UIEvent<HTMLDivElement>) {
    const { scrollTop, scrollLeft } = event.currentTarget;
    flushSync(() => {
      setScrollTop(scrollTop);
      // scrollLeft is nagative when direction is rtl
      setScrollLeft(abs(scrollLeft));
    });
    onScroll?.(event);
  }

  function updateRow(column: CalculatedColumn<R, SR>, rowIdx: number, row: R) {
    if (typeof onRowsChange !== 'function') return;
    if (row === rows[rowIdx]) return;
    const updatedRows = [...rows];
    updatedRows[rowIdx] = row;
    onRowsChange(updatedRows, {
      indexes: [rowIdx],
      column
    });
  }

  function commitEditorChanges() {
    if (selectedPosition.mode !== 'EDIT') return;
    updateRow(columns[selectedPosition.idx], selectedPosition.rowIdx, selectedPosition.row);
  }

  function handleCopy() {
    const { idx, rowIdx } = selectedPosition;
    const sourceRow = rows[rowIdx];
    const sourceColumnKey = columns[idx].key;
    setCopiedCell({ row: sourceRow, columnKey: sourceColumnKey });
    onCopy?.({ sourceRow, sourceColumnKey });
  }

  function handlePaste() {
    if (!onPaste || !onRowsChange || copiedCell === null || !isCellEditable(selectedPosition)) {
      return;
    }

    const { idx, rowIdx } = selectedPosition;
    const targetColumn = columns[idx];
    const targetRow = rows[rowIdx];

    const updatedTargetRow = onPaste({
      sourceRow: copiedCell.row,
      sourceColumnKey: copiedCell.columnKey,
      targetRow,
      targetColumnKey: targetColumn.key
    });

    updateRow(targetColumn, rowIdx, updatedTargetRow);
  }

  function handleCellInput(event: KeyboardEvent<HTMLDivElement>) {
    if (!selectedCellIsWithinViewportBounds) return;
    const row = rows[selectedPosition.rowIdx];
    const { key, shiftKey } = event;

    // Select the row on Shift + Space
    if (isSelectable && shiftKey && key === ' ') {
      assertIsValidKeyGetter<R, K>(rowKeyGetter);
      const rowKey = rowKeyGetter(row);
      selectRow({ type: 'ROW', row, checked: !selectedRows.has(rowKey), isShiftClick: false });
      // do not scroll
      event.preventDefault();
      return;
    }

    if (isCellEditable(selectedPosition) && isDefaultCellInput(event)) {
      setSelectedPosition(({ idx, rowIdx }) => ({
        idx,
        rowIdx,
        mode: 'EDIT',
        row,
        originalRow: row
      }));
    }
  }

  /**
   * utils
   */
  function isColIdxWithinSelectionBounds(idx: number) {
    return idx >= minColIdx && idx <= maxColIdx;
  }

  function isRowIdxWithinViewportBounds(rowIdx: number) {
    return rowIdx >= 0 && rowIdx < rows.length;
  }

  function isCellWithinSelectionBounds({ idx, rowIdx }: Position): boolean {
    return rowIdx >= minRowIdx && rowIdx <= maxRowIdx && isColIdxWithinSelectionBounds(idx);
  }

  function isCellWithinViewportBounds({ idx, rowIdx }: Position): boolean {
    return isRowIdxWithinViewportBounds(rowIdx) && isColIdxWithinSelectionBounds(idx);
  }

  function isCellEditable(position: Position): boolean {
    return (
      isCellWithinViewportBounds(position) &&
      isSelectedCellEditable({ columns, rows, selectedPosition: position })
    );
  }

  function selectCell(position: Position, enableEditor?: Maybe<boolean>): void {
    if (!isCellWithinSelectionBounds(position)) return;
    commitEditorChanges();

    if (enableEditor && isCellEditable(position)) {
      const row = rows[position.rowIdx];
      setSelectedPosition({ ...position, mode: 'EDIT', row, originalRow: row });
    } else if (isSamePosition(selectedPosition, position)) {
      // Avoid re-renders if the selected cell state is the same
      scrollIntoView(getCellToScroll(gridRef.current!));
    } else {
      shouldFocusCellRef.current = true;
      setSelectedPosition({ ...position, mode: 'SELECT' });
    }
  }

  function getNextPosition(key: string, ctrlKey: boolean, shiftKey: boolean): Position {
    const { idx, rowIdx } = selectedPosition;
    const isRowSelected = selectedCellIsWithinSelectionBounds && idx === -1;

    switch (key) {
      case 'ArrowUp':
        return { idx, rowIdx: rowIdx - 1 };
      case 'ArrowDown':
        return { idx, rowIdx: rowIdx + 1 };
      case leftKey:
        return { idx: idx - 1, rowIdx };
      case rightKey:
        return { idx: idx + 1, rowIdx };
      case 'Tab':
        return { idx: idx + (shiftKey ? -1 : 1), rowIdx };
      case 'Home':
        // If row is selected then move focus to the first row
        if (isRowSelected) return { idx, rowIdx: 0 };
        return { idx: 0, rowIdx: ctrlKey ? minRowIdx : rowIdx };
      case 'End':
        // If row is selected then move focus to the last row.
        if (isRowSelected) return { idx, rowIdx: rows.length - 1 };
        return { idx: maxColIdx, rowIdx: ctrlKey ? maxRowIdx : rowIdx };
      case 'PageUp': {
        if (selectedPosition.rowIdx === minRowIdx) return selectedPosition;
        const nextRowY = getRowTop(rowIdx) + getRowHeight(rowIdx) - clientHeight;
        return { idx, rowIdx: nextRowY > 0 ? findRowIdx(nextRowY) : 0 };
      }
      case 'PageDown': {
        if (selectedPosition.rowIdx >= rows.length) return selectedPosition;
        const nextRowY = getRowTop(rowIdx) + clientHeight;
        return { idx, rowIdx: nextRowY < totalRowHeight ? findRowIdx(nextRowY) : rows.length - 1 };
      }
      default:
        return selectedPosition;
    }
  }

  function navigate(event: KeyboardEvent<HTMLDivElement>) {
    const { key, shiftKey } = event;
    let cellNavigationMode: CellNavigationMode = 'NONE';
    if (key === 'Tab') {
      if (
        canExitGrid({
          shiftKey,
          maxColIdx,
          minRowIdx,
          maxRowIdx,
          selectedPosition
        })
      ) {
        commitEditorChanges();
        // Allow focus to leave the grid so the next control in the tab order can be focused
        return;
      }

      cellNavigationMode = 'CHANGE_ROW';
    }

    // Do not allow focus to leave and prevent scrolling
    event.preventDefault();

    const ctrlKey = isCtrlKeyHeldDown(event);
    const nextPosition = getNextPosition(key, ctrlKey, shiftKey);
    if (isSamePosition(selectedPosition, nextPosition)) return;

    const nextSelectedCellPosition = getNextSelectedCellPosition({
      columns,
      colSpanColumns,
      rows,
      topSummaryRows,
      bottomSummaryRows,
      minRowIdx,
      maxRowIdx,
      lastFrozenColumnIndex,
      cellNavigationMode,
      currentPosition: selectedPosition,
      nextPosition,
      isCellWithinBounds: isCellWithinSelectionBounds
    });

    selectCell(nextSelectedCellPosition);
  }

  function getDraggedOverCellIdx(currentRowIdx: number): number | undefined {
    if (draggedOverRowIdx === undefined) return;
    const { rowIdx } = selectedPosition;

    const isDraggedOver =
      rowIdx < draggedOverRowIdx
        ? rowIdx < currentRowIdx && currentRowIdx <= draggedOverRowIdx
        : rowIdx > currentRowIdx && currentRowIdx >= draggedOverRowIdx;

    return isDraggedOver ? selectedPosition.idx : undefined;
  }

  function getDragHandle(rowIdx: number) {
    if (selectedPosition.rowIdx !== rowIdx || selectedPosition.mode === 'EDIT' || onFill == null) {
      return;
    }

    return (
      <DragHandle
        rows={rows}
        columns={columns}
        selectedPosition={selectedPosition}
        isCellEditable={isCellEditable}
        latestDraggedOverRowIdx={latestDraggedOverRowIdx}
        onRowsChange={onRowsChange}
        onFill={onFill}
        setDragging={setDragging}
        setDraggedOverRowIdx={setDraggedOverRowIdx}
      />
    );
  }

  function getCellEditor(rowIdx: number) {
    if (selectedPosition.rowIdx !== rowIdx || selectedPosition.mode === 'SELECT') return;

    const { idx, row } = selectedPosition;
    const column = columns[idx];
    const colSpan = getColSpan(column, lastFrozenColumnIndex, { type: 'ROW', row });

    const closeEditor = (shouldFocusCell: boolean) => {
      shouldFocusCellRef.current = shouldFocusCell;
      setSelectedPosition(({ idx, rowIdx }) => ({ idx, rowIdx, mode: 'SELECT' }));
    };

    const onRowChange = (row: R, commitChanges: boolean, shouldFocusCell: boolean) => {
      if (commitChanges) {
        // Prevents two issues when editor is closed by clicking on a different cell
        //
        // Otherwise commitEditorChanges may be called before the cell state is changed to
        // SELECT and this results in onRowChange getting called twice.
        flushSync(() => {
          updateRow(column, selectedPosition.rowIdx, row);
          closeEditor(shouldFocusCell);
        });
      } else {
        setSelectedPosition((position) => ({ ...position, row }));
      }
    };

    if (rows[selectedPosition.rowIdx] !== selectedPosition.originalRow) {
      // Discard changes if rows are updated from outside
      closeEditor(false);
    }

    return (
      <EditCell
        key={column.key}
        column={column}
        colSpan={colSpan}
        row={row}
        rowIdx={rowIdx}
        onRowChange={onRowChange}
        closeEditor={closeEditor}
        onKeyDown={onCellKeyDown}
        navigate={navigate}
      />
    );
  }

  function getRowViewportColumns(rowIdx: number) {
    const selectedColumn = columns[selectedPosition.idx];
    if (
      // idx can be -1 if grouping is enabled
      // eslint-disable-next-line @typescript-eslint/no-unnecessary-condition
      selectedColumn !== undefined &&
      selectedPosition.rowIdx === rowIdx &&
      !viewportColumns.includes(selectedColumn)
    ) {
      // Add the selected column to viewport columns if the cell is not within the viewport
      return selectedPosition.idx > colOverscanEndIdx
        ? [...viewportColumns, selectedColumn]
        : [
            ...viewportColumns.slice(0, lastFrozenColumnIndex + 1),
            selectedColumn,
            ...viewportColumns.slice(lastFrozenColumnIndex + 1)
          ];
    }
    return viewportColumns;
  }

  function getViewportRows() {
    const rowElements: React.ReactNode[] = [];

    const { idx: selectedIdx, rowIdx: selectedRowIdx } = selectedPosition;

    const startRowIdx =
      selectedCellIsWithinViewportBounds && selectedRowIdx < rowOverscanStartIdx
        ? rowOverscanStartIdx - 1
        : rowOverscanStartIdx;
    const endRowIdx =
      selectedCellIsWithinViewportBounds && selectedRowIdx > rowOverscanEndIdx
        ? rowOverscanEndIdx + 1
        : rowOverscanEndIdx;

    for (let viewportRowIdx = startRowIdx; viewportRowIdx <= endRowIdx; viewportRowIdx++) {
      const isRowOutsideViewport =
        viewportRowIdx === rowOverscanStartIdx - 1 || viewportRowIdx === rowOverscanEndIdx + 1;
      const rowIdx = isRowOutsideViewport ? selectedRowIdx : viewportRowIdx;

      let rowColumns = viewportColumns;
      const selectedColumn = columns[selectedIdx];
      // eslint-disable-next-line @typescript-eslint/no-unnecessary-condition
      if (selectedColumn !== undefined) {
        if (isRowOutsideViewport) {
          // if the row is outside the viewport then only render the selected cell
          rowColumns = [selectedColumn];
        } else {
          // if the row is within the viewport and cell is not, add the selected column to viewport columns
          rowColumns = getRowViewportColumns(rowIdx);
        }
      }

      const row = rows[rowIdx];
      const gridRowStart = headerAndTopSummaryRowsCount + rowIdx + 1;
      let key;
      let isRowSelected = false;
      if (typeof rowKeyGetter === 'function') {
        key = rowKeyGetter(row);
        isRowSelected = selectedRows?.has(key) ?? false;
      } else {
        key = rowIdx;
      }

      rowElements.push(
        renderRow(key, {
          // aria-rowindex is 1 based
          'aria-rowindex': headerAndTopSummaryRowsCount + rowIdx + 1,
          'aria-selected': isSelectable ? isRowSelected : undefined,
          rowIdx,
          row,
          viewportColumns: rowColumns,
          isRowSelected,
          onCellClick: onCellClickLatest,
          onCellDoubleClick: onCellDoubleClickLatest,
          onCellContextMenu: onCellContextMenuLatest,
          rowClass,
          gridRowStart,
          height: getRowHeight(rowIdx),
          copiedCellIdx:
            copiedCell !== null && copiedCell.row === row
              ? columns.findIndex((c) => c.key === copiedCell.columnKey)
              : undefined,

          selectedCellIdx: selectedRowIdx === rowIdx ? selectedIdx : undefined,
          draggedOverCellIdx: getDraggedOverCellIdx(rowIdx),
          setDraggedOverRowIdx: isDragging ? setDraggedOverRowIdx : undefined,
          lastFrozenColumnIndex,
          onRowChange: handleFormatterRowChangeLatest,
          selectCell: selectCellLatest,
          selectedCellDragHandle: getDragHandle(rowIdx),
          selectedCellEditor: getCellEditor(rowIdx)
        })
      );
    }

    return rowElements;
  }

  // Reset the positions if the current values are no longer valid. This can happen if a column or row is removed
  if (selectedPosition.idx > maxColIdx || selectedPosition.rowIdx > maxRowIdx) {
    setSelectedPosition({ idx: -1, rowIdx: minRowIdx - 1, mode: 'SELECT' });
    setDraggedOverRowIdx(undefined);
  }

  let templateRows = `${headerRowHeight}px`;
  if (topSummaryRowsCount > 0) {
    templateRows += ` repeat(${topSummaryRowsCount}, ${summaryRowHeight}px)`;
  }
  if (rows.length > 0) {
    templateRows += gridTemplateRows;
  }
  if (bottomSummaryRowsCount > 0) {
    templateRows += ` repeat(${bottomSummaryRowsCount}, ${summaryRowHeight}px)`;
  }

  const isGroupRowFocused =
    selectedPosition.idx === -1 && selectedPosition.rowIdx !== minRowIdx - 1;

  return (
    <div
      role={role}
      aria-label={ariaLabel}
      aria-labelledby={ariaLabelledBy}
      aria-describedby={ariaDescribedBy}
      aria-multiselectable={isSelectable ? true : undefined}
      aria-colcount={columns.length}
      aria-rowcount={ariaRowCount}
      className={clsx(
        rootClassname,
        {
          [viewportDraggingClassname]: isDragging
        },
        className
      )}
      style={
        {
          ...style,
          // set scrollPadding to correctly position non-sticky cells after scrolling
          scrollPaddingInlineStart:
            selectedPosition.idx > lastFrozenColumnIndex || scrollToPosition?.idx !== undefined
              ? `${totalFrozenColumnWidth}px`
              : undefined,
          scrollPaddingBlock:
            isRowIdxWithinViewportBounds(selectedPosition.rowIdx) ||
            scrollToPosition?.rowIdx !== undefined
              ? `${headerRowHeight + topSummaryRowsCount * summaryRowHeight}px ${
                  bottomSummaryRowsCount * summaryRowHeight
                }px`
              : undefined,
          gridTemplateColumns,
          gridTemplateRows: templateRows,
          '--rdg-header-row-height': `${headerRowHeight}px`,
          '--rdg-summary-row-height': `${summaryRowHeight}px`,
          '--rdg-sign': isRtl ? -1 : 1,
          ...layoutCssVars
        } as unknown as React.CSSProperties
      }
      dir={direction}
      ref={gridRef}
      onScroll={handleScroll}
      onKeyDown={handleKeyDown}
      data-testid={testId}
    >
      {/* extra div is needed for row navigation in a treegrid */}
      {hasGroups && (
        <div
          ref={rowRef}
          tabIndex={isGroupRowFocused ? 0 : -1}
          className={clsx(focusSinkClassname, {
            [rowSelected]: isGroupRowFocused,
            [rowSelectedWithFrozenCell]: isGroupRowFocused && lastFrozenColumnIndex !== -1
          })}
          style={{
            gridRowStart: selectedPosition.rowIdx + headerAndTopSummaryRowsCount + 1
          }}
        />
      )}
      {scrollToPosition !== null && (
        <ScrollToCell
          scrollToPosition={scrollToPosition}
          setScrollToCellPosition={setScrollToPosition}
          gridElement={gridRef.current!}
        />
      )}
      <DataGridDefaultRenderersProvider value={defaultGridComponents}>
        <RowSelectionChangeProvider value={selectRowLatest}>
          <RowSelectionProvider value={allRowsSelected}>
            <HeaderRow
              columns={getRowViewportColumns(-1)}
              onColumnResize={handleColumnResizeLatest}
              sortColumns={sortColumns}
              onSortColumnsChange={onSortColumnsChangeLatest}
              lastFrozenColumnIndex={lastFrozenColumnIndex}
              selectedCellIdx={
                selectedPosition.rowIdx === minRowIdx ? selectedPosition.idx : undefined
              }
              selectCell={selectHeaderCellLatest}
              shouldFocusGrid={!selectedCellIsWithinSelectionBounds}
              direction={direction}
            />
          </RowSelectionProvider>
        </RowSelectionChangeProvider>
        {rows.length === 0 && noRowsFallback ? (
          noRowsFallback
        ) : (
          <>
            {topSummaryRows?.map((row, rowIdx) => {
              const gridRowStart = headerRowsCount + rowIdx + 1;
              const summaryRowIdx = rowIdx + minRowIdx + 1;
              const isSummaryRowSelected = selectedPosition.rowIdx === summaryRowIdx;
              const top = headerRowHeight + summaryRowHeight * rowIdx;

              return (
                <SummaryRow
                  aria-rowindex={gridRowStart}
                  key={rowIdx}
                  rowIdx={summaryRowIdx}
                  gridRowStart={gridRowStart}
                  row={row}
                  top={top}
                  bottom={undefined}
                  viewportColumns={getRowViewportColumns(summaryRowIdx)}
                  lastFrozenColumnIndex={lastFrozenColumnIndex}
                  selectedCellIdx={isSummaryRowSelected ? selectedPosition.idx : undefined}
                  isTop
                  showBorder={rowIdx === topSummaryRowsCount - 1}
                  selectCell={selectCellLatest}
                />
              );
            })}
            <RowSelectionChangeProvider value={selectRowLatest}>
              {getViewportRows()}
            </RowSelectionChangeProvider>
            {bottomSummaryRows?.map((row, rowIdx) => {
              const gridRowStart = headerAndTopSummaryRowsCount + rows.length + rowIdx + 1;
              const summaryRowIdx = rows.length + rowIdx;
              const isSummaryRowSelected = selectedPosition.rowIdx === summaryRowIdx;
              const top =
                clientHeight > totalRowHeight
                  ? gridHeight - summaryRowHeight * (bottomSummaryRows.length - rowIdx)
                  : undefined;
              const bottom =
                top === undefined
                  ? summaryRowHeight * (bottomSummaryRows.length - 1 - rowIdx)
                  : undefined;

              return (
                <SummaryRow
                  aria-rowindex={ariaRowCount - bottomSummaryRowsCount + rowIdx + 1}
                  key={rowIdx}
                  rowIdx={summaryRowIdx}
                  gridRowStart={gridRowStart}
                  row={row}
                  top={top}
                  bottom={bottom}
                  viewportColumns={getRowViewportColumns(summaryRowIdx)}
                  lastFrozenColumnIndex={lastFrozenColumnIndex}
                  selectedCellIdx={isSummaryRowSelected ? selectedPosition.idx : undefined}
                  isTop={false}
                  showBorder={rowIdx === 0}
                  selectCell={selectCellLatest}
                />
              );
            })}
          </>
        )}

        {/* render empty cells that span only 1 column so we can safely measure column widths, regardless of colSpan */}
        {renderMeasuringCells(viewportColumns)}
      </DataGridDefaultRenderersProvider>
    </div>
  );
}

let getCellToScrollExpression: XPathExpression | undefined;

function getCellToScroll(gridEl: HTMLDivElement) {
  getCellToScrollExpression ??= document.createExpression('div[@role="row"]/div[@tabindex="0"]');
  // XPathResult.ANY_UNORDERED_NODE_TYPE === 8
  return getCellToScrollExpression.evaluate(gridEl, 8).singleNodeValue as HTMLDivElement | null;
}

function isSamePosition(p1: Position, p2: Position) {
  return p1.idx === p2.idx && p1.rowIdx === p2.rowIdx;
}

export default forwardRef(DataGrid) as <R, SR = unknown, K extends Key = Key>(
  props: DataGridProps<R, SR, K> & RefAttributes<DataGridHandle>
) => JSX.Element;<|MERGE_RESOLUTION|>--- conflicted
+++ resolved
@@ -468,7 +468,7 @@
 
     if (args.type === 'HEADER') {
       const newSelectedRows = new Set(selectedRows);
-      for (const row of rawRows) {
+      for (const row of rows) {
         const rowKey = rowKeyGetter(row);
         if (args.checked) {
           newSelectedRows.add(rowKey);
@@ -501,36 +501,6 @@
     }
 
     onSelectedRowsChange(newSelectedRows);
-  }
-
-<<<<<<< HEAD
-  function selectAllRows(checked: boolean) {
-    if (!onSelectedRowsChange) return;
-
-    assertIsValidKeyGetter<R, K>(rowKeyGetter);
-    const newSelectedRows = new Set(selectedRows);
-
-    for (const row of rows) {
-      const rowKey = rowKeyGetter(row);
-      if (checked) {
-        newSelectedRows.add(rowKey);
-      } else {
-        newSelectedRows.delete(rowKey);
-      }
-    }
-
-    onSelectedRowsChange(newSelectedRows);
-=======
-  function toggleGroup(expandedGroupId: unknown) {
-    if (!onExpandedGroupIdsChange) return;
-    const newExpandedGroupIds = new Set(expandedGroupIds);
-    if (newExpandedGroupIds.has(expandedGroupId)) {
-      newExpandedGroupIds.delete(expandedGroupId);
-    } else {
-      newExpandedGroupIds.add(expandedGroupId);
-    }
-    onExpandedGroupIdsChange(newExpandedGroupIds);
->>>>>>> 5e616239
   }
 
   function handleKeyDown(event: KeyboardEvent<HTMLDivElement>) {
