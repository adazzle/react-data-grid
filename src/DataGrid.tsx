import React, {
  forwardRef,
  useState,
  useRef,
  useLayoutEffect,
  useEffect,
  useImperativeHandle,
  useCallback,
  createElement
} from 'react';
import clsx from 'clsx';

import { useGridDimensions, useViewportColumns, useViewportRows } from './hooks';
import EventBus from './EventBus';
import HeaderRow from './HeaderRow';
import FilterRow from './FilterRow';
import Row from './Row';
import GroupRowRenderer from './GroupRow';
import SummaryRow from './SummaryRow';
import {
  assertIsValidKey,
  getColumnScrollPosition,
  getNextSelectedCellPosition,
  isSelectedCellEditable,
  canExitGrid,
  isCtrlKeyHeldDown,
  isDefaultCellInput
} from './utils';

import {
  CalculatedColumn,
  CheckCellIsEditableEvent,
  Column,
  Filters,
  Position,
  RowRendererProps,
  RowsUpdateEvent,
  SelectRowEvent,
  CommitEvent,
  SelectedCellProps,
  EditCellProps,
  Dictionary
} from './types';
import { CellNavigationMode, SortDirection, UpdateActions } from './enums';

interface SelectCellState extends Position {
  mode: 'SELECT';
}

interface EditCellState<R> extends Position {
  mode: 'EDIT';
  row: R;
  originalRow: R;
  key: string | null;
}

type DefaultColumnOptions<R, SR> = Pick<Column<R, SR>,
  | 'formatter'
  | 'minWidth'
  | 'resizable'
  | 'sortable'
>;

export interface DataGridHandle {
  scrollToColumn: (colIdx: number) => void;
  scrollToRow: (rowIdx: number) => void;
  selectCell: (position: Position, openEditor?: boolean) => void;
<<<<<<< HEAD
  deselectCell: () => void;
  commitChanges: () => void;
=======
>>>>>>> 4b5a0bd1
}

type SharedDivProps = Pick<React.HTMLAttributes<HTMLDivElement>,
  | 'aria-label'
  | 'aria-labelledby'
  | 'aria-describedby'
  | 'className'
  | 'style'
>;

export interface DataGridProps<R, K extends keyof R, SR = unknown> extends SharedDivProps {
  /**
   * Grid and data Props
   */
  /** An array of objects representing each column on the grid */
  columns: readonly Column<R, SR>[];
  /** A function called for each rendered row that should return a plain key/value pair object */
  rows: readonly R[];
  /**
   * Rows to be pinned at the bottom of the rows view for summary, the vertical scroll bar will not scroll these rows.
   * Bottom horizontal scroll bar can move the row left / right. Or a customized row renderer can be used to disabled the scrolling support.
   */
  summaryRows?: readonly SR[];
  /** The primary key property of each row */
  rowKey?: K;
  /**
   * Callback called whenever row data is updated
   * When editing is enabled, this callback will be called for the following scenarios
   * 1. Using the supplied editor of the column. The default editor is the SimpleTextEditor.
   * 2. Copy/pasting the value from one cell to another <kbd>CTRL</kbd>+<kbd>C</kbd>, <kbd>CTRL</kbd>+<kbd>V</kbd>
   * 3. Update multiple cells by dragging the fill handle of a cell up or down to a destination cell.
   * 4. Update all cells under a given cell by double clicking the cell's fill handle.
   */
  onRowsUpdate?: <E extends RowsUpdateEvent>(event: E) => void;
  onRowsChange?: (rows: R[]) => void;

  /**
   * Dimensions props
   */
  /** The height of each row in pixels */
  rowHeight?: number;
  /** The height of the header row in pixels */
  headerRowHeight?: number;
  /** The height of the header filter row in pixels */
  headerFiltersHeight?: number;

  /**
   * Feature props
   */
  /** Set of selected row keys */
  selectedRows?: ReadonlySet<R[K]>;
  /** Function called whenever row selection is changed */
  onSelectedRowsChange?: (selectedRows: Set<R[K]>) => void;
  /** The key of the column which is currently being sorted */
  sortColumn?: string;
  /** The direction to sort the sortColumn*/
  sortDirection?: SortDirection;
  /** Function called whenever grid is sorted*/
  onSort?: (columnKey: string, direction: SortDirection) => void;
  filters?: Filters;
  onFiltersChange?: (filters: Filters) => void;
  defaultColumnOptions?: DefaultColumnOptions<R, SR>;
  groupBy?: readonly string[];
  rowGrouper?: (rows: readonly R[], columnKey: string) => Dictionary<readonly R[]>;
  expandedGroupIds?: ReadonlySet<unknown>;
  onExpandedGroupIdsChange?: (expandedGroupIds: Set<unknown>) => void;

  /**
   * Custom renderers
   */
  rowRenderer?: React.ComponentType<RowRendererProps<R, SR>>;
  emptyRowsRenderer?: React.ComponentType;

  /**
   * Event props
   */
  /** Function called whenever a row is clicked */
  onRowClick?: (rowIdx: number, row: R, column: CalculatedColumn<R, SR>) => void;
  /** Called when the grid is scrolled */
  onScroll?: (event: React.UIEvent<HTMLDivElement>) => void;
  /** Called when a column is resized */
  onColumnResize?: (idx: number, width: number) => void;
  /** Function called whenever selected cell is changed */
  onSelectedCellChange?: (position: Position) => void;
  /** called before cell is set active, returns a boolean to determine whether cell is editable */
  onCheckCellIsEditable?: (event: CheckCellIsEditableEvent<R, SR>) => boolean;

  /**
   * Toggles and modes
   */
  /** Toggles whether filters row is displayed or not */
  enableFilters?: boolean;
  enableCellCopyPaste?: boolean;
  enableCellDragAndDrop?: boolean;
  cellNavigationMode?: CellNavigationMode;

  /**
   * Miscellaneous
   */
  /** The node where the editor portal should mount. */
  editorPortalTarget?: Element;
  rowClass?: (row: R) => string | undefined;
}

/**
 * Main API Component to render a data grid of rows and columns
 *
 * @example
 *
 * <DataGrid columns={columns} rows={rows} />
*/
function DataGrid<R, K extends keyof R, SR>({
  // Grid and data Props
  columns: rawColumns,
  rows: rawRows,
  summaryRows,
  rowKey,
  onRowsUpdate,
  onRowsChange,
  // Dimensions props
  rowHeight = 35,
  headerRowHeight = rowHeight,
  headerFiltersHeight = 45,
  // Feature props
  selectedRows,
  onSelectedRowsChange,
  sortColumn,
  sortDirection,
  onSort,
  filters,
  onFiltersChange,
  defaultColumnOptions,
  groupBy: rawGroupBy,
  rowGrouper,
  expandedGroupIds,
  onExpandedGroupIdsChange,
  // Custom renderers
  rowRenderer: RowRenderer = Row,
  emptyRowsRenderer,
  // Event props
  onRowClick,
  onScroll,
  onColumnResize,
  onSelectedCellChange,
  onCheckCellIsEditable,
  // Toggles and modes
  enableFilters = false,
  enableCellCopyPaste = false,
  enableCellDragAndDrop = false,
  cellNavigationMode = CellNavigationMode.NONE,
  // Miscellaneous
  editorPortalTarget = document.body,
  className,
  style,
  rowClass,
  // ARIA
  'aria-label': ariaLabel,
  'aria-labelledby': ariaLabelledBy,
  'aria-describedby': ariaDescribedBy
}: DataGridProps<R, K, SR>, ref: React.Ref<DataGridHandle>) {
  /**
   * states
   */
  const [eventBus] = useState(() => new EventBus());
  const [scrollTop, setScrollTop] = useState(0);
  const [scrollLeft, setScrollLeft] = useState(0);
  const [columnWidths, setColumnWidths] = useState<ReadonlyMap<string, number>>(() => new Map());
  const [selectedPosition, setSelectedPosition] = useState<SelectCellState | EditCellState<R>>({ idx: -1, rowIdx: -1, mode: 'SELECT' });
  const [copiedPosition, setCopiedPosition] = useState<Position & { value: unknown } | null>(null);
  const [isDragging, setDragging] = useState(false);
  const [draggedOverRowIdx, setOverRowIdx] = useState<number | undefined>(undefined);

  const setDraggedOverRowIdx = useCallback((rowIdx?: number) => {
    setOverRowIdx(rowIdx);
    latestDraggedOverRowIdx.current = rowIdx;
  }, []);

  /**
   * refs
   */
  const focusSinkRef = useRef<HTMLDivElement>(null);
  const prevSelectedPosition = useRef(selectedPosition);
  const latestDraggedOverRowIdx = useRef(draggedOverRowIdx);
  const lastSelectedRowIdx = useRef(-1);
  const isCellFocusable = useRef(false);

  /**
   * computed values
   */
  const [gridRef, gridWidth, gridHeight] = useGridDimensions();
  const headerRowsCount = enableFilters ? 2 : 1;
  const summaryRowsCount = summaryRows?.length ?? 0;
  const totalHeaderHeight = headerRowHeight + (enableFilters ? headerFiltersHeight : 0);
  const clientHeight = gridHeight - totalHeaderHeight - summaryRowsCount * rowHeight;
  const isSelectable = selectedRows !== undefined && onSelectedRowsChange !== undefined;

  const { columns, viewportColumns, totalColumnWidth, lastFrozenColumnIndex, totalFrozenColumnWidth, groupBy } = useViewportColumns({
    rawColumns,
    columnWidths,
    scrollLeft,
    viewportWidth: gridWidth,
    defaultColumnOptions,
    rawGroupBy,
    rowGrouper
  });

  const { rowOverscanStartIdx, rowOverscanEndIdx, rows, rowsCount, isGroupRow } = useViewportRows({
    rawRows,
    groupBy,
    rowGrouper,
    rowHeight,
    clientHeight,
    scrollTop,
    expandedGroupIds
  });

  const hasGroups = groupBy.length > 0 && rowGrouper;
  const minColIdx = hasGroups ? -1 : 0;

  if (hasGroups) {
    // Cell drag is not supported on a treegrid
    enableCellDragAndDrop = false;
  }

  /**
   * effects
   */
  useLayoutEffect(() => {
    if (selectedPosition === prevSelectedPosition.current || selectedPosition.mode === 'EDIT' || !isCellWithinBounds(selectedPosition)) return;
    prevSelectedPosition.current = selectedPosition;
    scrollToCell(selectedPosition);

    if (isCellFocusable.current) {
      isCellFocusable.current = false;
      return;
    }
    focusSinkRef.current!.focus();
  });

  useEffect(() => {
    if (!onSelectedRowsChange) return;

    const handleRowSelectionChange = ({ rowIdx, checked, isShiftClick }: SelectRowEvent) => {
      assertIsValidKey(rowKey);
      const newSelectedRows = new Set(selectedRows);
      const row = rows[rowIdx];
      if (isGroupRow(row)) {
        for (const childRow of row.childRows) {
          if (checked) {
            newSelectedRows.add(childRow[rowKey]);
          } else {
            newSelectedRows.delete(childRow[rowKey]);
          }
        }
        onSelectedRowsChange(newSelectedRows);
        return;
      }

      const rowId = row[rowKey];
      if (checked) {
        newSelectedRows.add(rowId);
        const previousRowIdx = lastSelectedRowIdx.current;
        lastSelectedRowIdx.current = rowIdx;
        if (isShiftClick && previousRowIdx !== -1 && previousRowIdx !== rowIdx) {
          const step = Math.sign(rowIdx - previousRowIdx);
          for (let i = previousRowIdx + step; i !== rowIdx; i += step) {
            const row = rows[i];
            if (isGroupRow(row)) continue;
            newSelectedRows.add(row[rowKey]);
          }
        }
      } else {
        newSelectedRows.delete(rowId);
        lastSelectedRowIdx.current = -1;
      }

      onSelectedRowsChange(newSelectedRows);
    };

    return eventBus.subscribe('SELECT_ROW', handleRowSelectionChange);
  }, [eventBus, isGroupRow, onSelectedRowsChange, rowKey, rows, selectedRows]);

  useEffect(() => {
    return eventBus.subscribe('SELECT_CELL', selectCell);
  });

  useEffect(() => {
    if (!onExpandedGroupIdsChange) return;

    const toggleGroup = (expandedGroupId: unknown) => {
      const newExpandedGroupIds = new Set(expandedGroupIds);
      if (newExpandedGroupIds.has(expandedGroupId)) {
        newExpandedGroupIds.delete(expandedGroupId);
      } else {
        newExpandedGroupIds.add(expandedGroupId);
      }
      onExpandedGroupIdsChange(newExpandedGroupIds);
    };

    return eventBus.subscribe('TOGGLE_GROUP', toggleGroup);
  }, [eventBus, expandedGroupIds, onExpandedGroupIdsChange]);

  useImperativeHandle(ref, () => ({
    scrollToColumn(idx: number) {
      scrollToCell({ idx });
    },
    scrollToRow(rowIdx: number) {
      const { current } = gridRef;
      if (!current) return;
      current.scrollTop = rowIdx * rowHeight;
    },
<<<<<<< HEAD
    selectCell,
    deselectCell,
    commitChanges: handleCommit2
=======
    selectCell
>>>>>>> 4b5a0bd1
  }));

  /**
   * event handlers
   */
  function handleKeyDown(event: React.KeyboardEvent<HTMLDivElement>) {
    const { key } = event;
    const row = rows[selectedPosition.rowIdx];

    if (
      enableCellCopyPaste
      && isCtrlKeyHeldDown(event)
      && isCellWithinBounds(selectedPosition)
      && !isGroupRow(row)
      && selectedPosition.idx !== -1
    ) {
      // key may be uppercase `C` or `V`
      const lowerCaseKey = key.toLowerCase();
      if (lowerCaseKey === 'c') {
        handleCopy();
        return;
      }
      if (lowerCaseKey === 'v') {
        handlePaste();
        return;
      }
    }

    if (
      isCellWithinBounds(selectedPosition)
      && isGroupRow(row)
      && selectedPosition.idx === -1
      && (
        // Collapse the current group row if it is focused and is in expanded state
        (key === 'ArrowLeft' && row.isExpanded)
        // Expand the current group row if it is focused and is in collapsed state
        || (key === 'ArrowRight' && !row.isExpanded)
      )) {
      event.preventDefault(); // Prevents scrolling
      eventBus.dispatch('TOGGLE_GROUP', row.id);
      return;
    }

    switch (event.key) {
      case 'Escape':
        setCopiedPosition(null);
        closeEditor();
        return;
      case 'ArrowUp':
      case 'ArrowDown':
      case 'ArrowLeft':
      case 'ArrowRight':
      case 'Tab':
      case 'Home':
      case 'End':
      case 'PageUp':
      case 'PageDown':
        navigate(event);
        break;
      default:
        handleCellInput(event);
        break;
    }
  }

  function handleFocus() {
    isCellFocusable.current = true;
  }

  function handleScroll(event: React.UIEvent<HTMLDivElement>) {
    const { scrollTop, scrollLeft } = event.currentTarget;
    setScrollTop(scrollTop);
    setScrollLeft(scrollLeft);
    onScroll?.(event);
  }

  const handleColumnResize = useCallback((column: CalculatedColumn<R, SR>, width: number) => {
    const newColumnWidths = new Map(columnWidths);
    newColumnWidths.set(column.key, width);
    setColumnWidths(newColumnWidths);

    onColumnResize?.(column.idx, width);
  }, [columnWidths, onColumnResize]);

  function getRawRowIdx(rowIdx: number) {
    return hasGroups ? rawRows.indexOf(rows[rowIdx] as R) : rowIdx;
  }

  function handleCommit({ cellKey, rowIdx, updated }: CommitEvent) {
    rowIdx = getRawRowIdx(rowIdx);
    onRowsUpdate?.({
      cellKey,
      fromRow: rowIdx,
      toRow: rowIdx,
      updated,
      action: UpdateActions.CELL_UPDATE
    });

    closeEditor();
  }

  function commitEditor2Changes() {
    if (
      columns[selectedPosition.idx]?.editor2 === undefined
      || selectedPosition.mode === 'SELECT'
      || selectedPosition.row === selectedPosition.originalRow) {
      return;
    }

    const updatedRows = [...rawRows];
    updatedRows[getRawRowIdx(selectedPosition.rowIdx)] = selectedPosition.row;
    onRowsChange?.(updatedRows);
  }

  function handleCopy() {
    const { idx, rowIdx } = selectedPosition;
    const rawRowIdx = getRawRowIdx(rowIdx);
    const value = rawRows[rawRowIdx][columns[idx].key as keyof R];
    setCopiedPosition({ idx, rowIdx, value });
  }

  function handlePaste() {
    if (
      copiedPosition === null
      || !isCellEditable(selectedPosition)
      || (copiedPosition.idx === selectedPosition.idx && copiedPosition.rowIdx === selectedPosition.rowIdx)
    ) {
      return;
    }

    const fromRow = getRawRowIdx(copiedPosition.rowIdx);
    const fromCellKey = columns[copiedPosition.idx].key;
    const toRow = getRawRowIdx(selectedPosition.rowIdx);
    const cellKey = columns[selectedPosition.idx].key;

    onRowsUpdate?.({
      cellKey,
      fromRow,
      toRow,
      updated: { [cellKey]: copiedPosition.value } as unknown as never,
      action: UpdateActions.COPY_PASTE,
      fromCellKey
    });
  }

  function handleCellInput(event: React.KeyboardEvent<HTMLDivElement>) {
    if (!isCellWithinBounds(selectedPosition)) return;
    const row = rows[selectedPosition.rowIdx];
    if (isGroupRow(row)) return;
    const { key } = event;
    const column = columns[selectedPosition.idx];

    if (selectedPosition.mode === 'EDIT') {
      if (key === 'Enter') {
        // Custom editors can listen for the event and stop propagation to prevent commit
        commitEditor2Changes();
        closeEditor();
      }
      return;
    }

    column.editorOptions?.onCellKeyDown?.(event);
    if (event.isDefaultPrevented()) return;

    if (isCellEditable(selectedPosition) && isDefaultCellInput(event)) {
      setSelectedPosition(({ idx, rowIdx }) => ({
        idx,
        rowIdx,
        key,
        mode: 'EDIT',
        row,
        originalRow: row
      }));
    }
  }

  function handleDragEnd() {
    if (latestDraggedOverRowIdx.current === undefined) return;

    const { idx, rowIdx } = selectedPosition;
    const column = columns[idx];
    const cellKey = column.key;
    const value = rawRows[rowIdx][cellKey as keyof R];

    onRowsUpdate?.({
      cellKey,
      fromRow: rowIdx,
      toRow: latestDraggedOverRowIdx.current,
      updated: { [cellKey]: value } as unknown as never,
      action: UpdateActions.CELL_DRAG
    });

    setDraggedOverRowIdx(undefined);
  }

  function handleMouseDown(event: React.MouseEvent<HTMLDivElement, MouseEvent>) {
    if (event.buttons !== 1) return;
    setDragging(true);
    window.addEventListener('mouseover', onMouseOver);
    window.addEventListener('mouseup', onMouseUp);

    function onMouseOver(event: MouseEvent) {
      // Trigger onMouseup in edge cases where we release the mouse button but `mouseup` isn't triggered,
      // for example when releasing the mouse button outside the iframe the grid is rendered in.
      // https://developer.mozilla.org/en-US/docs/Web/API/MouseEvent/buttons
      if (event.buttons !== 1) onMouseUp();
    }

    function onMouseUp() {
      window.removeEventListener('mouseover', onMouseOver);
      window.removeEventListener('mouseup', onMouseUp);
      setDragging(false);
      handleDragEnd();
    }
  }

  function handleDoubleClick(event: React.MouseEvent<HTMLDivElement>) {
    event.stopPropagation();

    const column = columns[selectedPosition.idx];
    const cellKey = column.key;
    const value = rawRows[selectedPosition.rowIdx][cellKey as keyof R];

    onRowsUpdate?.({
      cellKey,
      fromRow: selectedPosition.rowIdx,
      toRow: rawRows.length - 1,
      updated: { [cellKey]: value } as unknown as never,
      action: UpdateActions.COLUMN_FILL
    });
  }

  function handleRowChange(row: Readonly<R>, commitChanges?: boolean) {
    if (selectedPosition.mode === 'SELECT') return;
    if (commitChanges) {
      const updatedRows = [...rawRows];
      updatedRows[getRawRowIdx(selectedPosition.rowIdx)] = row;
      onRowsChange?.(updatedRows);
      closeEditor();
    } else {
      setSelectedPosition(position => ({ ...position, row }));
    }
  }

  function handleOnClose(commitChanges?: boolean) {
    if (commitChanges) {
      commitEditor2Changes();
    }
    closeEditor();
  }

  /**
   * utils
   */
  function isCellWithinBounds({ idx, rowIdx }: Position): boolean {
    return rowIdx >= 0 && rowIdx < rows.length && idx >= minColIdx && idx < columns.length;
  }

  function isCellEditable(position: Position): boolean {
    return isCellWithinBounds(position)
      && isSelectedCellEditable<R, SR>({ columns, rows, selectedPosition: position, onCheckCellIsEditable, isGroupRow });
  }

  function selectCell(position: Position, enableEditor = false): void {
    if (!isCellWithinBounds(position)) return;
    commitEditor2Changes();

    if (enableEditor && isCellEditable(position)) {
      const row = rows[position.rowIdx] as R;
      setSelectedPosition({ ...position, mode: 'EDIT', key: null, row, originalRow: row });
    } else {
      setSelectedPosition({ ...position, mode: 'SELECT' });
    }
    onSelectedCellChange?.({ ...position });
  }

  function deselectCell(): void {
    setSelectedPosition({ idx: -1, rowIdx: -1, mode: 'SELECT' });
    setCopiedPosition(null);
    setDraggedOverRowIdx(undefined);
  }

  function closeEditor() {
    if (selectedPosition.mode === 'SELECT') return;
    setSelectedPosition(({ idx, rowIdx }) => ({ idx, rowIdx, mode: 'SELECT' }));
  }

  function scrollToCell({ idx, rowIdx }: Partial<Position>): void {
    const { current } = gridRef;
    if (!current) return;

    if (typeof idx === 'number' && idx > lastFrozenColumnIndex) {
      const { clientWidth } = current;
      const { left, width } = columns[idx];
      const isCellAtLeftBoundary = left < scrollLeft + width + totalFrozenColumnWidth;
      const isCellAtRightBoundary = left + width > clientWidth + scrollLeft;
      if (isCellAtLeftBoundary || isCellAtRightBoundary) {
        const newScrollLeft = getColumnScrollPosition(columns, idx, scrollLeft, clientWidth);
        current.scrollLeft = scrollLeft + newScrollLeft;
      }
    }

    if (typeof rowIdx === 'number') {
      if (rowIdx * rowHeight < scrollTop) {
        // at top boundary, scroll to the row's top
        current.scrollTop = rowIdx * rowHeight;
      } else if ((rowIdx + 1) * rowHeight > scrollTop + clientHeight) {
        // at bottom boundary, scroll the next row's top to the bottom of the viewport
        current.scrollTop = (rowIdx + 1) * rowHeight - clientHeight;
      }
    }
  }

  function getNextPosition(key: string, ctrlKey: boolean, shiftKey: boolean): Position {
    const { idx, rowIdx } = selectedPosition;
    const row = rows[rowIdx];
    const isRowSelected = isCellWithinBounds(selectedPosition) && idx === -1;

    // If a group row is focused, and it is collapsed, move to the parent group row (if there is one).
    if (
      key === 'ArrowLeft'
      && isRowSelected
      && isGroupRow(row)
      && !row.isExpanded
      && row.level !== 0
    ) {
      let parentRowIdx = -1;
      for (let i = selectedPosition.rowIdx - 1; i >= 0; i--) {
        const parentRow = rows[i];
        if (isGroupRow(parentRow) && parentRow.id === row.parentId) {
          parentRowIdx = i;
          break;
        }
      }
      if (parentRowIdx !== -1) {
        return { idx, rowIdx: parentRowIdx };
      }
    }

    switch (key) {
      case 'ArrowUp':
        return { idx, rowIdx: rowIdx - 1 };
      case 'ArrowDown':
        return { idx, rowIdx: rowIdx + 1 };
      case 'ArrowLeft':
        return { idx: idx - 1, rowIdx };
      case 'ArrowRight':
        return { idx: idx + 1, rowIdx };
      case 'Tab':
        if (selectedPosition.idx === -1 && selectedPosition.rowIdx === -1) {
          return shiftKey ? { idx: columns.length - 1, rowIdx: rows.length - 1 } : { idx: 0, rowIdx: 0 };
        }
        return { idx: idx + (shiftKey ? -1 : 1), rowIdx };
      case 'Home':
        // If row is selected then move focus to the first row
        if (isRowSelected) return { idx, rowIdx: 0 };
        return ctrlKey ? { idx: 0, rowIdx: 0 } : { idx: 0, rowIdx };
      case 'End':
        // If row is selected then move focus to the last row.
        if (isRowSelected) return { idx, rowIdx: rows.length - 1 };
        return ctrlKey ? { idx: columns.length - 1, rowIdx: rows.length - 1 } : { idx: columns.length - 1, rowIdx };
      case 'PageUp':
        return { idx, rowIdx: rowIdx - Math.floor(clientHeight / rowHeight) };
      case 'PageDown':
        return { idx, rowIdx: rowIdx + Math.floor(clientHeight / rowHeight) };
      default:
        return selectedPosition;
    }
  }

  function navigate(event: React.KeyboardEvent<HTMLDivElement>) {
    const { key, shiftKey } = event;
    const ctrlKey = isCtrlKeyHeldDown(event);
    let nextPosition = getNextPosition(key, ctrlKey, shiftKey);
    let mode = cellNavigationMode;
    if (key === 'Tab') {
      // If we are in a position to leave the grid, stop editing but stay in that cell
      if (canExitGrid({ shiftKey, cellNavigationMode, columns, rowsCount: rows.length, selectedPosition })) {
        // Allow focus to leave the grid so the next control in the tab order can be focused
        return;
      }

      mode = cellNavigationMode === CellNavigationMode.NONE
        ? CellNavigationMode.CHANGE_ROW
        : cellNavigationMode;
    }

    // Do not allow focus to leave
    event.preventDefault();

    nextPosition = getNextSelectedCellPosition<R, SR>({
      columns,
      rowsCount: rows.length,
      cellNavigationMode: mode,
      nextPosition
    });

    selectCell(nextPosition);
  }

  function getDraggedOverCellIdx(currentRowIdx: number): number | undefined {
    if (draggedOverRowIdx === undefined) return;
    const { rowIdx } = selectedPosition;

    const isDraggedOver = rowIdx < draggedOverRowIdx
      ? rowIdx < currentRowIdx && currentRowIdx <= draggedOverRowIdx
      : rowIdx > currentRowIdx && currentRowIdx >= draggedOverRowIdx;

    return isDraggedOver ? selectedPosition.idx : undefined;
  }

  function getSelectedCellProps(rowIdx: number): SelectedCellProps | EditCellProps<R> | undefined {
    if (selectedPosition.rowIdx !== rowIdx) return;

    if (selectedPosition.mode === 'EDIT') {
      return {
        mode: 'EDIT',
        idx: selectedPosition.idx,
        onKeyDown: handleKeyDown,
        editorPortalTarget,
        editorContainerProps: {
          rowHeight,
          scrollLeft,
          scrollTop,
          firstEditorKeyPress: selectedPosition.key,
          onCommit: handleCommit,
          onCommitCancel: closeEditor
        },
        editor2Props: {
          rowHeight,
          row: selectedPosition.row,
          onRowChange: handleRowChange,
          onClose: handleOnClose
        }
      };
    }

    return {
      mode: 'SELECT',
      idx: selectedPosition.idx,
      onFocus: handleFocus,
      onKeyDown: handleKeyDown,
      dragHandleProps: enableCellDragAndDrop && isCellEditable(selectedPosition)
        ? { onMouseDown: handleMouseDown, onDoubleClick: handleDoubleClick }
        : undefined
    };
  }

  function getViewportRows() {
    const rowElements = [];
    let startRowIndex = 0;
    for (let rowIdx = rowOverscanStartIdx; rowIdx <= rowOverscanEndIdx; rowIdx++) {
      const row = rows[rowIdx];
      const top = rowIdx * rowHeight + totalHeaderHeight;
      if (isGroupRow(row)) {
        ({ startRowIndex } = row);
        rowElements.push(
          <GroupRowRenderer<R, SR>
            aria-level={row.level + 1} // aria-level is 1-based
            aria-setsize={row.setSize}
            aria-posinset={row.posInSet + 1} // aria-posinset is 1-based
            aria-rowindex={headerRowsCount + startRowIndex + 1} // aria-rowindex is 1 based
            key={row.id}
            id={row.id}
            groupKey={row.groupKey}
            viewportColumns={viewportColumns}
            childRows={row.childRows}
            rowIdx={rowIdx}
            top={top}
            level={row.level}
            isExpanded={row.isExpanded}
            selectedCellIdx={selectedPosition.rowIdx === rowIdx ? selectedPosition.idx : undefined}
            isRowSelected={isSelectable && row.childRows.every(cr => selectedRows?.has(cr[rowKey!]))}
            eventBus={eventBus}
            onFocus={selectedPosition.rowIdx === rowIdx ? handleFocus : undefined}
            onKeyDown={selectedPosition.rowIdx === rowIdx ? handleKeyDown : undefined}
          />
        );
        continue;
      }

      startRowIndex++;
      let key: string | number = hasGroups ? startRowIndex : rowIdx;
      let isRowSelected = false;
      if (rowKey !== undefined) {
        const rowId = row[rowKey];
        isRowSelected = selectedRows?.has(rowId) ?? false;
        if (typeof rowId === 'string' || typeof rowId === 'number') {
          key = rowId;
        }
      }

      rowElements.push(
        <RowRenderer
          aria-rowindex={headerRowsCount + (hasGroups ? startRowIndex : rowIdx) + 1} // aria-rowindex is 1 based
          aria-selected={isSelectable ? isRowSelected : undefined}
          key={key}
          rowIdx={rowIdx}
          row={row}
          viewportColumns={viewportColumns}
          eventBus={eventBus}
          isRowSelected={isRowSelected}
          onRowClick={onRowClick}
          rowClass={rowClass}
          top={top}
          copiedCellIdx={copiedPosition?.rowIdx === rowIdx ? copiedPosition.idx : undefined}
          draggedOverCellIdx={getDraggedOverCellIdx(rowIdx)}
          setDraggedOverRowIdx={isDragging ? setDraggedOverRowIdx : undefined}
          selectedCellProps={getSelectedCellProps(rowIdx)}
        />
      );
    }

    return rowElements;
  }

  // Reset the positions if the current values are no longer valid. This can happen if a column or row is removed
  if (selectedPosition.idx >= columns.length || selectedPosition.rowIdx >= rows.length) {
    setSelectedPosition({ idx: -1, rowIdx: -1, mode: 'SELECT' });
    setCopiedPosition(null);
    setDraggedOverRowIdx(undefined);
  }

  if (selectedPosition.mode === 'EDIT' && rows[selectedPosition.rowIdx] !== selectedPosition.originalRow) {
    // Discard changes if rows are updated from outside
    closeEditor();
  }

  return (
    <div
      role={hasGroups ? 'treegrid' : 'grid'}
      aria-label={ariaLabel}
      aria-labelledby={ariaLabelledBy}
      aria-describedby={ariaDescribedBy}
      aria-multiselectable={isSelectable ? true : undefined}
      aria-colcount={columns.length}
      aria-rowcount={headerRowsCount + rowsCount + summaryRowsCount}
      className={clsx('rdg', { 'rdg-viewport-dragging': isDragging }, className)}
      style={{
        ...style,
        '--header-row-height': `${headerRowHeight}px`,
        '--filter-row-height': `${headerFiltersHeight}px`,
        '--row-width': `${totalColumnWidth}px`,
        '--row-height': `${rowHeight}px`
      } as unknown as React.CSSProperties}
      ref={gridRef}
      onScroll={handleScroll}
    >
      <HeaderRow<R, K, SR>
        rowKey={rowKey}
        rows={rawRows}
        columns={viewportColumns}
        onColumnResize={handleColumnResize}
        allRowsSelected={selectedRows?.size === rawRows.length}
        onSelectedRowsChange={onSelectedRowsChange}
        sortColumn={sortColumn}
        sortDirection={sortDirection}
        onSort={onSort}
      />
      {enableFilters && (
        <FilterRow<R, SR>
          columns={viewportColumns}
          filters={filters}
          onFiltersChange={onFiltersChange}
        />
      )}
      {rows.length === 0 && emptyRowsRenderer ? createElement(emptyRowsRenderer) : (
        <>
          <div
            ref={focusSinkRef}
            tabIndex={0}
            className="rdg-focus-sink"
            onKeyDown={handleKeyDown}
          />
          <div style={{ height: Math.max(rows.length * rowHeight, clientHeight) }} />
          {getViewportRows()}
          {summaryRows?.map((row, rowIdx) => (
            <SummaryRow<R, SR>
              aria-rowindex={headerRowsCount + rowsCount + rowIdx + 1}
              key={rowIdx}
              rowIdx={rowIdx}
              row={row}
              bottom={rowHeight * (summaryRows.length - 1 - rowIdx)}
              viewportColumns={viewportColumns}
            />
          ))}
        </>
      )}
    </div>
  );
}

export default forwardRef(
  DataGrid as React.ForwardRefRenderFunction<DataGridHandle>
) as <R, K extends keyof R, SR = unknown>(props: DataGridProps<R, K, SR> & React.RefAttributes<DataGridHandle>) => JSX.Element;<|MERGE_RESOLUTION|>--- conflicted
+++ resolved
@@ -6,17 +6,21 @@
   useEffect,
   useImperativeHandle,
   useCallback,
-  createElement
-} from 'react';
-import clsx from 'clsx';
-
-import { useGridDimensions, useViewportColumns, useViewportRows } from './hooks';
-import EventBus from './EventBus';
-import HeaderRow from './HeaderRow';
-import FilterRow from './FilterRow';
-import Row from './Row';
-import GroupRowRenderer from './GroupRow';
-import SummaryRow from './SummaryRow';
+  createElement,
+} from "react";
+import clsx from "clsx";
+
+import {
+  useGridDimensions,
+  useViewportColumns,
+  useViewportRows,
+} from "./hooks";
+import EventBus from "./EventBus";
+import HeaderRow from "./HeaderRow";
+import FilterRow from "./FilterRow";
+import Row from "./Row";
+import GroupRowRenderer from "./GroupRow";
+import SummaryRow from "./SummaryRow";
 import {
   assertIsValidKey,
   getColumnScrollPosition,
@@ -24,8 +28,8 @@
   isSelectedCellEditable,
   canExitGrid,
   isCtrlKeyHeldDown,
-  isDefaultCellInput
-} from './utils';
+  isDefaultCellInput,
+} from "./utils";
 
 import {
   CalculatedColumn,
@@ -39,48 +43,40 @@
   CommitEvent,
   SelectedCellProps,
   EditCellProps,
-  Dictionary
-} from './types';
-import { CellNavigationMode, SortDirection, UpdateActions } from './enums';
+  Dictionary,
+} from "./types";
+import { CellNavigationMode, SortDirection, UpdateActions } from "./enums";
 
 interface SelectCellState extends Position {
-  mode: 'SELECT';
+  mode: "SELECT";
 }
 
 interface EditCellState<R> extends Position {
-  mode: 'EDIT';
+  mode: "EDIT";
   row: R;
   originalRow: R;
   key: string | null;
 }
 
-type DefaultColumnOptions<R, SR> = Pick<Column<R, SR>,
-  | 'formatter'
-  | 'minWidth'
-  | 'resizable'
-  | 'sortable'
+type DefaultColumnOptions<R, SR> = Pick<
+  Column<R, SR>,
+  "formatter" | "minWidth" | "resizable" | "sortable"
 >;
 
 export interface DataGridHandle {
   scrollToColumn: (colIdx: number) => void;
   scrollToRow: (rowIdx: number) => void;
   selectCell: (position: Position, openEditor?: boolean) => void;
-<<<<<<< HEAD
   deselectCell: () => void;
-  commitChanges: () => void;
-=======
->>>>>>> 4b5a0bd1
 }
 
-type SharedDivProps = Pick<React.HTMLAttributes<HTMLDivElement>,
-  | 'aria-label'
-  | 'aria-labelledby'
-  | 'aria-describedby'
-  | 'className'
-  | 'style'
+type SharedDivProps = Pick<
+  React.HTMLAttributes<HTMLDivElement>,
+  "aria-label" | "aria-labelledby" | "aria-describedby" | "className" | "style"
 >;
 
-export interface DataGridProps<R, K extends keyof R, SR = unknown> extends SharedDivProps {
+export interface DataGridProps<R, K extends keyof R, SR = unknown>
+  extends SharedDivProps {
   /**
    * Grid and data Props
    */
@@ -133,7 +129,10 @@
   onFiltersChange?: (filters: Filters) => void;
   defaultColumnOptions?: DefaultColumnOptions<R, SR>;
   groupBy?: readonly string[];
-  rowGrouper?: (rows: readonly R[], columnKey: string) => Dictionary<readonly R[]>;
+  rowGrouper?: (
+    rows: readonly R[],
+    columnKey: string
+  ) => Dictionary<readonly R[]>;
   expandedGroupIds?: ReadonlySet<unknown>;
   onExpandedGroupIdsChange?: (expandedGroupIds: Set<unknown>) => void;
 
@@ -147,7 +146,11 @@
    * Event props
    */
   /** Function called whenever a row is clicked */
-  onRowClick?: (rowIdx: number, row: R, column: CalculatedColumn<R, SR>) => void;
+  onRowClick?: (
+    rowIdx: number,
+    row: R,
+    column: CalculatedColumn<R, SR>
+  ) => void;
   /** Called when the grid is scrolled */
   onScroll?: (event: React.UIEvent<HTMLDivElement>) => void;
   /** Called when a column is resized */
@@ -180,67 +183,78 @@
  * @example
  *
  * <DataGrid columns={columns} rows={rows} />
-*/
-function DataGrid<R, K extends keyof R, SR>({
-  // Grid and data Props
-  columns: rawColumns,
-  rows: rawRows,
-  summaryRows,
-  rowKey,
-  onRowsUpdate,
-  onRowsChange,
-  // Dimensions props
-  rowHeight = 35,
-  headerRowHeight = rowHeight,
-  headerFiltersHeight = 45,
-  // Feature props
-  selectedRows,
-  onSelectedRowsChange,
-  sortColumn,
-  sortDirection,
-  onSort,
-  filters,
-  onFiltersChange,
-  defaultColumnOptions,
-  groupBy: rawGroupBy,
-  rowGrouper,
-  expandedGroupIds,
-  onExpandedGroupIdsChange,
-  // Custom renderers
-  rowRenderer: RowRenderer = Row,
-  emptyRowsRenderer,
-  // Event props
-  onRowClick,
-  onScroll,
-  onColumnResize,
-  onSelectedCellChange,
-  onCheckCellIsEditable,
-  // Toggles and modes
-  enableFilters = false,
-  enableCellCopyPaste = false,
-  enableCellDragAndDrop = false,
-  cellNavigationMode = CellNavigationMode.NONE,
-  // Miscellaneous
-  editorPortalTarget = document.body,
-  className,
-  style,
-  rowClass,
-  // ARIA
-  'aria-label': ariaLabel,
-  'aria-labelledby': ariaLabelledBy,
-  'aria-describedby': ariaDescribedBy
-}: DataGridProps<R, K, SR>, ref: React.Ref<DataGridHandle>) {
+ */
+function DataGrid<R, K extends keyof R, SR>(
+  {
+    // Grid and data Props
+    columns: rawColumns,
+    rows: rawRows,
+    summaryRows,
+    rowKey,
+    onRowsUpdate,
+    onRowsChange,
+    // Dimensions props
+    rowHeight = 35,
+    headerRowHeight = rowHeight,
+    headerFiltersHeight = 45,
+    // Feature props
+    selectedRows,
+    onSelectedRowsChange,
+    sortColumn,
+    sortDirection,
+    onSort,
+    filters,
+    onFiltersChange,
+    defaultColumnOptions,
+    groupBy: rawGroupBy,
+    rowGrouper,
+    expandedGroupIds,
+    onExpandedGroupIdsChange,
+    // Custom renderers
+    rowRenderer: RowRenderer = Row,
+    emptyRowsRenderer,
+    // Event props
+    onRowClick,
+    onScroll,
+    onColumnResize,
+    onSelectedCellChange,
+    onCheckCellIsEditable,
+    // Toggles and modes
+    enableFilters = false,
+    enableCellCopyPaste = false,
+    enableCellDragAndDrop = false,
+    cellNavigationMode = CellNavigationMode.NONE,
+    // Miscellaneous
+    editorPortalTarget = document.body,
+    className,
+    style,
+    rowClass,
+    // ARIA
+    "aria-label": ariaLabel,
+    "aria-labelledby": ariaLabelledBy,
+    "aria-describedby": ariaDescribedBy,
+  }: DataGridProps<R, K, SR>,
+  ref: React.Ref<DataGridHandle>
+) {
   /**
    * states
    */
   const [eventBus] = useState(() => new EventBus());
   const [scrollTop, setScrollTop] = useState(0);
   const [scrollLeft, setScrollLeft] = useState(0);
-  const [columnWidths, setColumnWidths] = useState<ReadonlyMap<string, number>>(() => new Map());
-  const [selectedPosition, setSelectedPosition] = useState<SelectCellState | EditCellState<R>>({ idx: -1, rowIdx: -1, mode: 'SELECT' });
-  const [copiedPosition, setCopiedPosition] = useState<Position & { value: unknown } | null>(null);
+  const [columnWidths, setColumnWidths] = useState<ReadonlyMap<string, number>>(
+    () => new Map()
+  );
+  const [selectedPosition, setSelectedPosition] = useState<
+    SelectCellState | EditCellState<R>
+  >({ idx: -1, rowIdx: -1, mode: "SELECT" });
+  const [copiedPosition, setCopiedPosition] = useState<
+    (Position & { value: unknown }) | null
+  >(null);
   const [isDragging, setDragging] = useState(false);
-  const [draggedOverRowIdx, setOverRowIdx] = useState<number | undefined>(undefined);
+  const [draggedOverRowIdx, setOverRowIdx] = useState<number | undefined>(
+    undefined
+  );
 
   const setDraggedOverRowIdx = useCallback((rowIdx?: number) => {
     setOverRowIdx(rowIdx);
@@ -262,28 +276,44 @@
   const [gridRef, gridWidth, gridHeight] = useGridDimensions();
   const headerRowsCount = enableFilters ? 2 : 1;
   const summaryRowsCount = summaryRows?.length ?? 0;
-  const totalHeaderHeight = headerRowHeight + (enableFilters ? headerFiltersHeight : 0);
-  const clientHeight = gridHeight - totalHeaderHeight - summaryRowsCount * rowHeight;
-  const isSelectable = selectedRows !== undefined && onSelectedRowsChange !== undefined;
-
-  const { columns, viewportColumns, totalColumnWidth, lastFrozenColumnIndex, totalFrozenColumnWidth, groupBy } = useViewportColumns({
+  const totalHeaderHeight =
+    headerRowHeight + (enableFilters ? headerFiltersHeight : 0);
+  const clientHeight =
+    gridHeight - totalHeaderHeight - summaryRowsCount * rowHeight;
+  const isSelectable =
+    selectedRows !== undefined && onSelectedRowsChange !== undefined;
+
+  const {
+    columns,
+    viewportColumns,
+    totalColumnWidth,
+    lastFrozenColumnIndex,
+    totalFrozenColumnWidth,
+    groupBy,
+  } = useViewportColumns({
     rawColumns,
     columnWidths,
     scrollLeft,
     viewportWidth: gridWidth,
     defaultColumnOptions,
     rawGroupBy,
-    rowGrouper
+    rowGrouper,
   });
 
-  const { rowOverscanStartIdx, rowOverscanEndIdx, rows, rowsCount, isGroupRow } = useViewportRows({
+  const {
+    rowOverscanStartIdx,
+    rowOverscanEndIdx,
+    rows,
+    rowsCount,
+    isGroupRow,
+  } = useViewportRows({
     rawRows,
     groupBy,
     rowGrouper,
     rowHeight,
     clientHeight,
     scrollTop,
-    expandedGroupIds
+    expandedGroupIds,
   });
 
   const hasGroups = groupBy.length > 0 && rowGrouper;
@@ -298,7 +328,12 @@
    * effects
    */
   useLayoutEffect(() => {
-    if (selectedPosition === prevSelectedPosition.current || selectedPosition.mode === 'EDIT' || !isCellWithinBounds(selectedPosition)) return;
+    if (
+      selectedPosition === prevSelectedPosition.current ||
+      selectedPosition.mode === "EDIT" ||
+      !isCellWithinBounds(selectedPosition)
+    )
+      return;
     prevSelectedPosition.current = selectedPosition;
     scrollToCell(selectedPosition);
 
@@ -312,7 +347,11 @@
   useEffect(() => {
     if (!onSelectedRowsChange) return;
 
-    const handleRowSelectionChange = ({ rowIdx, checked, isShiftClick }: SelectRowEvent) => {
+    const handleRowSelectionChange = ({
+      rowIdx,
+      checked,
+      isShiftClick,
+    }: SelectRowEvent) => {
       assertIsValidKey(rowKey);
       const newSelectedRows = new Set(selectedRows);
       const row = rows[rowIdx];
@@ -333,7 +372,11 @@
         newSelectedRows.add(rowId);
         const previousRowIdx = lastSelectedRowIdx.current;
         lastSelectedRowIdx.current = rowIdx;
-        if (isShiftClick && previousRowIdx !== -1 && previousRowIdx !== rowIdx) {
+        if (
+          isShiftClick &&
+          previousRowIdx !== -1 &&
+          previousRowIdx !== rowIdx
+        ) {
           const step = Math.sign(rowIdx - previousRowIdx);
           for (let i = previousRowIdx + step; i !== rowIdx; i += step) {
             const row = rows[i];
@@ -349,11 +392,11 @@
       onSelectedRowsChange(newSelectedRows);
     };
 
-    return eventBus.subscribe('SELECT_ROW', handleRowSelectionChange);
+    return eventBus.subscribe("SELECT_ROW", handleRowSelectionChange);
   }, [eventBus, isGroupRow, onSelectedRowsChange, rowKey, rows, selectedRows]);
 
   useEffect(() => {
-    return eventBus.subscribe('SELECT_CELL', selectCell);
+    return eventBus.subscribe("SELECT_CELL", selectCell);
   });
 
   useEffect(() => {
@@ -369,7 +412,7 @@
       onExpandedGroupIdsChange(newExpandedGroupIds);
     };
 
-    return eventBus.subscribe('TOGGLE_GROUP', toggleGroup);
+    return eventBus.subscribe("TOGGLE_GROUP", toggleGroup);
   }, [eventBus, expandedGroupIds, onExpandedGroupIdsChange]);
 
   useImperativeHandle(ref, () => ({
@@ -381,13 +424,8 @@
       if (!current) return;
       current.scrollTop = rowIdx * rowHeight;
     },
-<<<<<<< HEAD
     selectCell,
     deselectCell,
-    commitChanges: handleCommit2
-=======
-    selectCell
->>>>>>> 4b5a0bd1
   }));
 
   /**
@@ -398,53 +436,52 @@
     const row = rows[selectedPosition.rowIdx];
 
     if (
-      enableCellCopyPaste
-      && isCtrlKeyHeldDown(event)
-      && isCellWithinBounds(selectedPosition)
-      && !isGroupRow(row)
-      && selectedPosition.idx !== -1
+      enableCellCopyPaste &&
+      isCtrlKeyHeldDown(event) &&
+      isCellWithinBounds(selectedPosition) &&
+      !isGroupRow(row) &&
+      selectedPosition.idx !== -1
     ) {
       // key may be uppercase `C` or `V`
       const lowerCaseKey = key.toLowerCase();
-      if (lowerCaseKey === 'c') {
+      if (lowerCaseKey === "c") {
         handleCopy();
         return;
       }
-      if (lowerCaseKey === 'v') {
+      if (lowerCaseKey === "v") {
         handlePaste();
         return;
       }
     }
 
     if (
-      isCellWithinBounds(selectedPosition)
-      && isGroupRow(row)
-      && selectedPosition.idx === -1
-      && (
-        // Collapse the current group row if it is focused and is in expanded state
-        (key === 'ArrowLeft' && row.isExpanded)
+      isCellWithinBounds(selectedPosition) &&
+      isGroupRow(row) &&
+      selectedPosition.idx === -1 &&
+      // Collapse the current group row if it is focused and is in expanded state
+      ((key === "ArrowLeft" && row.isExpanded) ||
         // Expand the current group row if it is focused and is in collapsed state
-        || (key === 'ArrowRight' && !row.isExpanded)
-      )) {
+        (key === "ArrowRight" && !row.isExpanded))
+    ) {
       event.preventDefault(); // Prevents scrolling
-      eventBus.dispatch('TOGGLE_GROUP', row.id);
+      eventBus.dispatch("TOGGLE_GROUP", row.id);
       return;
     }
 
     switch (event.key) {
-      case 'Escape':
+      case "Escape":
         setCopiedPosition(null);
         closeEditor();
         return;
-      case 'ArrowUp':
-      case 'ArrowDown':
-      case 'ArrowLeft':
-      case 'ArrowRight':
-      case 'Tab':
-      case 'Home':
-      case 'End':
-      case 'PageUp':
-      case 'PageDown':
+      case "ArrowUp":
+      case "ArrowDown":
+      case "ArrowLeft":
+      case "ArrowRight":
+      case "Tab":
+      case "Home":
+      case "End":
+      case "PageUp":
+      case "PageDown":
         navigate(event);
         break;
       default:
@@ -464,13 +501,16 @@
     onScroll?.(event);
   }
 
-  const handleColumnResize = useCallback((column: CalculatedColumn<R, SR>, width: number) => {
-    const newColumnWidths = new Map(columnWidths);
-    newColumnWidths.set(column.key, width);
-    setColumnWidths(newColumnWidths);
-
-    onColumnResize?.(column.idx, width);
-  }, [columnWidths, onColumnResize]);
+  const handleColumnResize = useCallback(
+    (column: CalculatedColumn<R, SR>, width: number) => {
+      const newColumnWidths = new Map(columnWidths);
+      newColumnWidths.set(column.key, width);
+      setColumnWidths(newColumnWidths);
+
+      onColumnResize?.(column.idx, width);
+    },
+    [columnWidths, onColumnResize]
+  );
 
   function getRawRowIdx(rowIdx: number) {
     return hasGroups ? rawRows.indexOf(rows[rowIdx] as R) : rowIdx;
@@ -483,7 +523,7 @@
       fromRow: rowIdx,
       toRow: rowIdx,
       updated,
-      action: UpdateActions.CELL_UPDATE
+      action: UpdateActions.CELL_UPDATE,
     });
 
     closeEditor();
@@ -491,9 +531,10 @@
 
   function commitEditor2Changes() {
     if (
-      columns[selectedPosition.idx]?.editor2 === undefined
-      || selectedPosition.mode === 'SELECT'
-      || selectedPosition.row === selectedPosition.originalRow) {
+      columns[selectedPosition.idx]?.editor2 === undefined ||
+      selectedPosition.mode === "SELECT" ||
+      selectedPosition.row === selectedPosition.originalRow
+    ) {
       return;
     }
 
@@ -511,9 +552,10 @@
 
   function handlePaste() {
     if (
-      copiedPosition === null
-      || !isCellEditable(selectedPosition)
-      || (copiedPosition.idx === selectedPosition.idx && copiedPosition.rowIdx === selectedPosition.rowIdx)
+      copiedPosition === null ||
+      !isCellEditable(selectedPosition) ||
+      (copiedPosition.idx === selectedPosition.idx &&
+        copiedPosition.rowIdx === selectedPosition.rowIdx)
     ) {
       return;
     }
@@ -527,9 +569,9 @@
       cellKey,
       fromRow,
       toRow,
-      updated: { [cellKey]: copiedPosition.value } as unknown as never,
+      updated: ({ [cellKey]: copiedPosition.value } as unknown) as never,
       action: UpdateActions.COPY_PASTE,
-      fromCellKey
+      fromCellKey,
     });
   }
 
@@ -540,8 +582,8 @@
     const { key } = event;
     const column = columns[selectedPosition.idx];
 
-    if (selectedPosition.mode === 'EDIT') {
-      if (key === 'Enter') {
+    if (selectedPosition.mode === "EDIT") {
+      if (key === "Enter") {
         // Custom editors can listen for the event and stop propagation to prevent commit
         commitEditor2Changes();
         closeEditor();
@@ -557,9 +599,9 @@
         idx,
         rowIdx,
         key,
-        mode: 'EDIT',
+        mode: "EDIT",
         row,
-        originalRow: row
+        originalRow: row,
       }));
     }
   }
@@ -576,18 +618,20 @@
       cellKey,
       fromRow: rowIdx,
       toRow: latestDraggedOverRowIdx.current,
-      updated: { [cellKey]: value } as unknown as never,
-      action: UpdateActions.CELL_DRAG
+      updated: ({ [cellKey]: value } as unknown) as never,
+      action: UpdateActions.CELL_DRAG,
     });
 
     setDraggedOverRowIdx(undefined);
   }
 
-  function handleMouseDown(event: React.MouseEvent<HTMLDivElement, MouseEvent>) {
+  function handleMouseDown(
+    event: React.MouseEvent<HTMLDivElement, MouseEvent>
+  ) {
     if (event.buttons !== 1) return;
     setDragging(true);
-    window.addEventListener('mouseover', onMouseOver);
-    window.addEventListener('mouseup', onMouseUp);
+    window.addEventListener("mouseover", onMouseOver);
+    window.addEventListener("mouseup", onMouseUp);
 
     function onMouseOver(event: MouseEvent) {
       // Trigger onMouseup in edge cases where we release the mouse button but `mouseup` isn't triggered,
@@ -597,8 +641,8 @@
     }
 
     function onMouseUp() {
-      window.removeEventListener('mouseover', onMouseOver);
-      window.removeEventListener('mouseup', onMouseUp);
+      window.removeEventListener("mouseover", onMouseOver);
+      window.removeEventListener("mouseup", onMouseUp);
       setDragging(false);
       handleDragEnd();
     }
@@ -615,20 +659,20 @@
       cellKey,
       fromRow: selectedPosition.rowIdx,
       toRow: rawRows.length - 1,
-      updated: { [cellKey]: value } as unknown as never,
-      action: UpdateActions.COLUMN_FILL
+      updated: ({ [cellKey]: value } as unknown) as never,
+      action: UpdateActions.COLUMN_FILL,
     });
   }
 
   function handleRowChange(row: Readonly<R>, commitChanges?: boolean) {
-    if (selectedPosition.mode === 'SELECT') return;
+    if (selectedPosition.mode === "SELECT") return;
     if (commitChanges) {
       const updatedRows = [...rawRows];
       updatedRows[getRawRowIdx(selectedPosition.rowIdx)] = row;
       onRowsChange?.(updatedRows);
       closeEditor();
     } else {
-      setSelectedPosition(position => ({ ...position, row }));
+      setSelectedPosition((position) => ({ ...position, row }));
     }
   }
 
@@ -643,12 +687,25 @@
    * utils
    */
   function isCellWithinBounds({ idx, rowIdx }: Position): boolean {
-    return rowIdx >= 0 && rowIdx < rows.length && idx >= minColIdx && idx < columns.length;
+    return (
+      rowIdx >= 0 &&
+      rowIdx < rows.length &&
+      idx >= minColIdx &&
+      idx < columns.length
+    );
   }
 
   function isCellEditable(position: Position): boolean {
-    return isCellWithinBounds(position)
-      && isSelectedCellEditable<R, SR>({ columns, rows, selectedPosition: position, onCheckCellIsEditable, isGroupRow });
+    return (
+      isCellWithinBounds(position) &&
+      isSelectedCellEditable<R, SR>({
+        columns,
+        rows,
+        selectedPosition: position,
+        onCheckCellIsEditable,
+        isGroupRow,
+      })
+    );
   }
 
   function selectCell(position: Position, enableEditor = false): void {
@@ -657,40 +714,52 @@
 
     if (enableEditor && isCellEditable(position)) {
       const row = rows[position.rowIdx] as R;
-      setSelectedPosition({ ...position, mode: 'EDIT', key: null, row, originalRow: row });
+      setSelectedPosition({
+        ...position,
+        mode: "EDIT",
+        key: null,
+        row,
+        originalRow: row,
+      });
     } else {
-      setSelectedPosition({ ...position, mode: 'SELECT' });
+      setSelectedPosition({ ...position, mode: "SELECT" });
     }
     onSelectedCellChange?.({ ...position });
   }
 
   function deselectCell(): void {
-    setSelectedPosition({ idx: -1, rowIdx: -1, mode: 'SELECT' });
+    setSelectedPosition({ idx: -1, rowIdx: -1, mode: "SELECT" });
     setCopiedPosition(null);
     setDraggedOverRowIdx(undefined);
   }
 
   function closeEditor() {
-    if (selectedPosition.mode === 'SELECT') return;
-    setSelectedPosition(({ idx, rowIdx }) => ({ idx, rowIdx, mode: 'SELECT' }));
+    if (selectedPosition.mode === "SELECT") return;
+    setSelectedPosition(({ idx, rowIdx }) => ({ idx, rowIdx, mode: "SELECT" }));
   }
 
   function scrollToCell({ idx, rowIdx }: Partial<Position>): void {
     const { current } = gridRef;
     if (!current) return;
 
-    if (typeof idx === 'number' && idx > lastFrozenColumnIndex) {
+    if (typeof idx === "number" && idx > lastFrozenColumnIndex) {
       const { clientWidth } = current;
       const { left, width } = columns[idx];
-      const isCellAtLeftBoundary = left < scrollLeft + width + totalFrozenColumnWidth;
+      const isCellAtLeftBoundary =
+        left < scrollLeft + width + totalFrozenColumnWidth;
       const isCellAtRightBoundary = left + width > clientWidth + scrollLeft;
       if (isCellAtLeftBoundary || isCellAtRightBoundary) {
-        const newScrollLeft = getColumnScrollPosition(columns, idx, scrollLeft, clientWidth);
+        const newScrollLeft = getColumnScrollPosition(
+          columns,
+          idx,
+          scrollLeft,
+          clientWidth
+        );
         current.scrollLeft = scrollLeft + newScrollLeft;
       }
     }
 
-    if (typeof rowIdx === 'number') {
+    if (typeof rowIdx === "number") {
       if (rowIdx * rowHeight < scrollTop) {
         // at top boundary, scroll to the row's top
         current.scrollTop = rowIdx * rowHeight;
@@ -701,18 +770,22 @@
     }
   }
 
-  function getNextPosition(key: string, ctrlKey: boolean, shiftKey: boolean): Position {
+  function getNextPosition(
+    key: string,
+    ctrlKey: boolean,
+    shiftKey: boolean
+  ): Position {
     const { idx, rowIdx } = selectedPosition;
     const row = rows[rowIdx];
     const isRowSelected = isCellWithinBounds(selectedPosition) && idx === -1;
 
     // If a group row is focused, and it is collapsed, move to the parent group row (if there is one).
     if (
-      key === 'ArrowLeft'
-      && isRowSelected
-      && isGroupRow(row)
-      && !row.isExpanded
-      && row.level !== 0
+      key === "ArrowLeft" &&
+      isRowSelected &&
+      isGroupRow(row) &&
+      !row.isExpanded &&
+      row.level !== 0
     ) {
       let parentRowIdx = -1;
       for (let i = selectedPosition.rowIdx - 1; i >= 0; i--) {
@@ -728,30 +801,34 @@
     }
 
     switch (key) {
-      case 'ArrowUp':
+      case "ArrowUp":
         return { idx, rowIdx: rowIdx - 1 };
-      case 'ArrowDown':
+      case "ArrowDown":
         return { idx, rowIdx: rowIdx + 1 };
-      case 'ArrowLeft':
+      case "ArrowLeft":
         return { idx: idx - 1, rowIdx };
-      case 'ArrowRight':
+      case "ArrowRight":
         return { idx: idx + 1, rowIdx };
-      case 'Tab':
+      case "Tab":
         if (selectedPosition.idx === -1 && selectedPosition.rowIdx === -1) {
-          return shiftKey ? { idx: columns.length - 1, rowIdx: rows.length - 1 } : { idx: 0, rowIdx: 0 };
+          return shiftKey
+            ? { idx: columns.length - 1, rowIdx: rows.length - 1 }
+            : { idx: 0, rowIdx: 0 };
         }
         return { idx: idx + (shiftKey ? -1 : 1), rowIdx };
-      case 'Home':
+      case "Home":
         // If row is selected then move focus to the first row
         if (isRowSelected) return { idx, rowIdx: 0 };
         return ctrlKey ? { idx: 0, rowIdx: 0 } : { idx: 0, rowIdx };
-      case 'End':
+      case "End":
         // If row is selected then move focus to the last row.
         if (isRowSelected) return { idx, rowIdx: rows.length - 1 };
-        return ctrlKey ? { idx: columns.length - 1, rowIdx: rows.length - 1 } : { idx: columns.length - 1, rowIdx };
-      case 'PageUp':
+        return ctrlKey
+          ? { idx: columns.length - 1, rowIdx: rows.length - 1 }
+          : { idx: columns.length - 1, rowIdx };
+      case "PageUp":
         return { idx, rowIdx: rowIdx - Math.floor(clientHeight / rowHeight) };
-      case 'PageDown':
+      case "PageDown":
         return { idx, rowIdx: rowIdx + Math.floor(clientHeight / rowHeight) };
       default:
         return selectedPosition;
@@ -763,16 +840,25 @@
     const ctrlKey = isCtrlKeyHeldDown(event);
     let nextPosition = getNextPosition(key, ctrlKey, shiftKey);
     let mode = cellNavigationMode;
-    if (key === 'Tab') {
+    if (key === "Tab") {
       // If we are in a position to leave the grid, stop editing but stay in that cell
-      if (canExitGrid({ shiftKey, cellNavigationMode, columns, rowsCount: rows.length, selectedPosition })) {
+      if (
+        canExitGrid({
+          shiftKey,
+          cellNavigationMode,
+          columns,
+          rowsCount: rows.length,
+          selectedPosition,
+        })
+      ) {
         // Allow focus to leave the grid so the next control in the tab order can be focused
         return;
       }
 
-      mode = cellNavigationMode === CellNavigationMode.NONE
-        ? CellNavigationMode.CHANGE_ROW
-        : cellNavigationMode;
+      mode =
+        cellNavigationMode === CellNavigationMode.NONE
+          ? CellNavigationMode.CHANGE_ROW
+          : cellNavigationMode;
     }
 
     // Do not allow focus to leave
@@ -782,7 +868,7 @@
       columns,
       rowsCount: rows.length,
       cellNavigationMode: mode,
-      nextPosition
+      nextPosition,
     });
 
     selectCell(nextPosition);
@@ -792,19 +878,22 @@
     if (draggedOverRowIdx === undefined) return;
     const { rowIdx } = selectedPosition;
 
-    const isDraggedOver = rowIdx < draggedOverRowIdx
-      ? rowIdx < currentRowIdx && currentRowIdx <= draggedOverRowIdx
-      : rowIdx > currentRowIdx && currentRowIdx >= draggedOverRowIdx;
+    const isDraggedOver =
+      rowIdx < draggedOverRowIdx
+        ? rowIdx < currentRowIdx && currentRowIdx <= draggedOverRowIdx
+        : rowIdx > currentRowIdx && currentRowIdx >= draggedOverRowIdx;
 
     return isDraggedOver ? selectedPosition.idx : undefined;
   }
 
-  function getSelectedCellProps(rowIdx: number): SelectedCellProps | EditCellProps<R> | undefined {
+  function getSelectedCellProps(
+    rowIdx: number
+  ): SelectedCellProps | EditCellProps<R> | undefined {
     if (selectedPosition.rowIdx !== rowIdx) return;
 
-    if (selectedPosition.mode === 'EDIT') {
+    if (selectedPosition.mode === "EDIT") {
       return {
-        mode: 'EDIT',
+        mode: "EDIT",
         idx: selectedPosition.idx,
         onKeyDown: handleKeyDown,
         editorPortalTarget,
@@ -814,32 +903,37 @@
           scrollTop,
           firstEditorKeyPress: selectedPosition.key,
           onCommit: handleCommit,
-          onCommitCancel: closeEditor
+          onCommitCancel: closeEditor,
         },
         editor2Props: {
           rowHeight,
           row: selectedPosition.row,
           onRowChange: handleRowChange,
-          onClose: handleOnClose
-        }
+          onClose: handleOnClose,
+        },
       };
     }
 
     return {
-      mode: 'SELECT',
+      mode: "SELECT",
       idx: selectedPosition.idx,
       onFocus: handleFocus,
       onKeyDown: handleKeyDown,
-      dragHandleProps: enableCellDragAndDrop && isCellEditable(selectedPosition)
-        ? { onMouseDown: handleMouseDown, onDoubleClick: handleDoubleClick }
-        : undefined
+      dragHandleProps:
+        enableCellDragAndDrop && isCellEditable(selectedPosition)
+          ? { onMouseDown: handleMouseDown, onDoubleClick: handleDoubleClick }
+          : undefined,
     };
   }
 
   function getViewportRows() {
     const rowElements = [];
     let startRowIndex = 0;
-    for (let rowIdx = rowOverscanStartIdx; rowIdx <= rowOverscanEndIdx; rowIdx++) {
+    for (
+      let rowIdx = rowOverscanStartIdx;
+      rowIdx <= rowOverscanEndIdx;
+      rowIdx++
+    ) {
       const row = rows[rowIdx];
       const top = rowIdx * rowHeight + totalHeaderHeight;
       if (isGroupRow(row)) {
@@ -859,11 +953,22 @@
             top={top}
             level={row.level}
             isExpanded={row.isExpanded}
-            selectedCellIdx={selectedPosition.rowIdx === rowIdx ? selectedPosition.idx : undefined}
-            isRowSelected={isSelectable && row.childRows.every(cr => selectedRows?.has(cr[rowKey!]))}
+            selectedCellIdx={
+              selectedPosition.rowIdx === rowIdx
+                ? selectedPosition.idx
+                : undefined
+            }
+            isRowSelected={
+              isSelectable &&
+              row.childRows.every((cr) => selectedRows?.has(cr[rowKey!]))
+            }
             eventBus={eventBus}
-            onFocus={selectedPosition.rowIdx === rowIdx ? handleFocus : undefined}
-            onKeyDown={selectedPosition.rowIdx === rowIdx ? handleKeyDown : undefined}
+            onFocus={
+              selectedPosition.rowIdx === rowIdx ? handleFocus : undefined
+            }
+            onKeyDown={
+              selectedPosition.rowIdx === rowIdx ? handleKeyDown : undefined
+            }
           />
         );
         continue;
@@ -875,14 +980,16 @@
       if (rowKey !== undefined) {
         const rowId = row[rowKey];
         isRowSelected = selectedRows?.has(rowId) ?? false;
-        if (typeof rowId === 'string' || typeof rowId === 'number') {
+        if (typeof rowId === "string" || typeof rowId === "number") {
           key = rowId;
         }
       }
 
       rowElements.push(
         <RowRenderer
-          aria-rowindex={headerRowsCount + (hasGroups ? startRowIndex : rowIdx) + 1} // aria-rowindex is 1 based
+          aria-rowindex={
+            headerRowsCount + (hasGroups ? startRowIndex : rowIdx) + 1
+          } // aria-rowindex is 1 based
           aria-selected={isSelectable ? isRowSelected : undefined}
           key={key}
           rowIdx={rowIdx}
@@ -893,7 +1000,9 @@
           onRowClick={onRowClick}
           rowClass={rowClass}
           top={top}
-          copiedCellIdx={copiedPosition?.rowIdx === rowIdx ? copiedPosition.idx : undefined}
+          copiedCellIdx={
+            copiedPosition?.rowIdx === rowIdx ? copiedPosition.idx : undefined
+          }
           draggedOverCellIdx={getDraggedOverCellIdx(rowIdx)}
           setDraggedOverRowIdx={isDragging ? setDraggedOverRowIdx : undefined}
           selectedCellProps={getSelectedCellProps(rowIdx)}
@@ -905,34 +1014,46 @@
   }
 
   // Reset the positions if the current values are no longer valid. This can happen if a column or row is removed
-  if (selectedPosition.idx >= columns.length || selectedPosition.rowIdx >= rows.length) {
-    setSelectedPosition({ idx: -1, rowIdx: -1, mode: 'SELECT' });
+  if (
+    selectedPosition.idx >= columns.length ||
+    selectedPosition.rowIdx >= rows.length
+  ) {
+    setSelectedPosition({ idx: -1, rowIdx: -1, mode: "SELECT" });
     setCopiedPosition(null);
     setDraggedOverRowIdx(undefined);
   }
 
-  if (selectedPosition.mode === 'EDIT' && rows[selectedPosition.rowIdx] !== selectedPosition.originalRow) {
+  if (
+    selectedPosition.mode === "EDIT" &&
+    rows[selectedPosition.rowIdx] !== selectedPosition.originalRow
+  ) {
     // Discard changes if rows are updated from outside
     closeEditor();
   }
 
   return (
     <div
-      role={hasGroups ? 'treegrid' : 'grid'}
+      role={hasGroups ? "treegrid" : "grid"}
       aria-label={ariaLabel}
       aria-labelledby={ariaLabelledBy}
       aria-describedby={ariaDescribedBy}
       aria-multiselectable={isSelectable ? true : undefined}
       aria-colcount={columns.length}
       aria-rowcount={headerRowsCount + rowsCount + summaryRowsCount}
-      className={clsx('rdg', { 'rdg-viewport-dragging': isDragging }, className)}
-      style={{
-        ...style,
-        '--header-row-height': `${headerRowHeight}px`,
-        '--filter-row-height': `${headerFiltersHeight}px`,
-        '--row-width': `${totalColumnWidth}px`,
-        '--row-height': `${rowHeight}px`
-      } as unknown as React.CSSProperties}
+      className={clsx(
+        "rdg",
+        { "rdg-viewport-dragging": isDragging },
+        className
+      )}
+      style={
+        ({
+          ...style,
+          "--header-row-height": `${headerRowHeight}px`,
+          "--filter-row-height": `${headerFiltersHeight}px`,
+          "--row-width": `${totalColumnWidth}px`,
+          "--row-height": `${rowHeight}px`,
+        } as unknown) as React.CSSProperties
+      }
       ref={gridRef}
       onScroll={handleScroll}
     >
@@ -954,7 +1075,9 @@
           onFiltersChange={onFiltersChange}
         />
       )}
-      {rows.length === 0 && emptyRowsRenderer ? createElement(emptyRowsRenderer) : (
+      {rows.length === 0 && emptyRowsRenderer ? (
+        createElement(emptyRowsRenderer)
+      ) : (
         <>
           <div
             ref={focusSinkRef}
@@ -962,7 +1085,9 @@
             className="rdg-focus-sink"
             onKeyDown={handleKeyDown}
           />
-          <div style={{ height: Math.max(rows.length * rowHeight, clientHeight) }} />
+          <div
+            style={{ height: Math.max(rows.length * rowHeight, clientHeight) }}
+          />
           {getViewportRows()}
           {summaryRows?.map((row, rowIdx) => (
             <SummaryRow<R, SR>
@@ -982,4 +1107,6 @@
 
 export default forwardRef(
   DataGrid as React.ForwardRefRenderFunction<DataGridHandle>
-) as <R, K extends keyof R, SR = unknown>(props: DataGridProps<R, K, SR> & React.RefAttributes<DataGridHandle>) => JSX.Element;+) as <R, K extends keyof R, SR = unknown>(
+  props: DataGridProps<R, K, SR> & React.RefAttributes<DataGridHandle>
+) => JSX.Element;