import { forwardRef, useState, useRef, useImperativeHandle, useCallback, useMemo } from 'react';
import type { Key, RefAttributes } from 'react';
import { flushSync } from 'react-dom';
import clsx from 'clsx';

import {
  rootClassname,
  viewportDraggingClassname,
  focusSinkClassname,
  rowSelected,
  rowSelectedWithFrozenCell
} from './style';
import {
  useLayoutEffect,
  useGridDimensions,
  useCalculatedColumns,
  useViewportColumns,
  useViewportRows,
  useLatestFunc,
  RowSelectionChangeProvider,
  RowSelectionProvider
} from './hooks';
import HeaderRow from './HeaderRow';
import { defaultRowRenderer } from './Row';
import GroupRowRenderer from './GroupRow';
import SummaryRow from './SummaryRow';
import EditCell from './EditCell';
import DragHandle from './DragHandle';
import { default as defaultSortStatus } from './sortStatus';
import { checkboxFormatter as defaultCheckboxFormatter } from './formatters';
import {
  DataGridDefaultRenderersProvider,
  useDefaultRenderers
} from './DataGridDefaultRenderersProvider';
import {
  assertIsValidKeyGetter,
  getNextSelectedCellPosition,
  isSelectedCellEditable,
  canExitGrid,
  isCtrlKeyHeldDown,
  isDefaultCellInput,
  getColSpan,
  sign,
  abs,
  getSelectedCellColSpan,
  renderMeasuringCells,
  scrollIntoView
} from './utils';

import type {
  CalculatedColumn,
  Column,
  Position,
  RowsChangeData,
  SelectRowEvent,
  FillEvent,
  CopyEvent,
  PasteEvent,
  CellNavigationMode,
  SortColumn,
  RowHeightArgs,
  Maybe,
  Renderers,
  Direction
} from './types';

export interface SelectCellState extends Position {
  readonly mode: 'SELECT';
}

interface EditCellState<R> extends Position {
  readonly mode: 'EDIT';
  readonly row: R;
  readonly originalRow: R;
}

type DefaultColumnOptions<R, SR> = Pick<
  Column<R, SR>,
  'formatter' | 'width' | 'minWidth' | 'maxWidth' | 'resizable' | 'sortable'
>;

export interface DataGridHandle {
  element: HTMLDivElement | null;
  scrollToColumn: (colIdx: number) => void;
  scrollToRow: (rowIdx: number) => void;
  selectCell: (position: Position, enableEditor?: Maybe<boolean>) => void;
}

type SharedDivProps = Pick<
  React.HTMLAttributes<HTMLDivElement>,
  'aria-label' | 'aria-labelledby' | 'aria-describedby' | 'className' | 'style'
>;

export interface DataGridProps<R, SR = unknown, K extends Key = Key> extends SharedDivProps {
  /**
   * Grid and data Props
   */
  /** An array of objects representing each column on the grid */
  columns: readonly Column<R, SR>[];
  /** A function called for each rendered row that should return a plain key/value pair object */
  rows: readonly R[];
  /**
   * Rows to be pinned at the top of the rows view for summary, the vertical scroll bar will not scroll these rows.
   */
  topSummaryRows?: Maybe<readonly SR[]>;
  /**
   * Rows to be pinned at the bottom of the rows view for summary, the vertical scroll bar will not scroll these rows.
   */
  bottomSummaryRows?: Maybe<readonly SR[]>;
  /** The getter should return a unique key for each row */
  rowKeyGetter?: Maybe<(row: R) => K>;
  onRowsChange?: Maybe<(rows: R[], data: RowsChangeData<R, SR>) => void>;

  /**
   * Dimensions props
   */
  /**
   * The height of each row in pixels
   * @default 35
   */
  rowHeight?: Maybe<number | ((args: RowHeightArgs<R>) => number)>;
  /**
   * The height of the header row in pixels
   * @default 35
   */
  headerRowHeight?: Maybe<number>;
  /**
   * The height of each summary row in pixels
   * @default 35
   */
  summaryRowHeight?: Maybe<number>;

  /**
   * Feature props
   */
  /** Set of selected row keys */
  selectedRows?: Maybe<ReadonlySet<K>>;
  /** Function called whenever row selection is changed */
  onSelectedRowsChange?: Maybe<(selectedRows: Set<K>) => void>;
  /** Used for multi column sorting */
  sortColumns?: Maybe<readonly SortColumn[]>;
  onSortColumnsChange?: Maybe<(sortColumns: SortColumn[]) => void>;
  defaultColumnOptions?: Maybe<DefaultColumnOptions<R, SR>>;
  groupBy?: Maybe<readonly string[]>;
  rowGrouper?: Maybe<(rows: readonly R[], columnKey: string) => Record<string, readonly R[]>>;
  expandedGroupIds?: Maybe<ReadonlySet<unknown>>;
  onExpandedGroupIdsChange?: Maybe<(expandedGroupIds: Set<unknown>) => void>;
  onFill?: Maybe<(event: FillEvent<R>) => R>;
  onCopy?: Maybe<(event: CopyEvent<R>) => void>;
  onPaste?: Maybe<(event: PasteEvent<R>) => R>;

  /**
   * Event props
   */
  /** Function called whenever a row is clicked */
  onRowClick?: Maybe<(row: R, column: CalculatedColumn<R, SR>) => void>;
  /** Function called whenever a row is double clicked */
  onRowDoubleClick?: Maybe<(row: R, column: CalculatedColumn<R, SR>) => void>;
  /** Called when the grid is scrolled */
  onScroll?: Maybe<(event: React.UIEvent<HTMLDivElement>) => void>;
  /** Called when a column is resized */
  onColumnResize?: Maybe<(idx: number, width: number) => void>;

  /**
   * Toggles and modes
   */
  /** @default 'NONE' */
  cellNavigationMode?: Maybe<CellNavigationMode>;
  /** @default true */
  enableVirtualization?: Maybe<boolean>;

  /**
   * Miscellaneous
   */
  renderers?: Maybe<Renderers<R, SR>>;
  rowClass?: Maybe<(row: R) => Maybe<string>>;
  /** @default 'ltr' */
  direction?: Maybe<Direction>;
  'data-testid'?: Maybe<string>;
}

/**
 * Main API Component to render a data grid of rows and columns
 *
 * @example
 *
 * <DataGrid columns={columns} rows={rows} />
 */
function DataGrid<R, SR, K extends Key>(
  props: DataGridProps<R, SR, K>,
  ref: React.Ref<DataGridHandle>
) {
  const {
    // Grid and data Props
    columns: rawColumns,
    rows: rawRows,
    topSummaryRows,
    bottomSummaryRows,
    rowKeyGetter,
    onRowsChange,
    // Dimensions props
    rowHeight: rawRowHeight,
    headerRowHeight: rawHeaderRowHeight,
    summaryRowHeight: rawSummaryRowHeight,
    // Feature props
    selectedRows,
    onSelectedRowsChange,
    sortColumns,
    onSortColumnsChange,
    defaultColumnOptions,
    groupBy: rawGroupBy,
    rowGrouper,
    expandedGroupIds,
    onExpandedGroupIdsChange,
    // Event props
    onRowClick,
    onRowDoubleClick,
    onScroll,
    onColumnResize,
    onFill,
    onCopy,
    onPaste,
    // Toggles and modes
    cellNavigationMode: rawCellNavigationMode,
    enableVirtualization: rawEnableVirtualization,
    // Miscellaneous
    renderers,
    className,
    style,
    rowClass,
    direction: rawDirection,
    // ARIA
    'aria-label': ariaLabel,
    'aria-labelledby': ariaLabelledBy,
    'aria-describedby': ariaDescribedBy,
    'data-testid': testId
  } = props;

  /**
   * defaults
   */
  const defaultRenderers = useDefaultRenderers<R, SR>();
  const rowHeight = rawRowHeight ?? 35;
  const headerRowHeight = rawHeaderRowHeight ?? (typeof rowHeight === 'number' ? rowHeight : 35);
  const summaryRowHeight = rawSummaryRowHeight ?? (typeof rowHeight === 'number' ? rowHeight : 35);
  const rowRenderer = renderers?.rowRenderer ?? defaultRenderers?.rowRenderer ?? defaultRowRenderer;
  const sortStatus = renderers?.sortStatus ?? defaultRenderers?.sortStatus ?? defaultSortStatus;
  const checkboxFormatter =
    renderers?.checkboxFormatter ?? defaultRenderers?.checkboxFormatter ?? defaultCheckboxFormatter;
  const noRowsFallback = renderers?.noRowsFallback ?? defaultRenderers?.noRowsFallback;
  const cellNavigationMode = rawCellNavigationMode ?? 'NONE';
  const enableVirtualization = rawEnableVirtualization ?? true;
  const direction = rawDirection ?? 'ltr';

  const headerRowsCount = 1;
  const topSummaryRowsCount = topSummaryRows?.length ?? 0;
  const bottomSummaryRowsCount = bottomSummaryRows?.length ?? 0;
  const summaryRowsCount = topSummaryRowsCount + bottomSummaryRowsCount;
  const headerAndTopSummaryRowsCount = headerRowsCount + topSummaryRowsCount;
  const minRowIdx = -headerAndTopSummaryRowsCount;

  /**
   * states
   */
  const [scrollTop, setScrollTop] = useState(0);
  const [scrollLeft, setScrollLeft] = useState(0);
  const [columnWidths, setColumnWidths] = useState((): ReadonlyMap<string, number> => new Map());
  const [selectedPosition, setSelectedPosition] = useState<SelectCellState | EditCellState<R>>(
    () => ({ idx: -1, rowIdx: minRowIdx - 1, mode: 'SELECT' })
  );
  const [copiedCell, setCopiedCell] = useState<{ row: R; columnKey: string } | null>(null);
  const [isDragging, setDragging] = useState(false);
  const [draggedOverRowIdx, setOverRowIdx] = useState<number | undefined>(undefined);

  /**
   * refs
   */
  const prevSelectedPosition = useRef(selectedPosition);
  const latestDraggedOverRowIdx = useRef(draggedOverRowIdx);
  const lastSelectedRowIdx = useRef(-1);
  const rowRef = useRef<HTMLDivElement>(null);
  const skipCellFocusRef = useRef(false);

  /**
   * computed values
   */
  const [gridRef, gridWidth, gridHeight, isWidthInitialized] = useGridDimensions();
  const clientHeight = gridHeight - headerRowHeight - summaryRowsCount * summaryRowHeight;
  const isSelectable = selectedRows != null && onSelectedRowsChange != null;
  const isRtl = direction === 'rtl';
  const leftKey = isRtl ? 'ArrowRight' : 'ArrowLeft';
  const rightKey = isRtl ? 'ArrowLeft' : 'ArrowRight';

  const defaultGridComponents = useMemo(
    () => ({
      sortStatus,
      checkboxFormatter
    }),
    [sortStatus, checkboxFormatter]
  );

  const allRowsSelected = useMemo((): boolean => {
    // no rows to select = explicitely unchecked
    const { length } = rawRows;
    return (
      length !== 0 &&
      selectedRows != null &&
      rowKeyGetter != null &&
      selectedRows.size >= length &&
      rawRows.every((row) => selectedRows.has(rowKeyGetter(row)))
    );
  }, [rawRows, selectedRows, rowKeyGetter]);

  const {
    columns,
    colSpanColumns,
    colOverscanStartIdx,
    colOverscanEndIdx,
    templateColumns,
    layoutCssVars,
    columnMetrics,
    lastFrozenColumnIndex,
    totalFrozenColumnWidth,
    groupBy
  } = useCalculatedColumns({
    rawColumns,
    columnWidths,
    scrollLeft,
    viewportWidth: gridWidth,
    defaultColumnOptions,
    rawGroupBy: rowGrouper ? rawGroupBy : undefined,
    enableVirtualization
  });

  const {
    rowOverscanStartIdx,
    rowOverscanEndIdx,
    rows,
    rowsCount,
    totalRowHeight,
    gridTemplateRows,
    isGroupRow,
    getRowTop,
    getRowHeight,
    findRowIdx
  } = useViewportRows({
    rawRows,
    groupBy,
    rowGrouper,
    rowHeight,
    clientHeight,
    scrollTop,
    expandedGroupIds,
    enableVirtualization
  });

  const { viewportColumns, flexWidthViewportColumns } = useViewportColumns({
    columns,
    colSpanColumns,
    colOverscanStartIdx,
    colOverscanEndIdx,
    lastFrozenColumnIndex,
    rowOverscanStartIdx,
    rowOverscanEndIdx,
    rows,
    topSummaryRows,
    bottomSummaryRows,
    columnWidths,
    isGroupRow
  });

  const hasGroups = groupBy.length > 0 && typeof rowGrouper === 'function';
  const minColIdx = hasGroups ? -1 : 0;
  const maxColIdx = columns.length - 1;
  const maxRowIdx = rows.length + bottomSummaryRowsCount - 1;
  const selectedCellIsWithinSelectionBounds = isCellWithinSelectionBounds(selectedPosition);
  const selectedCellIsWithinViewportBounds = isCellWithinViewportBounds(selectedPosition);

  /**
   * The identity of the wrapper function is stable so it won't break memoization
   */
  const handleColumnResizeLatest = useLatestFunc(handleColumnResize);
  const onSortColumnsChangeLatest = useLatestFunc(onSortColumnsChange);
  const onRowClickLatest = useLatestFunc(onRowClick);
  const onRowDoubleClickLatest = useLatestFunc(onRowDoubleClick);
  const selectRowLatest = useLatestFunc(selectRow);
  const handleFormatterRowChangeLatest = useLatestFunc(updateRow);
  const selectViewportCellLatest = useLatestFunc(
    (row: R, column: CalculatedColumn<R, SR>, enableEditor: Maybe<boolean>) => {
      const rowIdx = rows.indexOf(row);
      selectCell({ rowIdx, idx: column.idx }, enableEditor);
    }
  );
  const selectGroupLatest = useLatestFunc((rowIdx: number) => {
    selectCell({ rowIdx, idx: -1 });
  });
  const selectHeaderCellLatest = useLatestFunc((idx: number) => {
    selectCell({ rowIdx: minRowIdx, idx });
  });
  const selectTopSummaryCellLatest = useLatestFunc(
    (summaryRow: SR, column: CalculatedColumn<R, SR>) => {
      const rowIdx = topSummaryRows!.indexOf(summaryRow);
      selectCell({ rowIdx: rowIdx + minRowIdx + 1, idx: column.idx });
    }
  );
  const selectBottomSummaryCellLatest = useLatestFunc(
    (summaryRow: SR, column: CalculatedColumn<R, SR>) => {
      const rowIdx = bottomSummaryRows!.indexOf(summaryRow) + rows.length;
      selectCell({ rowIdx, idx: column.idx });
    }
  );
  const toggleGroupLatest = useLatestFunc(toggleGroup);

  /**
   * effects
   */
  useLayoutEffect(() => {
    if (
      !selectedCellIsWithinSelectionBounds ||
      isSamePosition(selectedPosition, prevSelectedPosition.current)
    ) {
      prevSelectedPosition.current = selectedPosition;
      return;
    }

    prevSelectedPosition.current = selectedPosition;

    if (selectedPosition.idx === -1) {
      rowRef.current!.focus({ preventScroll: true });
      scrollIntoView(rowRef.current);
    }
  });

  useLayoutEffect(() => {
    if (!isWidthInitialized || flexWidthViewportColumns.length === 0) return;

    setColumnWidths((columnWidths) => {
      const newColumnWidths = new Map(columnWidths);
      const grid = gridRef.current!;

      for (const column of flexWidthViewportColumns) {
        const measuringCell = grid.querySelector(`[data-measuring-cell-key="${column.key}"]`)!;
        // Set the actual width of the column after it is rendered
        const { width } = measuringCell.getBoundingClientRect();
        newColumnWidths.set(column.key, width);
      }

      return newColumnWidths;
    });
  }, [isWidthInitialized, flexWidthViewportColumns, gridRef]);

  useImperativeHandle(ref, () => ({
    element: gridRef.current,
    scrollToColumn,
    scrollToRow(rowIdx: number) {
      const { current } = gridRef;
      if (!current) return;
      current.scrollTo({
        top: getRowTop(rowIdx),
        behavior: 'smooth'
      });
    },
    selectCell
  }));

  /**
   * callbacks
   */
  const setDraggedOverRowIdx = useCallback((rowIdx?: number) => {
    setOverRowIdx(rowIdx);
    latestDraggedOverRowIdx.current = rowIdx;
  }, []);

  /**
   * event handlers
   */
  function handleColumnResize(column: CalculatedColumn<R, SR>, width: number | 'max-content') {
    const { style } = gridRef.current!;
    const newTemplateColumns = [...templateColumns];
    newTemplateColumns[column.idx] = width === 'max-content' ? width : `${width}px`;
    style.gridTemplateColumns = newTemplateColumns.join(' ');

    const measuringCell = gridRef.current!.querySelector(
      `[data-measuring-cell-key="${column.key}"]`
    )!;
    const measuredWidth = measuringCell.getBoundingClientRect().width;
    const measuredWidthPx = `${measuredWidth}px`;

    // Immediately update `grid-template-columns` to prevent the column from jumping to its min/max allowed width.
    // Only measuring cells have the min/max width set for proper colSpan support,
    // which is why other cells may render at the previously set width, beyond the min/max.
    // An alternative for the above would be to use flushSync.
    // We also have to reset `max-content` so it doesn't remain stuck on `max-content`.
    if (newTemplateColumns[column.idx] !== measuredWidthPx) {
      newTemplateColumns[column.idx] = measuredWidthPx;
      style.gridTemplateColumns = newTemplateColumns.join(' ');
    }

    if (columnWidths.get(column.key) === measuredWidth) return;

    const newColumnWidths = new Map(columnWidths);
    newColumnWidths.set(column.key, measuredWidth);
    setColumnWidths(newColumnWidths);

    onColumnResize?.(column.idx, measuredWidth);
  }

  function selectRow(args: SelectRowEvent<R>) {
    if (!onSelectedRowsChange) return;
    if (args.type === 'HEADER') {
      selectAllRows(args.checked);
      return;
    }

    const { row, checked, isShiftClick } = args;

    assertIsValidKeyGetter<R, K>(rowKeyGetter);
    const newSelectedRows = new Set(selectedRows);
    if (isGroupRow(row)) {
      for (const childRow of row.childRows) {
        const rowKey = rowKeyGetter(childRow);
        if (checked) {
          newSelectedRows.add(rowKey);
        } else {
          newSelectedRows.delete(rowKey);
        }
      }
      onSelectedRowsChange(newSelectedRows);
      return;
    }

    const rowKey = rowKeyGetter(row);
    if (checked) {
      newSelectedRows.add(rowKey);
      const previousRowIdx = lastSelectedRowIdx.current;
      const rowIdx = rows.indexOf(row);
      lastSelectedRowIdx.current = rowIdx;
      if (isShiftClick && previousRowIdx !== -1 && previousRowIdx !== rowIdx) {
        const step = sign(rowIdx - previousRowIdx);
        for (let i = previousRowIdx + step; i !== rowIdx; i += step) {
          const row = rows[i];
          if (isGroupRow(row)) continue;
          newSelectedRows.add(rowKeyGetter(row));
        }
      }
    } else {
      newSelectedRows.delete(rowKey);
      lastSelectedRowIdx.current = -1;
    }

    onSelectedRowsChange(newSelectedRows);
  }

  function selectAllRows(checked: boolean) {
    if (!onSelectedRowsChange) return;

    assertIsValidKeyGetter<R, K>(rowKeyGetter);
    const newSelectedRows = new Set(selectedRows);

    for (const row of rawRows) {
      const rowKey = rowKeyGetter(row);
      if (checked) {
        newSelectedRows.add(rowKey);
      } else {
        newSelectedRows.delete(rowKey);
      }
    }

    onSelectedRowsChange(newSelectedRows);
  }

  function toggleGroup(expandedGroupId: unknown) {
    if (!onExpandedGroupIdsChange) return;
    const newExpandedGroupIds = new Set(expandedGroupIds);
    if (newExpandedGroupIds.has(expandedGroupId)) {
      newExpandedGroupIds.delete(expandedGroupId);
    } else {
      newExpandedGroupIds.add(expandedGroupId);
    }
    onExpandedGroupIdsChange(newExpandedGroupIds);
  }

  function handleKeyDown(event: React.KeyboardEvent<HTMLDivElement>) {
    if (!(event.target instanceof Element)) return;
    const isCellEvent = event.target.closest('.rdg-cell') !== null;
    const isRowEvent = hasGroups && event.target === rowRef.current;
    if (!isCellEvent && !isRowEvent) return;

    const { key, keyCode } = event;
    const { rowIdx } = selectedPosition;

    if (
      selectedCellIsWithinViewportBounds &&
      (onPaste != null || onCopy != null) &&
      isCtrlKeyHeldDown(event) &&
      !isGroupRow(rows[rowIdx]) &&
      selectedPosition.mode === 'SELECT'
    ) {
      // event.key may differ by keyboard input language, so we use event.keyCode instead
      // event.nativeEvent.code cannot be used either as it would break copy/paste for the DVORAK layout
      const cKey = 67;
      const vKey = 86;
      if (keyCode === cKey) {
        handleCopy();
        return;
      }
      if (keyCode === vKey) {
        handlePaste();
        return;
      }
    }

    if (isRowIdxWithinViewportBounds(rowIdx)) {
      const row = rows[rowIdx];

      if (
        isGroupRow(row) &&
        selectedPosition.idx === -1 &&
        // Collapse the current group row if it is focused and is in expanded state
        ((key === leftKey && row.isExpanded) ||
          // Expand the current group row if it is focused and is in collapsed state
          (key === rightKey && !row.isExpanded))
      ) {
        event.preventDefault(); // Prevents scrolling
        toggleGroup(row.id);
        return;
      }
    }

    switch (event.key) {
      case 'Escape':
        setCopiedCell(null);
        return;
      case 'ArrowUp':
      case 'ArrowDown':
      case 'ArrowLeft':
      case 'ArrowRight':
      case 'Tab':
      case 'Home':
      case 'End':
      case 'PageUp':
      case 'PageDown':
        navigate(event);
        break;
      default:
        handleCellInput(event);
        break;
    }
  }

  function handleScroll(event: React.UIEvent<HTMLDivElement>) {
    const { scrollTop, scrollLeft } = event.currentTarget;
    flushSync(() => {
      setScrollTop(scrollTop);
      // scrollLeft is nagative when direction is rtl
      setScrollLeft(abs(scrollLeft));
    });
    onScroll?.(event);
  }

  function getRawRowIdx(rowIdx: number) {
    return hasGroups ? rawRows.indexOf(rows[rowIdx] as R) : rowIdx;
  }

  function updateRow(column: CalculatedColumn<R, SR>, rowIdx: number, row: R) {
    if (typeof onRowsChange !== 'function') return;
    const rawRowIdx = getRawRowIdx(rowIdx);
    if (row === rawRows[rawRowIdx]) return;
    const updatedRows = [...rawRows];
    updatedRows[rawRowIdx] = row;
    onRowsChange(updatedRows, {
      indexes: [rawRowIdx],
      column
    });
  }

  function commitEditorChanges() {
    if (selectedPosition.mode !== 'EDIT') return;
    updateRow(columns[selectedPosition.idx], selectedPosition.rowIdx, selectedPosition.row);
  }

  function handleCopy() {
    const { idx, rowIdx } = selectedPosition;
    const sourceRow = rawRows[getRawRowIdx(rowIdx)];
    const sourceColumnKey = columns[idx].key;
    setCopiedCell({ row: sourceRow, columnKey: sourceColumnKey });
    onCopy?.({ sourceRow, sourceColumnKey });
  }

  function handlePaste() {
    if (!onPaste || !onRowsChange || copiedCell === null || !isCellEditable(selectedPosition)) {
      return;
    }

    const { idx, rowIdx } = selectedPosition;
    const targetColumn = columns[idx];
    const targetRow = rawRows[getRawRowIdx(rowIdx)];

    const updatedTargetRow = onPaste({
      sourceRow: copiedCell.row,
      sourceColumnKey: copiedCell.columnKey,
      targetRow,
      targetColumnKey: targetColumn.key
    });

    updateRow(targetColumn, rowIdx, updatedTargetRow);
  }

  function handleCellInput(event: React.KeyboardEvent<HTMLDivElement>) {
    if (!selectedCellIsWithinViewportBounds) return;
    const row = rows[selectedPosition.rowIdx];
    if (isGroupRow(row)) return;
    const { key, shiftKey } = event;

    // Select the row on Shift + Space
    if (isSelectable && shiftKey && key === ' ') {
      assertIsValidKeyGetter<R, K>(rowKeyGetter);
      const rowKey = rowKeyGetter(row);
      selectRow({ type: 'ROW', row, checked: !selectedRows.has(rowKey), isShiftClick: false });
      // do not scroll
      event.preventDefault();
      return;
    }

    const column = columns[selectedPosition.idx];
    column.editorOptions?.onCellKeyDown?.(event);
    if (event.isDefaultPrevented()) return;

    if (isCellEditable(selectedPosition) && isDefaultCellInput(event)) {
      setSelectedPosition(({ idx, rowIdx }) => ({
        idx,
        rowIdx,
        mode: 'EDIT',
        row,
        originalRow: row
      }));
    }
  }

  /**
   * utils
   */
  function isColIdxWithinSelectionBounds(idx: number) {
    return idx >= minColIdx && idx <= maxColIdx;
  }

  function isRowIdxWithinViewportBounds(rowIdx: number) {
    return rowIdx >= 0 && rowIdx < rows.length;
  }

  function isCellWithinSelectionBounds({ idx, rowIdx }: Position): boolean {
    return rowIdx >= minRowIdx && rowIdx <= maxRowIdx && isColIdxWithinSelectionBounds(idx);
  }

  function isCellWithinViewportBounds({ idx, rowIdx }: Position): boolean {
    return isRowIdxWithinViewportBounds(rowIdx) && isColIdxWithinSelectionBounds(idx);
  }

  function isCellEditable(position: Position): boolean {
    return (
      isCellWithinViewportBounds(position) &&
      isSelectedCellEditable({ columns, rows, selectedPosition: position, isGroupRow })
    );
  }

  function selectCell(position: Position, enableEditor?: Maybe<boolean>): void {
    if (!isCellWithinSelectionBounds(position)) return;
    commitEditorChanges();

    if (enableEditor && isCellEditable(position)) {
      const row = rows[position.rowIdx] as R;
      setSelectedPosition({ ...position, mode: 'EDIT', row, originalRow: row });
    } else if (isSamePosition(selectedPosition, position)) {
      // Avoid re-renders if the selected cell state is the same
      scrollIntoView(gridRef.current?.querySelector('[tabindex="0"]'));
    } else {
      setSelectedPosition({ ...position, mode: 'SELECT' });
    }
  }

  function scrollToColumn(idx: number): void {
    const { current } = gridRef;
    if (!current) return;

    if (idx > lastFrozenColumnIndex) {
      const { rowIdx } = selectedPosition;
      if (!isCellWithinSelectionBounds({ rowIdx, idx })) return;
      const { clientWidth } = current;
      const column = columns[idx];
      const { left, width } = columnMetrics.get(column)!;
      let right = left + width;

      const colSpan = getSelectedCellColSpan({
        rows,
        topSummaryRows,
        bottomSummaryRows,
        rowIdx,
        lastFrozenColumnIndex,
        column,
        isGroupRow
      });

      if (colSpan !== undefined) {
        const { left, width } = columnMetrics.get(columns[column.idx + colSpan - 1])!;
        right = left + width;
      }

      const isCellAtLeftBoundary = left < scrollLeft + totalFrozenColumnWidth;
      const isCellAtRightBoundary = right > clientWidth + scrollLeft;
      const sign = isRtl ? -1 : 1;
      if (isCellAtLeftBoundary) {
        current.scrollLeft = (left - totalFrozenColumnWidth) * sign;
      } else if (isCellAtRightBoundary) {
        current.scrollLeft = (right - clientWidth) * sign;
      }
    }
  }

  function getNextPosition(key: string, ctrlKey: boolean, shiftKey: boolean): Position {
    const { idx, rowIdx } = selectedPosition;
    const row = rows[rowIdx];
    const isRowSelected = selectedCellIsWithinSelectionBounds && idx === -1;

    // If a group row is focused, and it is collapsed, move to the parent group row (if there is one).
    if (key === leftKey && isRowSelected && isGroupRow(row) && !row.isExpanded && row.level !== 0) {
      let parentRowIdx = -1;
      for (let i = selectedPosition.rowIdx - 1; i >= 0; i--) {
        const parentRow = rows[i];
        if (isGroupRow(parentRow) && parentRow.id === row.parentId) {
          parentRowIdx = i;
          break;
        }
      }
      if (parentRowIdx !== -1) {
        return { idx, rowIdx: parentRowIdx };
      }
    }

    switch (key) {
      case 'ArrowUp':
        return { idx, rowIdx: rowIdx - 1 };
      case 'ArrowDown':
        return { idx, rowIdx: rowIdx + 1 };
      case leftKey:
        return { idx: idx - 1, rowIdx };
      case rightKey:
        return { idx: idx + 1, rowIdx };
      case 'Tab':
        return { idx: idx + (shiftKey ? -1 : 1), rowIdx };
      case 'Home':
        // If row is selected then move focus to the first row
        if (isRowSelected) return { idx, rowIdx: 0 };
        return { idx: 0, rowIdx: ctrlKey ? minRowIdx : rowIdx };
      case 'End':
        // If row is selected then move focus to the last row.
        if (isRowSelected) return { idx, rowIdx: rows.length - 1 };
        return { idx: maxColIdx, rowIdx: ctrlKey ? maxRowIdx : rowIdx };
      case 'PageUp': {
        if (selectedPosition.rowIdx === minRowIdx) return selectedPosition;
        const nextRowY = getRowTop(rowIdx) + getRowHeight(rowIdx) - clientHeight;
        return { idx, rowIdx: nextRowY > 0 ? findRowIdx(nextRowY) : 0 };
      }
      case 'PageDown': {
        if (selectedPosition.rowIdx >= rows.length) return selectedPosition;
        const nextRowY = getRowTop(rowIdx) + clientHeight;
        return { idx, rowIdx: nextRowY < totalRowHeight ? findRowIdx(nextRowY) : rows.length - 1 };
      }
      default:
        return selectedPosition;
    }
  }

  function navigate(event: React.KeyboardEvent<HTMLDivElement>) {
    const { key, shiftKey } = event;
    let mode = cellNavigationMode;
    if (key === 'Tab') {
      if (
        canExitGrid({
          shiftKey,
          cellNavigationMode,
          maxColIdx,
          minRowIdx,
          maxRowIdx,
          selectedPosition
        })
      ) {
        commitEditorChanges();
        // Allow focus to leave the grid so the next control in the tab order can be focused
        return;
      }

      mode = cellNavigationMode === 'NONE' ? 'CHANGE_ROW' : cellNavigationMode;
    }

    // Do not allow focus to leave
    event.preventDefault();

    const ctrlKey = isCtrlKeyHeldDown(event);
    const nextPosition = getNextPosition(key, ctrlKey, shiftKey);
    if (isSamePosition(selectedPosition, nextPosition)) return;

    const nextSelectedCellPosition = getNextSelectedCellPosition({
      columns,
      colSpanColumns,
      rows,
      topSummaryRows,
      bottomSummaryRows,
      minRowIdx,
      maxRowIdx,
      lastFrozenColumnIndex,
      cellNavigationMode: mode,
      currentPosition: selectedPosition,
      nextPosition,
      isCellWithinBounds: isCellWithinSelectionBounds,
      isGroupRow
    });

    selectCell(nextSelectedCellPosition);
  }

  function getDraggedOverCellIdx(currentRowIdx: number): number | undefined {
    if (draggedOverRowIdx === undefined) return;
    const { rowIdx } = selectedPosition;

    const isDraggedOver =
      rowIdx < draggedOverRowIdx
        ? rowIdx < currentRowIdx && currentRowIdx <= draggedOverRowIdx
        : rowIdx > currentRowIdx && currentRowIdx >= draggedOverRowIdx;

    return isDraggedOver ? selectedPosition.idx : undefined;
  }

  function getLayoutCssVars() {
    if (flexWidthViewportColumns.length === 0) return layoutCssVars;
    const newTemplateColumns = [...templateColumns];
    for (const column of flexWidthViewportColumns) {
      newTemplateColumns[column.idx] = column.width as string;
    }

    return {
      ...layoutCssVars,
      gridTemplateColumns: newTemplateColumns.join(' ')
    };
  }

  function getDragHandle(rowIdx: number) {
    if (
      selectedPosition.rowIdx !== rowIdx ||
      selectedPosition.mode === 'EDIT' ||
      hasGroups || // drag fill is not supported when grouping is enabled
      onFill == null
    ) {
      return;
    }

    return (
      <DragHandle
        rows={rawRows}
        columns={columns}
        selectedPosition={selectedPosition}
        isCellEditable={isCellEditable}
        latestDraggedOverRowIdx={latestDraggedOverRowIdx}
        onRowsChange={onRowsChange}
        onFill={onFill}
        setDragging={setDragging}
        setDraggedOverRowIdx={setDraggedOverRowIdx}
      />
    );
  }

  function getCellEditor(rowIdx: number) {
    if (selectedPosition.rowIdx !== rowIdx || selectedPosition.mode === 'SELECT') return;

    const { idx, row } = selectedPosition;
    const column = columns[idx];
    const colSpan = getColSpan(column, lastFrozenColumnIndex, { type: 'ROW', row });

    const closeEditor = () => {
      setSelectedPosition(({ idx, rowIdx }) => ({ idx, rowIdx, mode: 'SELECT' }));
    };

    const onRowChange = (row: R, commitChanges?: boolean) => {
      if (commitChanges) {
        updateRow(column, selectedPosition.rowIdx, row);
        closeEditor();
      } else {
        setSelectedPosition((position) => ({ ...position, row }));
      }
    };

    if (rows[selectedPosition.rowIdx] !== selectedPosition.originalRow) {
      // Discard changes if rows are updated from outside
      closeEditor();
    }

    return (
      <EditCell
        key={column.key}
        column={column}
        colSpan={colSpan}
        row={row}
        skipCellFocusRef={skipCellFocusRef}
        onRowChange={onRowChange}
        closeEditor={closeEditor}
      />
    );
  }

  function getRowViewportColumns(rowIdx: number) {
    const selectedColumn = columns[selectedPosition.idx];
    if (
      // idx can be -1 if grouping is enabled
      // eslint-disable-next-line @typescript-eslint/no-unnecessary-condition
      selectedColumn !== undefined &&
      selectedPosition.rowIdx === rowIdx &&
      !viewportColumns.includes(selectedColumn)
    ) {
      // Add the selected column to viewport columns if the cell is not within the viewport
      return selectedPosition.idx > colOverscanEndIdx
        ? [...viewportColumns, selectedColumn]
        : [
            ...viewportColumns.slice(0, lastFrozenColumnIndex + 1),
            selectedColumn,
            ...viewportColumns.slice(lastFrozenColumnIndex + 1)
          ];
    }
    return viewportColumns;
  }

  function getViewportRows() {
    const rowElements: React.ReactNode[] = [];
    let startRowIndex = 0;

    const { idx: selectedIdx, rowIdx: selectedRowIdx } = selectedPosition;

    const startRowIdx =
      selectedCellIsWithinViewportBounds && selectedRowIdx < rowOverscanStartIdx
        ? rowOverscanStartIdx - 1
        : rowOverscanStartIdx;
    const endRowIdx =
      selectedCellIsWithinViewportBounds && selectedRowIdx > rowOverscanEndIdx
        ? rowOverscanEndIdx + 1
        : rowOverscanEndIdx;

    for (let viewportRowIdx = startRowIdx; viewportRowIdx <= endRowIdx; viewportRowIdx++) {
      const isRowOutsideViewport =
        viewportRowIdx === rowOverscanStartIdx - 1 || viewportRowIdx === rowOverscanEndIdx + 1;
      const rowIdx = isRowOutsideViewport ? selectedRowIdx : viewportRowIdx;

      let rowColumns = viewportColumns;
      const selectedColumn = columns[selectedIdx];
      // selectedIdx can be -1 if grouping is enabled
      // eslint-disable-next-line @typescript-eslint/no-unnecessary-condition
      if (selectedColumn !== undefined) {
        if (isRowOutsideViewport) {
          // if the row is outside the viewport then only render the selected cell
          rowColumns = [selectedColumn];
        } else {
          // if the row is within the viewport and cell is not, add the selected column to viewport columns
          rowColumns = getRowViewportColumns(rowIdx);
        }
      }

      const row = rows[rowIdx];
      const gridRowStart = headerAndTopSummaryRowsCount + rowIdx + 1;
      if (isGroupRow(row)) {
        ({ startRowIndex } = row);
        const isGroupRowSelected =
          isSelectable && row.childRows.every((cr) => selectedRows.has(rowKeyGetter!(cr)));
        rowElements.push(
          <GroupRowRenderer
            aria-level={row.level + 1} // aria-level is 1-based
            aria-setsize={row.setSize}
            aria-posinset={row.posInSet + 1} // aria-posinset is 1-based
            aria-rowindex={headerAndTopSummaryRowsCount + startRowIndex + 1} // aria-rowindex is 1 based
            aria-selected={isSelectable ? isGroupRowSelected : undefined}
            key={row.id}
            id={row.id}
            groupKey={row.groupKey}
            viewportColumns={rowColumns}
            childRows={row.childRows}
            rowIdx={rowIdx}
            row={row}
            gridRowStart={gridRowStart}
            height={getRowHeight(rowIdx)}
            level={row.level}
            isExpanded={row.isExpanded}
            selectedCellIdx={selectedRowIdx === rowIdx ? selectedIdx : undefined}
            isRowSelected={isGroupRowSelected}
            selectGroup={selectGroupLatest}
            toggleGroup={toggleGroupLatest}
          />
        );
        continue;
      }

      startRowIndex++;
      let key;
      let isRowSelected = false;
      if (typeof rowKeyGetter === 'function') {
        key = rowKeyGetter(row);
        isRowSelected = selectedRows?.has(key) ?? false;
      } else {
        key = hasGroups ? startRowIndex : rowIdx;
      }

      rowElements.push(
        rowRenderer(key, {
          // aria-rowindex is 1 based
          'aria-rowindex': headerAndTopSummaryRowsCount + (hasGroups ? startRowIndex : rowIdx) + 1,
          'aria-selected': isSelectable ? isRowSelected : undefined,
          rowIdx,
          row,
          viewportColumns: rowColumns,
          isRowSelected,
          onRowClick: onRowClickLatest,
          onRowDoubleClick: onRowDoubleClickLatest,
          rowClass,
          gridRowStart,
          height: getRowHeight(rowIdx),
          copiedCellIdx:
            copiedCell !== null && copiedCell.row === row
              ? columns.findIndex((c) => c.key === copiedCell.columnKey)
              : undefined,

          selectedCellIdx: selectedRowIdx === rowIdx ? selectedIdx : undefined,
          draggedOverCellIdx: getDraggedOverCellIdx(rowIdx),
          setDraggedOverRowIdx: isDragging ? setDraggedOverRowIdx : undefined,
          lastFrozenColumnIndex,
          onRowChange: handleFormatterRowChangeLatest,
          selectCell: selectViewportCellLatest,
          selectedCellDragHandle: getDragHandle(rowIdx),
          selectedCellEditor: getCellEditor(rowIdx),
          skipCellFocusRef
        })
      );
    }

    return rowElements;
  }

  // Reset the positions if the current values are no longer valid. This can happen if a column or row is removed
  if (selectedPosition.idx > maxColIdx || selectedPosition.rowIdx > maxRowIdx) {
    setSelectedPosition({ idx: -1, rowIdx: minRowIdx - 1, mode: 'SELECT' });
    setDraggedOverRowIdx(undefined);
  }

  let templateRows = `${headerRowHeight}px`;
  if (topSummaryRowsCount > 0) {
    templateRows += ` repeat(${topSummaryRowsCount}, ${summaryRowHeight}px)`;
  }
  if (rows.length > 0) {
    templateRows += gridTemplateRows;
  }
  if (bottomSummaryRowsCount > 0) {
    templateRows += ` repeat(${bottomSummaryRowsCount}, ${summaryRowHeight}px)`;
  }

  const isGroupRowFocused =
    selectedPosition.idx === -1 && selectedPosition.rowIdx !== minRowIdx - 1;

  return (
    <div
      role={hasGroups ? 'treegrid' : 'grid'}
      aria-label={ariaLabel}
      aria-labelledby={ariaLabelledBy}
      aria-describedby={ariaDescribedBy}
      aria-multiselectable={isSelectable ? true : undefined}
      aria-colcount={columns.length}
      aria-rowcount={headerRowsCount + rowsCount + summaryRowsCount}
      className={clsx(
        rootClassname,
        {
          [viewportDraggingClassname]: isDragging
        },
        className
      )}
      style={
        {
          ...style,
          // set scrollPadding to correctly position non-sticky cells after scrolling
          scrollPaddingInlineStart:
            selectedPosition.idx > lastFrozenColumnIndex
              ? `${totalFrozenColumnWidth}px`
              : undefined,
          scrollPaddingBlock:
            selectedPosition.rowIdx >= 0 && selectedPosition.rowIdx < rows.length
              ? `${headerRowHeight + topSummaryRowsCount * summaryRowHeight}px ${
                  bottomSummaryRowsCount * summaryRowHeight
                }px`
              : undefined,
          gridTemplateRows: templateRows,
          '--rdg-header-row-height': `${headerRowHeight}px`,
          '--rdg-summary-row-height': `${summaryRowHeight}px`,
          '--rdg-sign': isRtl ? -1 : 1,
          ...getLayoutCssVars()
        } as unknown as React.CSSProperties
      }
      dir={direction}
      ref={gridRef}
      onScroll={handleScroll}
      onKeyDown={handleKeyDown}
      data-testid={testId}
    >
      {/* extra div is needed for row navigation in a treegrid */}
      {hasGroups && (
        <div
          ref={rowRef}
          tabIndex={isGroupRowFocused ? 0 : -1}
          className={clsx(focusSinkClassname, {
            [rowSelected]: isGroupRowFocused,
            [rowSelectedWithFrozenCell]: isGroupRowFocused && lastFrozenColumnIndex !== -1
          })}
          style={{
            gridRowStart: selectedPosition.rowIdx + headerAndTopSummaryRowsCount + 1
          }}
          onKeyDown={handleKeyDown}
        />
      )}
<<<<<<< HEAD
      <DataGridDefaultComponentsProvider value={defaultGridComponents}>
        <RowSelectionChangeProvider value={selectRowLatest}>
          <RowSelectionProvider value={allRowsSelected}>
            <HeaderRow
              columns={getRowViewportColumns(-1)}
              onColumnResize={handleColumnResizeLatest}
              sortColumns={sortColumns}
              onSortColumnsChange={onSortColumnsChangeLatest}
              lastFrozenColumnIndex={lastFrozenColumnIndex}
              selectedCellIdx={
                selectedPosition.rowIdx === minRowIdx ? selectedPosition.idx : undefined
              }
              selectCell={selectHeaderCellLatest}
              shouldFocusGrid={!selectedCellIsWithinSelectionBounds}
              direction={direction}
            />
          </RowSelectionProvider>
        </RowSelectionChangeProvider>
=======
      <DataGridDefaultRenderersProvider value={defaultGridComponents}>
        <HeaderRow
          columns={getRowViewportColumns(-1)}
          onColumnResize={handleColumnResizeLatest}
          allRowsSelected={allRowsSelected}
          onAllRowsSelectionChange={selectAllRowsLatest}
          sortColumns={sortColumns}
          onSortColumnsChange={onSortColumnsChangeLatest}
          lastFrozenColumnIndex={lastFrozenColumnIndex}
          selectedCellIdx={selectedPosition.rowIdx === minRowIdx ? selectedPosition.idx : undefined}
          selectCell={selectHeaderCellLatest}
          shouldFocusGrid={!selectedCellIsWithinSelectionBounds}
          direction={direction}
        />
>>>>>>> fe020068
        {rows.length === 0 && noRowsFallback ? (
          noRowsFallback
        ) : (
          <>
            {topSummaryRows?.map((row, rowIdx) => {
              const gridRowStart = headerRowsCount + rowIdx + 1;
              const summaryRowIdx = rowIdx + minRowIdx + 1;
              const isSummaryRowSelected = selectedPosition.rowIdx === summaryRowIdx;
              const top = headerRowHeight + summaryRowHeight * rowIdx;

              return (
                <SummaryRow
                  aria-rowindex={gridRowStart}
                  key={rowIdx}
                  rowIdx={rowIdx}
                  gridRowStart={gridRowStart}
                  row={row}
                  top={top}
                  bottom={undefined}
                  lastTopRowIdx={topSummaryRowsCount - 1}
                  viewportColumns={getRowViewportColumns(summaryRowIdx)}
                  lastFrozenColumnIndex={lastFrozenColumnIndex}
                  selectedCellIdx={isSummaryRowSelected ? selectedPosition.idx : undefined}
                  selectCell={selectTopSummaryCellLatest}
                />
              );
            })}
            <RowSelectionChangeProvider value={selectRowLatest}>
              {getViewportRows()}
            </RowSelectionChangeProvider>
            {bottomSummaryRows?.map((row, rowIdx) => {
              const gridRowStart = headerAndTopSummaryRowsCount + rows.length + rowIdx + 1;
              const summaryRowIdx = rows.length + rowIdx;
              const isSummaryRowSelected = selectedPosition.rowIdx === summaryRowIdx;
              const top =
                clientHeight > totalRowHeight
                  ? gridHeight - summaryRowHeight * (bottomSummaryRows.length - rowIdx)
                  : undefined;
              const bottom =
                top === undefined
                  ? summaryRowHeight * (bottomSummaryRows.length - 1 - rowIdx)
                  : undefined;

              return (
                <SummaryRow
                  aria-rowindex={headerAndTopSummaryRowsCount + rowsCount + rowIdx + 1}
                  key={rowIdx}
                  rowIdx={rowIdx}
                  gridRowStart={gridRowStart}
                  row={row}
                  top={top}
                  bottom={bottom}
                  lastTopRowIdx={undefined}
                  viewportColumns={getRowViewportColumns(summaryRowIdx)}
                  lastFrozenColumnIndex={lastFrozenColumnIndex}
                  selectedCellIdx={isSummaryRowSelected ? selectedPosition.idx : undefined}
                  selectCell={selectBottomSummaryCellLatest}
                />
              );
            })}
          </>
        )}

        {/* render empty cells that span only 1 column so we can safely measure column widths, regardless of colSpan */}
        {renderMeasuringCells(viewportColumns)}
      </DataGridDefaultRenderersProvider>
    </div>
  );
}

function isSamePosition(p1: Position, p2: Position) {
  return p1.idx === p2.idx && p1.rowIdx === p2.rowIdx;
}

export default forwardRef(DataGrid) as <R, SR = unknown, K extends Key = Key>(
  props: DataGridProps<R, SR, K> & RefAttributes<DataGridHandle>
) => JSX.Element;<|MERGE_RESOLUTION|>--- conflicted
+++ resolved
@@ -1217,8 +1217,7 @@
           onKeyDown={handleKeyDown}
         />
       )}
-<<<<<<< HEAD
-      <DataGridDefaultComponentsProvider value={defaultGridComponents}>
+      <DataGridDefaultRenderersProvider value={defaultGridComponents}>
         <RowSelectionChangeProvider value={selectRowLatest}>
           <RowSelectionProvider value={allRowsSelected}>
             <HeaderRow
@@ -1236,22 +1235,6 @@
             />
           </RowSelectionProvider>
         </RowSelectionChangeProvider>
-=======
-      <DataGridDefaultRenderersProvider value={defaultGridComponents}>
-        <HeaderRow
-          columns={getRowViewportColumns(-1)}
-          onColumnResize={handleColumnResizeLatest}
-          allRowsSelected={allRowsSelected}
-          onAllRowsSelectionChange={selectAllRowsLatest}
-          sortColumns={sortColumns}
-          onSortColumnsChange={onSortColumnsChangeLatest}
-          lastFrozenColumnIndex={lastFrozenColumnIndex}
-          selectedCellIdx={selectedPosition.rowIdx === minRowIdx ? selectedPosition.idx : undefined}
-          selectCell={selectHeaderCellLatest}
-          shouldFocusGrid={!selectedCellIsWithinSelectionBounds}
-          direction={direction}
-        />
->>>>>>> fe020068
         {rows.length === 0 && noRowsFallback ? (
           noRowsFallback
         ) : (
