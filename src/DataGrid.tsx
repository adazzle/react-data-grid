import {
  forwardRef,
  useState,
  useRef,
  useLayoutEffect,
  useImperativeHandle,
  useCallback,
  useMemo
} from 'react';
import type { Key, RefAttributes } from 'react';
import clsx from 'clsx';

import { rootClassname, viewportDraggingClassname, focusSinkClassname } from './style';
import {
  useGridDimensions,
  useCalculatedColumns,
  useViewportColumns,
  useViewportRows,
  useLatestFunc,
  RowSelectionChangeProvider
} from './hooks';
import HeaderRow from './HeaderRow';
import Row from './Row';
import GroupRowRenderer from './GroupRow';
import SummaryRow from './SummaryRow';
import EditCell from './EditCell';
import DragHandle from './DragHandle';
import {
  assertIsValidKeyGetter,
  onEditorNavigation,
  getNextSelectedCellPosition,
  isSelectedCellEditable,
  canExitGrid,
  isCtrlKeyHeldDown,
  isDefaultCellInput,
  getColSpan,
  max,
  sign,
  getSelectedCellColSpan
} from './utils';

import type {
  CalculatedColumn,
  Column,
  Position,
  RowRendererProps,
  RowsChangeData,
  SelectRowEvent,
  FillEvent,
  PasteEvent,
  CellNavigationMode,
  SortColumn,
  RowHeightArgs
} from './types';

export interface SelectCellState extends Position {
  readonly mode: 'SELECT';
}

interface EditCellState<R> extends Position {
  readonly mode: 'EDIT';
  readonly row: R;
  readonly originalRow: R;
  readonly key: string | null;
}

type DefaultColumnOptions<R, SR> = Pick<
  Column<R, SR>,
  'formatter' | 'minWidth' | 'resizable' | 'sortable'
>;

// eslint-disable-next-line @typescript-eslint/no-unnecessary-condition
const body = globalThis.document?.body;

const initialPosition: SelectCellState = {
  idx: -1,
  rowIdx: -2,
  mode: 'SELECT'
};

export interface DataGridHandle {
  element: HTMLDivElement | null;
  scrollToColumn: (colIdx: number) => void;
  scrollToRow: (rowIdx: number) => void;
  selectCell: (position: Position, enableEditor?: boolean | null) => void;
}

type SharedDivProps = Pick<
  React.HTMLAttributes<HTMLDivElement>,
  'aria-label' | 'aria-labelledby' | 'aria-describedby' | 'className' | 'style'
>;

export interface DataGridProps<R, SR = unknown, K extends Key = Key> extends SharedDivProps {
  /**
   * Grid and data Props
   */
  /** An array of objects representing each column on the grid */
  columns: readonly Column<R, SR>[];
  /** A function called for each rendered row that should return a plain key/value pair object */
  rows: readonly R[];
  /**
   * Rows to be pinned at the bottom of the rows view for summary, the vertical scroll bar will not scroll these rows.
   * Bottom horizontal scroll bar can move the row left / right. Or a customized row renderer can be used to disabled the scrolling support.
   */
  summaryRows?: readonly SR[] | null;
  /** The getter should return a unique key for each row */
  rowKeyGetter?: ((row: R) => K) | null;
  onRowsChange?: ((rows: R[], data: RowsChangeData<R, SR>) => void) | null;

  /**
   * Dimensions props
   */
  /** The height of each row in pixels */
  rowHeight?: number | ((args: RowHeightArgs<R>) => number) | null;
  /** The height of the header row in pixels */
  headerRowHeight?: number | null;
  /** The height of each summary row in pixels */
  summaryRowHeight?: number | null;

  /**
   * Feature props
   */
  /** Set of selected row keys */
  selectedRows?: ReadonlySet<K> | null;
  /** Function called whenever row selection is changed */
  onSelectedRowsChange?: ((selectedRows: Set<K>) => void) | null;
  /**Used for multi column sorting */
  sortColumns?: readonly SortColumn[] | null;
  onSortColumnsChange?: ((sortColumns: SortColumn[]) => void) | null;
  defaultColumnOptions?: DefaultColumnOptions<R, SR> | null;
  groupBy?: readonly string[] | null;
  rowGrouper?: ((rows: readonly R[], columnKey: string) => Record<string, readonly R[]>) | null;
  expandedGroupIds?: ReadonlySet<unknown> | null;
  onExpandedGroupIdsChange?: ((expandedGroupIds: Set<unknown>) => void) | null;
  onFill?: ((event: FillEvent<R>) => R) | null;
  onPaste?: ((event: PasteEvent<R>) => R) | null;

  /**
   * Event props
   */
  /** Function called whenever a row is clicked */
  onRowClick?: ((row: R, column: CalculatedColumn<R, SR>) => void) | null;
  /** Function called whenever a row is double clicked */
  onRowDoubleClick?: ((row: R, column: CalculatedColumn<R, SR>) => void) | null;
  /** Called when the grid is scrolled */
  onScroll?: ((event: React.UIEvent<HTMLDivElement>) => void) | null;
  /** Called when a column is resized */
  onColumnResize?: ((idx: number, width: number) => void) | null;
  /** Function called whenever selected cell is changed */
  onSelectedCellChange?: ((position: Position) => void) | null;

  /**
   * Toggles and modes
   */
  cellNavigationMode?: CellNavigationMode | null;
  enableVirtualization?: boolean | null;

  /**
   * Miscellaneous
   */
  rowRenderer?: React.ComponentType<RowRendererProps<R, SR>> | null;
  noRowsFallback?: React.ReactNode;
  /** The node where the editor portal should mount. */
  editorPortalTarget?: Element | null;
  rowClass?: ((row: R) => string | undefined | null) | null;
  'data-testid'?: string;
}

/**
 * Main API Component to render a data grid of rows and columns
 *
 * @example
 *
 * <DataGrid columns={columns} rows={rows} />
 */
function DataGrid<R, SR, K extends Key>(
  {
    // Grid and data Props
    columns: rawColumns,
    rows: rawRows,
    summaryRows,
    rowKeyGetter,
    onRowsChange,
    // Dimensions props
    rowHeight,
    headerRowHeight: rawHeaderRowHeight,
    summaryRowHeight: rawSummaryRowHeight,
    // Feature props
    selectedRows,
    onSelectedRowsChange,
    sortColumns,
    onSortColumnsChange,
    defaultColumnOptions,
    groupBy: rawGroupBy,
    rowGrouper,
    expandedGroupIds,
    onExpandedGroupIdsChange,
    // Event props
    onRowClick,
    onRowDoubleClick,
    onScroll,
    onColumnResize,
    onSelectedCellChange,
    onFill,
    onPaste,
    // Toggles and modes
    cellNavigationMode: rawCellNavigationMode,
    enableVirtualization,
    // Miscellaneous
    rowRenderer,
    noRowsFallback,
    editorPortalTarget: rawEditorPortalTarget,
    className,
    style,
    rowClass,
    // ARIA
    'aria-label': ariaLabel,
    'aria-labelledby': ariaLabelledBy,
    'aria-describedby': ariaDescribedBy,
    'data-testid': testId
  }: DataGridProps<R, SR, K>,
  ref: React.Ref<DataGridHandle>
) {
  /**
   * defaults
   */
  rowHeight ??= 35;
  const headerRowHeight = rawHeaderRowHeight ?? (typeof rowHeight === 'number' ? rowHeight : 35);
  const summaryRowHeight = rawSummaryRowHeight ?? (typeof rowHeight === 'number' ? rowHeight : 35);
  const RowRenderer = rowRenderer ?? Row;
  const cellNavigationMode = rawCellNavigationMode ?? 'NONE';
  enableVirtualization ??= true;
  const editorPortalTarget = rawEditorPortalTarget ?? body;

  /**
   * states
   */
  const [scrollTop, setScrollTop] = useState(0);
  const [scrollLeft, setScrollLeft] = useState(0);
  const [columnWidths, setColumnWidths] = useState<ReadonlyMap<string, number>>(() => new Map());
  const [selectedPosition, setSelectedPosition] = useState<SelectCellState | EditCellState<R>>(
    initialPosition
  );
  const [copiedCell, setCopiedCell] = useState<{ row: R; columnKey: string } | null>(null);
  const [isDragging, setDragging] = useState(false);
  const [draggedOverRowIdx, setOverRowIdx] = useState<number | undefined>(undefined);

  /**
   * refs
   */
  const prevSelectedPosition = useRef(selectedPosition);
  const latestDraggedOverRowIdx = useRef(draggedOverRowIdx);
  const lastSelectedRowIdx = useRef(-1);

  /**
   * computed values
   */
  const [gridRef, gridWidth, gridHeight] = useGridDimensions();
  const headerRowsCount = 1;
  const summaryRowsCount = summaryRows?.length ?? 0;
  const clientHeight = gridHeight - headerRowHeight - summaryRowsCount * summaryRowHeight;
  const isSelectable = selectedRows != null && onSelectedRowsChange != null;
  const isHeaderRowSelected = selectedPosition.rowIdx === -1;

  const allRowsSelected = useMemo((): boolean => {
    // no rows to select = explicitely unchecked
    const { length } = rawRows;
    return (
      length !== 0 &&
      selectedRows != null &&
      rowKeyGetter != null &&
      selectedRows.size >= length &&
      rawRows.every((row) => selectedRows.has(rowKeyGetter(row)))
    );
  }, [rawRows, selectedRows, rowKeyGetter]);

  const {
    columns,
    colSpanColumns,
    colOverscanStartIdx,
    colOverscanEndIdx,
    layoutCssVars,
    columnMetrics,
    totalColumnWidth,
    lastFrozenColumnIndex,
    totalFrozenColumnWidth,
    groupBy
  } = useCalculatedColumns({
    rawColumns,
    columnWidths,
    scrollLeft,
    viewportWidth: gridWidth,
    defaultColumnOptions,
    rawGroupBy: rowGrouper ? rawGroupBy : undefined,
    enableVirtualization
  });

  const {
    rowOverscanStartIdx,
    rowOverscanEndIdx,
    rows,
    rowsCount,
    totalRowHeight,
    isGroupRow,
    getRowTop,
    getRowHeight,
    findRowIdx
  } = useViewportRows({
    rawRows,
    groupBy,
    rowGrouper,
    rowHeight,
    clientHeight,
    scrollTop,
    expandedGroupIds,
    enableVirtualization
  });

  const viewportColumns = useViewportColumns({
    columns,
    colSpanColumns,
    colOverscanStartIdx,
    colOverscanEndIdx,
    lastFrozenColumnIndex,
    rowOverscanStartIdx,
    rowOverscanEndIdx,
    rows,
    summaryRows,
    isGroupRow
  });

  const hasGroups = groupBy.length > 0 && typeof rowGrouper === 'function';
  const minColIdx = hasGroups ? -1 : 0;
<<<<<<< HEAD
  const maxColIdx = columns.length - 1;
  const minRowIdx = -1; // change in to 0?
  const maxRowIdx = headerRowsCount + rows.length + summaryRowsCount - 2;
=======
  const selectedCellIsWithinBounds = isCellWithinBounds(selectedPosition);
>>>>>>> 84e9adbb

  /**
   * The identity of the wrapper function is stable so it won't break memoization
   */
  const selectRowLatest = useLatestFunc(selectRow);
  const selectAllRowsLatest = useLatestFunc(selectAllRows);
  const handleFormatterRowChangeLatest = useLatestFunc(updateRow);
  const selectViewportCellLatest = useLatestFunc(
    (row: R, column: CalculatedColumn<R, SR>, enableEditor: boolean | undefined | null) => {
      const rowIdx = rows.indexOf(row);
      selectCell({ rowIdx, idx: column.idx }, enableEditor);
    }
  );
  const selectGroupLatest = useLatestFunc((rowIdx: number) => {
    selectCell({ rowIdx, idx: -1 });
  });
  const selectHeaderCellLatest = useLatestFunc((column: CalculatedColumn<R, SR>) => {
    selectCell({ rowIdx: -1, idx: column.idx });
  });
  const selectSummaryCellLatest = useLatestFunc(
    (summaryRow: SR, column: CalculatedColumn<R, SR>) => {
      if (!summaryRows) return;
      const rowIdx = summaryRows.indexOf(summaryRow) + headerRowsCount + rows.length - 1;
      selectCell({ rowIdx, idx: column.idx });
    }
  );
  const toggleGroupLatest = useLatestFunc(toggleGroup);

  /**
   * effects
   */
  useLayoutEffect(() => {
    if (
      !selectedCellIsWithinBounds ||
      selectedPosition === prevSelectedPosition.current ||
<<<<<<< HEAD
      selectedPosition.mode === 'EDIT' ||
      !isCellWithinSelectionBounds(selectedPosition)
=======
      selectedPosition.mode === 'EDIT'
>>>>>>> 84e9adbb
    ) {
      return;
    }
    prevSelectedPosition.current = selectedPosition;
    scrollToCell(selectedPosition);
  });

  useImperativeHandle(ref, () => ({
    element: gridRef.current,
    scrollToColumn(idx: number) {
      scrollToCell({ idx });
    },
    scrollToRow(rowIdx: number) {
      const { current } = gridRef;
      if (!current) return;
      current.scrollTo({
        top: getRowTop(rowIdx),
        behavior: 'smooth'
      });
    },
    selectCell
  }));

  /**
   * callbacks
   */
  const handleColumnResize = useCallback(
    (column: CalculatedColumn<R, SR>, width: number) => {
      setColumnWidths((columnWidths) => {
        const newColumnWidths = new Map(columnWidths);
        newColumnWidths.set(column.key, width);
        return newColumnWidths;
      });

      onColumnResize?.(column.idx, width);
    },
    [onColumnResize]
  );

  const setDraggedOverRowIdx = useCallback((rowIdx?: number) => {
    setOverRowIdx(rowIdx);
    latestDraggedOverRowIdx.current = rowIdx;
  }, []);

  /**
   * event handlers
   */
  function selectRow({ row, checked, isShiftClick }: SelectRowEvent<R>) {
    if (!onSelectedRowsChange) return;

    assertIsValidKeyGetter<R, K>(rowKeyGetter);
    const newSelectedRows = new Set(selectedRows);
    if (isGroupRow(row)) {
      for (const childRow of row.childRows) {
        const rowKey = rowKeyGetter(childRow);
        if (checked) {
          newSelectedRows.add(rowKey);
        } else {
          newSelectedRows.delete(rowKey);
        }
      }
      onSelectedRowsChange(newSelectedRows);
      return;
    }

    const rowKey = rowKeyGetter(row);
    if (checked) {
      newSelectedRows.add(rowKey);
      const previousRowIdx = lastSelectedRowIdx.current;
      const rowIdx = rows.indexOf(row);
      lastSelectedRowIdx.current = rowIdx;
      if (isShiftClick && previousRowIdx !== -1 && previousRowIdx !== rowIdx) {
        const step = sign(rowIdx - previousRowIdx);
        for (let i = previousRowIdx + step; i !== rowIdx; i += step) {
          const row = rows[i];
          if (isGroupRow(row)) continue;
          newSelectedRows.add(rowKeyGetter(row));
        }
      }
    } else {
      newSelectedRows.delete(rowKey);
      lastSelectedRowIdx.current = -1;
    }

    onSelectedRowsChange(newSelectedRows);
  }

  function selectAllRows(checked: boolean) {
    if (!onSelectedRowsChange) return;

    assertIsValidKeyGetter<R, K>(rowKeyGetter);
    const newSelectedRows = new Set(selectedRows);

    for (const row of rawRows) {
      const rowKey = rowKeyGetter(row);
      if (checked) {
        newSelectedRows.add(rowKey);
      } else {
        newSelectedRows.delete(rowKey);
      }
    }

    onSelectedRowsChange(newSelectedRows);
  }

  function toggleGroup(expandedGroupId: unknown) {
    if (!onExpandedGroupIdsChange) return;
    const newExpandedGroupIds = new Set(expandedGroupIds);
    if (newExpandedGroupIds.has(expandedGroupId)) {
      newExpandedGroupIds.delete(expandedGroupId);
    } else {
      newExpandedGroupIds.add(expandedGroupId);
    }
    onExpandedGroupIdsChange(newExpandedGroupIds);
  }

  function onGridFocus() {
<<<<<<< HEAD
    if (isCellWithinSelectionBounds(selectedPosition)) return;
=======
    if (selectedCellIsWithinBounds) return;
>>>>>>> 84e9adbb
    // Tabbing into the grid should initiate keyboard navigation
    const initialPosition: SelectCellState = { idx: 0, rowIdx: -1, mode: 'SELECT' };
    if (isCellWithinSelectionBounds(initialPosition)) {
      setSelectedPosition(initialPosition);
    }
    // otherwise browser automatically scrolls to the selected cell
  }

  function handleKeyDown(event: React.KeyboardEvent<HTMLDivElement>, isEditorPortalEvent = false) {
    if (!(event.target instanceof Element)) return;
    const isCellEvent =
      event.target.closest('.rdg-row > .rdg-cell, .rdg-header-row > .rdg-cell') !== null;
    const isRowEvent = hasGroups && event.target.matches('.rdg-row, .rdg-header-row');
    if (!isCellEvent && !isRowEvent && !isEditorPortalEvent) return;

    const { key, keyCode } = event;
    const { rowIdx } = selectedPosition;

    if (
      selectedCellIsWithinBounds &&
      onPaste != null &&
      isCtrlKeyHeldDown(event) &&
<<<<<<< HEAD
      isCellWithinViewportBounds(selectedPosition) &&
      !isGroupRow(rows[rowIdx]) &&
=======
      !isGroupRow(row) &&
      selectedPosition.idx !== -1 &&
>>>>>>> 84e9adbb
      selectedPosition.mode === 'SELECT'
    ) {
      // event.key may differ by keyboard input language, so we use event.keyCode instead
      // event.nativeEvent.code cannot be used either as it would break copy/paste for the DVORAK layout
      const cKey = 67;
      const vKey = 86;
      if (keyCode === cKey) {
        handleCopy();
        return;
      }
      if (keyCode === vKey) {
        handlePaste();
        return;
      }
    }

<<<<<<< HEAD
    if (isRowIdxWithinViewportBounds(rowIdx)) {
      const row = rows[rowIdx];

      if (
        isGroupRow(row) &&
        selectedPosition.idx === -1 &&
        // Collapse the current group row if it is focused and is in expanded state
        ((key === 'ArrowLeft' && row.isExpanded) ||
          // Expand the current group row if it is focused and is in collapsed state
          (key === 'ArrowRight' && !row.isExpanded))
      ) {
        event.preventDefault(); // Prevents scrolling
        toggleGroup(row.id);
        return;
      }
=======
    if (
      selectedCellIsWithinBounds &&
      isGroupRow(row) &&
      selectedPosition.idx === -1 &&
      // Collapse the current group row if it is focused and is in expanded state
      ((key === 'ArrowLeft' && row.isExpanded) ||
        // Expand the current group row if it is focused and is in collapsed state
        (key === 'ArrowRight' && !row.isExpanded))
    ) {
      event.preventDefault(); // Prevents scrolling
      toggleGroup(row.id);
      return;
>>>>>>> 84e9adbb
    }

    switch (event.key) {
      case 'Escape':
        setCopiedCell(null);
        closeEditor();
        return;
      case 'ArrowUp':
      case 'ArrowDown':
      case 'ArrowLeft':
      case 'ArrowRight':
      case 'Tab':
      case 'Home':
      case 'End':
      case 'PageUp':
      case 'PageDown':
        navigate(event);
        break;
      default:
        handleCellInput(event);
        break;
    }
  }

  function handleScroll(event: React.UIEvent<HTMLDivElement>) {
    const { scrollTop, scrollLeft } = event.currentTarget;
    setScrollTop(scrollTop);
    setScrollLeft(scrollLeft);
    onScroll?.(event);
  }

  function getRawRowIdx(rowIdx: number) {
    return hasGroups ? rawRows.indexOf(rows[rowIdx] as R) : rowIdx;
  }

  function updateRow(rowIdx: number, row: R) {
    if (typeof onRowsChange !== 'function') return;
    const rawRowIdx = getRawRowIdx(rowIdx);
    if (row === rawRows[rawRowIdx]) return;
    const updatedRows = [...rawRows];
    updatedRows[rawRowIdx] = row;
    onRowsChange(updatedRows, {
      indexes: [rawRowIdx],
      column: columns[selectedPosition.idx]
    });
  }

  function commitEditorChanges() {
    if (
      columns[selectedPosition.idx]?.editor == null ||
      selectedPosition.mode === 'SELECT' ||
      selectedPosition.row === selectedPosition.originalRow
    ) {
      return;
    }

    updateRow(selectedPosition.rowIdx, selectedPosition.row);
  }

  function handleCopy() {
    const { idx, rowIdx } = selectedPosition;
    setCopiedCell({ row: rawRows[getRawRowIdx(rowIdx)], columnKey: columns[idx].key });
  }

  function handlePaste() {
    if (!onPaste || !onRowsChange || copiedCell === null || !isCellEditable(selectedPosition)) {
      return;
    }

    const { idx, rowIdx } = selectedPosition;
    const targetRow = rawRows[getRawRowIdx(rowIdx)];

    const updatedTargetRow = onPaste({
      sourceRow: copiedCell.row,
      sourceColumnKey: copiedCell.columnKey,
      targetRow,
      targetColumnKey: columns[idx].key
    });

    updateRow(rowIdx, updatedTargetRow);
  }

  function handleCellInput(event: React.KeyboardEvent<HTMLDivElement>) {
<<<<<<< HEAD
    if (!isCellWithinViewportBounds(selectedPosition)) return;
=======
    if (!selectedCellIsWithinBounds || selectedPosition.idx === -1) return;
>>>>>>> 84e9adbb
    const row = rows[selectedPosition.rowIdx];
    if (isGroupRow(row)) return;
    const { key, shiftKey } = event;

    if (selectedPosition.mode === 'EDIT') {
      if (key === 'Enter') {
        // Custom editors can listen for the event and stop propagation to prevent commit
        commitEditorChanges();
        closeEditor();
      }
      return;
    }

    // Select the row on Shift + Space
    if (isSelectable && shiftKey && key === ' ') {
      assertIsValidKeyGetter<R, K>(rowKeyGetter);
      const rowKey = rowKeyGetter(row);
      selectRow({ row, checked: !selectedRows!.has(rowKey), isShiftClick: false });
      // do not scroll
      event.preventDefault();
      return;
    }

    const column = columns[selectedPosition.idx];
    column.editorOptions?.onCellKeyDown?.(event);
    if (event.isDefaultPrevented()) return;

    if (isCellEditable(selectedPosition) && isDefaultCellInput(event)) {
      setSelectedPosition(({ idx, rowIdx }) => ({
        idx,
        rowIdx,
        key,
        mode: 'EDIT',
        row,
        originalRow: row
      }));
    }
  }

  function handleEditorRowChange(row: R, commitChanges?: boolean) {
    if (selectedPosition.mode === 'SELECT') return;
    if (commitChanges) {
      updateRow(selectedPosition.rowIdx, row);
      closeEditor();
    } else {
      setSelectedPosition((position) => ({ ...position, row }));
    }
  }

  function handleOnClose(commitChanges?: boolean) {
    if (commitChanges) {
      commitEditorChanges();
    }
    closeEditor();
  }

  /**
   * utils
   */
  function isColIdxWithinSelectionBounds(idx: number) {
    return idx >= minColIdx && idx <= maxColIdx;
  }

  function isRowIdxWithinViewportBounds(rowIdx: number) {
    return rowIdx >= 0 && rowIdx < rows.length;
  }

  function isCellWithinSelectionBounds({ idx, rowIdx }: Position): boolean {
    return rowIdx >= minRowIdx && rowIdx <= maxRowIdx && isColIdxWithinSelectionBounds(idx);
  }

  function isCellWithinViewportBounds({ idx, rowIdx }: Position): boolean {
    return isRowIdxWithinViewportBounds(rowIdx) && isColIdxWithinSelectionBounds(idx);
  }

  function isCellEditable(position: Position): boolean {
    return (
      isCellWithinViewportBounds(position) &&
      isSelectedCellEditable({ columns, rows, selectedPosition: position, isGroupRow })
    );
  }

  function selectCell(position: Position, enableEditor?: boolean | null): void {
    if (!isCellWithinSelectionBounds(position)) return;
    commitEditorChanges();

    if (enableEditor && isCellEditable(position)) {
      const row = rows[position.rowIdx] as R;
      setSelectedPosition({ ...position, mode: 'EDIT', key: null, row, originalRow: row });
    } else {
      setSelectedPosition({ ...position, mode: 'SELECT' });
    }
    onSelectedCellChange?.({ ...position });
  }

  function closeEditor() {
    if (selectedPosition.mode === 'SELECT') return;
    setSelectedPosition(({ idx, rowIdx }) => ({ idx, rowIdx, mode: 'SELECT' }));
  }

  function scrollToCell({ idx, rowIdx }: Partial<Position>): void {
    const { current } = gridRef;
    if (!current) return;

    if (typeof idx === 'number' && idx > lastFrozenColumnIndex) {
      rowIdx ??= selectedPosition.rowIdx;
      if (!isCellWithinSelectionBounds({ rowIdx, idx })) return;
      const { clientWidth } = current;
      const column = columns[idx];
      const { left, width } = columnMetrics.get(column)!;
      let right = left + width;

      const colSpan = getSelectedCellColSpan({
        rows,
        summaryRows,
        rowIdx,
        lastFrozenColumnIndex,
        column,
        isGroupRow
      });

      if (colSpan !== undefined) {
        const { left, width } = columnMetrics.get(columns[column.idx + colSpan - 1])!;
        right = left + width;
      }

      const isCellAtLeftBoundary = left < scrollLeft + totalFrozenColumnWidth;
      const isCellAtRightBoundary = right > clientWidth + scrollLeft;
      if (isCellAtLeftBoundary) {
        current.scrollLeft = left - totalFrozenColumnWidth;
      } else if (isCellAtRightBoundary) {
        current.scrollLeft = right - clientWidth;
      }
    }

    if (typeof rowIdx === 'number' && isRowIdxWithinViewportBounds(rowIdx)) {
      const rowTop = getRowTop(rowIdx);
      const rowHeight = getRowHeight(rowIdx);
      if (rowTop < scrollTop) {
        // at top boundary, scroll to the row's top
        current.scrollTop = rowTop;
      } else if (rowTop + rowHeight > scrollTop + clientHeight) {
        // at bottom boundary, scroll the next row's top to the bottom of the viewport
        current.scrollTop = rowTop + rowHeight - clientHeight;
      }
    }
  }

  function getNextPosition(key: string, ctrlKey: boolean, shiftKey: boolean): Position {
    const { idx, rowIdx } = selectedPosition;
    const row = rows[rowIdx];
<<<<<<< HEAD
    const isRowSelected = isCellWithinSelectionBounds(selectedPosition) && idx === -1;
=======
    const isRowSelected = selectedCellIsWithinBounds && idx === -1;
>>>>>>> 84e9adbb

    // If a group row is focused, and it is collapsed, move to the parent group row (if there is one).
    if (
      key === 'ArrowLeft' &&
      isRowSelected &&
      isGroupRow(row) &&
      !row.isExpanded &&
      row.level !== 0
    ) {
      let parentRowIdx = -1;
      for (let i = selectedPosition.rowIdx - 1; i >= 0; i--) {
        const parentRow = rows[i];
        if (isGroupRow(parentRow) && parentRow.id === row.parentId) {
          parentRowIdx = i;
          break;
        }
      }
      if (parentRowIdx !== -1) {
        return { idx, rowIdx: parentRowIdx };
      }
    }

    switch (key) {
      case 'ArrowUp':
        return { idx, rowIdx: rowIdx - 1 };
      case 'ArrowDown':
        return { idx, rowIdx: rowIdx + 1 };
      case 'ArrowLeft':
        return { idx: idx - 1, rowIdx };
      case 'ArrowRight':
        return { idx: idx + 1, rowIdx };
      case 'Tab':
        return { idx: idx + (shiftKey ? -1 : 1), rowIdx };
      case 'Home':
        // If row is selected then move focus to the first row
        if (isRowSelected) return { idx, rowIdx: 0 };
        return ctrlKey ? { idx: 0, rowIdx: minRowIdx } : { idx: 0, rowIdx };
      case 'End':
        // If row is selected then move focus to the last row.
        if (isRowSelected) return { idx, rowIdx: rows.length - 1 };
        return ctrlKey ? { idx: maxColIdx, rowIdx: maxRowIdx } : { idx: maxColIdx, rowIdx };
      case 'PageUp': {
        const nextRowY = getRowTop(rowIdx) + getRowHeight(rowIdx) - clientHeight;
        return { idx, rowIdx: nextRowY > 0 ? findRowIdx(nextRowY) : 0 };
      }
      case 'PageDown': {
        const nextRowY = getRowTop(rowIdx) + clientHeight;
        return { idx, rowIdx: nextRowY < totalRowHeight ? findRowIdx(nextRowY) : rows.length - 1 };
      }
      default:
        return selectedPosition;
    }
  }

  function navigate(event: React.KeyboardEvent<HTMLDivElement>) {
    if (selectedPosition.mode === 'EDIT') {
      const onNavigation =
        columns[selectedPosition.idx].editorOptions?.onNavigation ?? onEditorNavigation;
      if (!onNavigation(event)) return;
    }
    const { key, shiftKey } = event;
    let mode = cellNavigationMode;
    if (key === 'Tab') {
      // If we are in a position to leave the grid, stop editing but stay in that cell
      if (
        canExitGrid({
          shiftKey,
          cellNavigationMode,
          maxColIdx,
          minRowIdx,
          maxRowIdx,
          selectedPosition
        })
      ) {
        commitEditorChanges();
        // Allow focus to leave the grid so the next control in the tab order can be focused
        return;
      }

      mode = cellNavigationMode === 'NONE' ? 'CHANGE_ROW' : cellNavigationMode;
    }

    // Do not allow focus to leave
    event.preventDefault();

    const ctrlKey = isCtrlKeyHeldDown(event);
    const nextPosition = getNextPosition(key, ctrlKey, shiftKey);
    if (
      nextPosition.rowIdx === selectedPosition.rowIdx &&
      nextPosition.idx === selectedPosition.idx
    ) {
      return;
    }

    const nextSelectedCellPosition = getNextSelectedCellPosition({
      columns,
      colSpanColumns,
      rows,
      summaryRows,
      lastFrozenColumnIndex,
      cellNavigationMode: mode,
      currentPosition: selectedPosition,
      nextPosition,
      isCellWithinBounds: isCellWithinSelectionBounds,
      isGroupRow
    });

    selectCell(nextSelectedCellPosition);
  }

  function getDraggedOverCellIdx(currentRowIdx: number): number | undefined {
    if (draggedOverRowIdx === undefined) return;
    const { rowIdx } = selectedPosition;

    const isDraggedOver =
      rowIdx < draggedOverRowIdx
        ? rowIdx < currentRowIdx && currentRowIdx <= draggedOverRowIdx
        : rowIdx > currentRowIdx && currentRowIdx >= draggedOverRowIdx;

    return isDraggedOver ? selectedPosition.idx : undefined;
  }

  function getDragHandle(rowIdx: number) {
    if (
      selectedPosition.rowIdx !== rowIdx ||
      selectedPosition.mode === 'EDIT' ||
      hasGroups || // drag fill is not supported when grouping is enabled
      onFill == null
    ) {
      return;
    }

    return (
      <DragHandle
        rows={rawRows}
        columns={columns}
        selectedPosition={selectedPosition}
        isCellEditable={isCellEditable}
        latestDraggedOverRowIdx={latestDraggedOverRowIdx}
        onRowsChange={onRowsChange}
        onFill={onFill}
        setDragging={setDragging}
        setDraggedOverRowIdx={setDraggedOverRowIdx}
      />
    );
  }

  function getCellEditor(rowIdx: number) {
    if (selectedPosition.rowIdx !== rowIdx || selectedPosition.mode === 'SELECT') return;

    const { idx, row } = selectedPosition;
    const column = columns[idx];
    const colSpan = getColSpan(column, lastFrozenColumnIndex, { type: 'ROW', row });

    return (
      <EditCell
        key={column.key}
        column={column}
        colSpan={colSpan}
        row={row}
        editorPortalTarget={editorPortalTarget}
        onKeyDown={handleKeyDown}
        onRowChange={handleEditorRowChange}
        onClose={handleOnClose}
      />
    );
  }

  function getViewportRows() {
    const rowElements = [];
    let startRowIndex = 0;

    const { idx: selectedIdx, rowIdx: selectedRowIdx } = selectedPosition;
<<<<<<< HEAD
    const cellIsWithinBounds = isCellWithinViewportBounds(selectedPosition);
=======
>>>>>>> 84e9adbb
    const startRowIdx =
      selectedCellIsWithinBounds && selectedRowIdx < rowOverscanStartIdx
        ? rowOverscanStartIdx - 1
        : rowOverscanStartIdx;
    const endRowIdx =
      selectedCellIsWithinBounds && selectedRowIdx > rowOverscanEndIdx
        ? rowOverscanEndIdx + 1
        : rowOverscanEndIdx;

    for (let viewportRowIdx = startRowIdx; viewportRowIdx <= endRowIdx; viewportRowIdx++) {
      const isRowOutsideViewport =
        viewportRowIdx === rowOverscanStartIdx - 1 || viewportRowIdx === rowOverscanEndIdx + 1;
      const rowIdx = isRowOutsideViewport ? selectedRowIdx : viewportRowIdx;

      let rowColumns = viewportColumns;
      const selectedColumn = columns[selectedIdx];
      // selectedIdx can be -1 if grouping is enabled
      // eslint-disable-next-line @typescript-eslint/no-unnecessary-condition
      if (selectedColumn !== undefined) {
        if (isRowOutsideViewport) {
          // if the row is outside the viewport then only render the selected cell
          rowColumns = [selectedColumn];
        } else if (selectedRowIdx === rowIdx && !viewportColumns.includes(selectedColumn)) {
          // if the row is within the viewport and cell is not, add the selected column to viewport columns
          rowColumns =
            selectedIdx > viewportColumns[viewportColumns.length - 1].idx
              ? [...viewportColumns, selectedColumn]
              : [
                  ...viewportColumns.slice(0, lastFrozenColumnIndex + 1),
                  selectedColumn,
                  ...viewportColumns.slice(lastFrozenColumnIndex + 1)
                ];
        }
      }

      const row = rows[rowIdx];
      const top = getRowTop(rowIdx) + headerRowHeight;
      if (isGroupRow(row)) {
        ({ startRowIndex } = row);
        const isGroupRowSelected =
          isSelectable && row.childRows.every((cr) => selectedRows?.has(rowKeyGetter!(cr)));
        rowElements.push(
          <GroupRowRenderer
            aria-level={row.level + 1} // aria-level is 1-based
            aria-setsize={row.setSize}
            aria-posinset={row.posInSet + 1} // aria-posinset is 1-based
            aria-rowindex={headerRowsCount + startRowIndex + 1} // aria-rowindex is 1 based
            aria-selected={isSelectable ? isGroupRowSelected : undefined}
            key={row.id}
            id={row.id}
            groupKey={row.groupKey}
            viewportColumns={rowColumns}
            childRows={row.childRows}
            rowIdx={rowIdx}
            row={row}
            top={top}
            height={getRowHeight(rowIdx)}
            level={row.level}
            isExpanded={row.isExpanded}
            selectedCellIdx={selectedRowIdx === rowIdx ? selectedIdx : undefined}
            isRowSelected={isGroupRowSelected}
            selectGroup={selectGroupLatest}
            toggleGroup={toggleGroupLatest}
          />
        );
        continue;
      }

      startRowIndex++;
      let key;
      let isRowSelected = false;
      if (typeof rowKeyGetter === 'function') {
        key = rowKeyGetter(row);
        isRowSelected = selectedRows?.has(key) ?? false;
      } else {
        key = hasGroups ? startRowIndex : rowIdx;
      }

      rowElements.push(
        <RowRenderer
          aria-rowindex={headerRowsCount + (hasGroups ? startRowIndex : rowIdx) + 1} // aria-rowindex is 1 based
          aria-selected={isSelectable ? isRowSelected : undefined}
          key={key}
          rowIdx={rowIdx}
          row={row}
          viewportColumns={rowColumns}
          isRowSelected={isRowSelected}
          onRowClick={onRowClick}
          onRowDoubleClick={onRowDoubleClick}
          rowClass={rowClass}
          top={top}
          height={getRowHeight(rowIdx)}
          copiedCellIdx={
            copiedCell !== null && copiedCell.row === row
              ? columns.findIndex((c) => c.key === copiedCell.columnKey)
              : undefined
          }
          selectedCellIdx={selectedRowIdx === rowIdx ? selectedIdx : undefined}
          draggedOverCellIdx={getDraggedOverCellIdx(rowIdx)}
          setDraggedOverRowIdx={isDragging ? setDraggedOverRowIdx : undefined}
          lastFrozenColumnIndex={lastFrozenColumnIndex}
          onRowChange={handleFormatterRowChangeLatest}
          selectCell={selectViewportCellLatest}
          selectedCellDragHandle={getDragHandle(rowIdx)}
          selectedCellEditor={getCellEditor(rowIdx)}
        />
      );
    }

    return rowElements;
  }

  // Reset the positions if the current values are no longer valid. This can happen if a column or row is removed
  if (selectedPosition.idx > maxColIdx || selectedPosition.rowIdx > maxRowIdx) {
    setSelectedPosition(initialPosition);
    setDraggedOverRowIdx(undefined);
  }

  if (
    selectedPosition.mode === 'EDIT' &&
    rows[selectedPosition.rowIdx] !== selectedPosition.originalRow
  ) {
    // Discard changes if rows are updated from outside
    closeEditor();
  }

  return (
    <div
      role={hasGroups ? 'treegrid' : 'grid'}
      aria-label={ariaLabel}
      aria-labelledby={ariaLabelledBy}
      aria-describedby={ariaDescribedBy}
      aria-multiselectable={isSelectable ? true : undefined}
      aria-colcount={columns.length}
      aria-rowcount={headerRowsCount + rowsCount + summaryRowsCount}
      className={clsx(rootClassname, { [viewportDraggingClassname]: isDragging }, className)}
      style={
        {
          ...style,
          '--header-row-height': `${headerRowHeight}px`,
          '--row-width': `${totalColumnWidth}px`,
          '--summary-row-height': `${summaryRowHeight}px`,
          ...layoutCssVars
        } as unknown as React.CSSProperties
      }
      ref={gridRef}
      onScroll={handleScroll}
      onKeyDown={handleKeyDown}
      data-testid={testId}
    >
      <HeaderRow
        columns={viewportColumns}
        onColumnResize={handleColumnResize}
        allRowsSelected={allRowsSelected}
        onAllRowsSelectionChange={selectAllRowsLatest}
        sortColumns={sortColumns}
        onSortColumnsChange={onSortColumnsChange}
        lastFrozenColumnIndex={lastFrozenColumnIndex}
        selectedCellIdx={isHeaderRowSelected ? selectedPosition.idx : undefined}
        selectCell={selectHeaderCellLatest}
      />
      {rows.length === 0 && noRowsFallback ? (
        noRowsFallback
      ) : (
        <>
          {/*
            An extra div is needed initially to set the focus
            on the grid when there is no selected cell.
           */}
<<<<<<< HEAD
          {!isCellWithinSelectionBounds(selectedPosition) && (
=======
          {!selectedCellIsWithinBounds && (
>>>>>>> 84e9adbb
            <div className={focusSinkClassname} tabIndex={0} onFocus={onGridFocus} />
          )}
          <div style={{ height: max(totalRowHeight, clientHeight) }} />
          <RowSelectionChangeProvider value={selectRowLatest}>
            {getViewportRows()}
          </RowSelectionChangeProvider>
          {summaryRows?.map((row, rowIdx) => {
            const isSummaryRowSelected =
              selectedPosition.rowIdx === headerRowsCount + rows.length + rowIdx - 1;
            return (
              <SummaryRow
                aria-rowindex={headerRowsCount + rowsCount + rowIdx + 1}
                key={rowIdx}
                rowIdx={rowIdx}
                row={row}
                bottom={summaryRowHeight * (summaryRows.length - 1 - rowIdx)}
                viewportColumns={viewportColumns}
                lastFrozenColumnIndex={lastFrozenColumnIndex}
                selectedCellIdx={isSummaryRowSelected ? selectedPosition.idx : undefined}
                selectCell={selectSummaryCellLatest}
              />
            );
          })}
        </>
      )}
    </div>
  );
}

export default forwardRef(DataGrid) as <R, SR = unknown, K extends Key = Key>(
  props: DataGridProps<R, SR, K> & RefAttributes<DataGridHandle>
) => JSX.Element;<|MERGE_RESOLUTION|>--- conflicted
+++ resolved
@@ -331,13 +331,10 @@
 
   const hasGroups = groupBy.length > 0 && typeof rowGrouper === 'function';
   const minColIdx = hasGroups ? -1 : 0;
-<<<<<<< HEAD
   const maxColIdx = columns.length - 1;
   const minRowIdx = -1; // change in to 0?
   const maxRowIdx = headerRowsCount + rows.length + summaryRowsCount - 2;
-=======
-  const selectedCellIsWithinBounds = isCellWithinBounds(selectedPosition);
->>>>>>> 84e9adbb
+  const selectedCellIsWithinSelectionBounds = isCellWithinSelectionBounds(selectedPosition);
 
   /**
    * The identity of the wrapper function is stable so it won't break memoization
@@ -371,14 +368,9 @@
    */
   useLayoutEffect(() => {
     if (
-      !selectedCellIsWithinBounds ||
+      !selectedCellIsWithinSelectionBounds ||
       selectedPosition === prevSelectedPosition.current ||
-<<<<<<< HEAD
-      selectedPosition.mode === 'EDIT' ||
-      !isCellWithinSelectionBounds(selectedPosition)
-=======
       selectedPosition.mode === 'EDIT'
->>>>>>> 84e9adbb
     ) {
       return;
     }
@@ -496,11 +488,7 @@
   }
 
   function onGridFocus() {
-<<<<<<< HEAD
-    if (isCellWithinSelectionBounds(selectedPosition)) return;
-=======
-    if (selectedCellIsWithinBounds) return;
->>>>>>> 84e9adbb
+    if (selectedCellIsWithinSelectionBounds) return;
     // Tabbing into the grid should initiate keyboard navigation
     const initialPosition: SelectCellState = { idx: 0, rowIdx: -1, mode: 'SELECT' };
     if (isCellWithinSelectionBounds(initialPosition)) {
@@ -520,16 +508,10 @@
     const { rowIdx } = selectedPosition;
 
     if (
-      selectedCellIsWithinBounds &&
       onPaste != null &&
       isCtrlKeyHeldDown(event) &&
-<<<<<<< HEAD
       isCellWithinViewportBounds(selectedPosition) &&
       !isGroupRow(rows[rowIdx]) &&
-=======
-      !isGroupRow(row) &&
-      selectedPosition.idx !== -1 &&
->>>>>>> 84e9adbb
       selectedPosition.mode === 'SELECT'
     ) {
       // event.key may differ by keyboard input language, so we use event.keyCode instead
@@ -546,7 +528,6 @@
       }
     }
 
-<<<<<<< HEAD
     if (isRowIdxWithinViewportBounds(rowIdx)) {
       const row = rows[rowIdx];
 
@@ -562,20 +543,6 @@
         toggleGroup(row.id);
         return;
       }
-=======
-    if (
-      selectedCellIsWithinBounds &&
-      isGroupRow(row) &&
-      selectedPosition.idx === -1 &&
-      // Collapse the current group row if it is focused and is in expanded state
-      ((key === 'ArrowLeft' && row.isExpanded) ||
-        // Expand the current group row if it is focused and is in collapsed state
-        (key === 'ArrowRight' && !row.isExpanded))
-    ) {
-      event.preventDefault(); // Prevents scrolling
-      toggleGroup(row.id);
-      return;
->>>>>>> 84e9adbb
     }
 
     switch (event.key) {
@@ -659,11 +626,7 @@
   }
 
   function handleCellInput(event: React.KeyboardEvent<HTMLDivElement>) {
-<<<<<<< HEAD
     if (!isCellWithinViewportBounds(selectedPosition)) return;
-=======
-    if (!selectedCellIsWithinBounds || selectedPosition.idx === -1) return;
->>>>>>> 84e9adbb
     const row = rows[selectedPosition.rowIdx];
     if (isGroupRow(row)) return;
     const { key, shiftKey } = event;
@@ -815,11 +778,7 @@
   function getNextPosition(key: string, ctrlKey: boolean, shiftKey: boolean): Position {
     const { idx, rowIdx } = selectedPosition;
     const row = rows[rowIdx];
-<<<<<<< HEAD
-    const isRowSelected = isCellWithinSelectionBounds(selectedPosition) && idx === -1;
-=======
-    const isRowSelected = selectedCellIsWithinBounds && idx === -1;
->>>>>>> 84e9adbb
+    const isRowSelected = selectedCellIsWithinSelectionBounds && idx === -1;
 
     // If a group row is focused, and it is collapsed, move to the parent group row (if there is one).
     if (
@@ -993,16 +952,13 @@
     let startRowIndex = 0;
 
     const { idx: selectedIdx, rowIdx: selectedRowIdx } = selectedPosition;
-<<<<<<< HEAD
     const cellIsWithinBounds = isCellWithinViewportBounds(selectedPosition);
-=======
->>>>>>> 84e9adbb
     const startRowIdx =
-      selectedCellIsWithinBounds && selectedRowIdx < rowOverscanStartIdx
+      cellIsWithinBounds && selectedRowIdx < rowOverscanStartIdx
         ? rowOverscanStartIdx - 1
         : rowOverscanStartIdx;
     const endRowIdx =
-      selectedCellIsWithinBounds && selectedRowIdx > rowOverscanEndIdx
+      cellIsWithinBounds && selectedRowIdx > rowOverscanEndIdx
         ? rowOverscanEndIdx + 1
         : rowOverscanEndIdx;
 
@@ -1166,11 +1122,7 @@
             An extra div is needed initially to set the focus
             on the grid when there is no selected cell.
            */}
-<<<<<<< HEAD
-          {!isCellWithinSelectionBounds(selectedPosition) && (
-=======
-          {!selectedCellIsWithinBounds && (
->>>>>>> 84e9adbb
+          {!selectedCellIsWithinSelectionBounds && (
             <div className={focusSinkClassname} tabIndex={0} onFocus={onGridFocus} />
           )}
           <div style={{ height: max(totalRowHeight, clientHeight) }} />
