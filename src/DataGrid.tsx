--- conflicted
+++ resolved
@@ -65,11 +65,8 @@
   scrollToColumn: (colIdx: number) => void;
   scrollToRow: (rowIdx: number) => void;
   selectCell: (position: Position, openEditor?: boolean) => void;
-<<<<<<< HEAD
   deselectCell: () => void;
-=======
   commitChanges: () => void;
->>>>>>> 65352e76
 }
 
 type SharedDivProps = Pick<React.HTMLAttributes<HTMLDivElement>,
@@ -335,11 +332,8 @@
       current.scrollTop = rowIdx * rowHeight;
     },
     selectCell,
-<<<<<<< HEAD
-    deselectCell
-=======
+    deselectCell,
     commitChanges: handleCommit2
->>>>>>> 65352e76
   }));
 
   /**
