import {
  forwardRef,
  useState,
  useRef,
  useLayoutEffect,
  useImperativeHandle,
  useCallback,
  useMemo
} from 'react';
import type { Key, RefAttributes } from 'react';
import clsx from 'clsx';

import { rootClassname, viewportDraggingClassname, focusSinkClassname } from './style';
import {
  useGridDimensions,
  useCalculatedColumns,
  useViewportColumns,
  useViewportRows,
  useLatestFunc,
  RowSelectionChangeProvider
} from './hooks';
import HeaderRow from './HeaderRow';
import Row from './Row';
import GroupRowRenderer from './GroupRow';
import SummaryRow from './SummaryRow';
import EditCell from './EditCell';
import DragHandle from './DragHandle';
import {
  assertIsValidKeyGetter,
  onEditorNavigation,
  getNextSelectedCellPosition,
  isSelectedCellEditable,
  canExitGrid,
  isCtrlKeyHeldDown,
  isDefaultCellInput,
  getColSpan,
  max,
  sign,
  getSelectedCellColSpan
} from './utils';

import type {
  CalculatedColumn,
  Column,
  Position,
  RowRendererProps,
  RowsChangeData,
  SelectRowEvent,
  FillEvent,
  PasteEvent,
  CellNavigationMode,
  SortColumn,
  RowHeightArgs,
  Maybe
} from './types';

export interface SelectCellState extends Position {
  readonly mode: 'SELECT';
}

interface EditCellState<R> extends Position {
  readonly mode: 'EDIT';
  readonly row: R;
  readonly originalRow: R;
  readonly key: string | null;
}

type DefaultColumnOptions<R, SR> = Pick<
  Column<R, SR>,
  'formatter' | 'minWidth' | 'resizable' | 'sortable'
>;

// eslint-disable-next-line @typescript-eslint/no-unnecessary-condition
const body = globalThis.document?.body;

const initialPosition: SelectCellState = {
  idx: -1,
  rowIdx: -2,
  mode: 'SELECT'
};

export interface DataGridHandle {
  element: HTMLDivElement | null;
  scrollToColumn: (colIdx: number) => void;
  scrollToRow: (rowIdx: number) => void;
  selectCell: (position: Position, enableEditor?: boolean | null) => void;
}

type SharedDivProps = Pick<
  React.HTMLAttributes<HTMLDivElement>,
  'aria-label' | 'aria-labelledby' | 'aria-describedby' | 'className' | 'style'
>;

export interface DataGridProps<R, SR = unknown, K extends Key = Key> extends SharedDivProps {
  /**
   * Grid and data Props
   */
  /** An array of objects representing each column on the grid */
  columns: readonly Column<R, SR>[];
  /** A function called for each rendered row that should return a plain key/value pair object */
  rows: readonly R[];
  /**
   * Rows to be pinned at the bottom of the rows view for summary, the vertical scroll bar will not scroll these rows.
   * Bottom horizontal scroll bar can move the row left / right. Or a customized row renderer can be used to disabled the scrolling support.
   */
  summaryRows?: Maybe<readonly SR[]>;
  /** The getter should return a unique key for each row */
  rowKeyGetter?: Maybe<(row: R) => K>;
  onRowsChange?: Maybe<(rows: R[], data: RowsChangeData<R, SR>) => void>;

  /**
   * Dimensions props
   */
  /** The height of each row in pixels */
  rowHeight?: Maybe<number | ((args: RowHeightArgs<R>) => number)>;
  /** The height of the header row in pixels */
  headerRowHeight?: Maybe<number>;
  /** The height of each summary row in pixels */
  summaryRowHeight?: Maybe<number>;

  /**
   * Feature props
   */
  /** Set of selected row keys */
  selectedRows?: Maybe<ReadonlySet<K>>;
  /** Function called whenever row selection is changed */
  onSelectedRowsChange?: Maybe<(selectedRows: Set<K>) => void>;
  /**Used for multi column sorting */
  sortColumns?: Maybe<readonly SortColumn[]>;
  onSortColumnsChange?: Maybe<(sortColumns: SortColumn[]) => void>;
  defaultColumnOptions?: Maybe<DefaultColumnOptions<R, SR>>;
  groupBy?: Maybe<readonly string[]>;
  rowGrouper?: Maybe<(rows: readonly R[], columnKey: string) => Record<string, readonly R[]>>;
  expandedGroupIds?: Maybe<ReadonlySet<unknown>>;
  onExpandedGroupIdsChange?: Maybe<(expandedGroupIds: Set<unknown>) => void>;
  onFill?: Maybe<(event: FillEvent<R>) => R>;
  onPaste?: Maybe<(event: PasteEvent<R>) => R>;

  /**
   * Event props
   */
  /** Function called whenever a row is clicked */
  onRowClick?: Maybe<(row: R, column: CalculatedColumn<R, SR>) => void>;
  /** Function called whenever a row is double clicked */
  onRowDoubleClick?: Maybe<(row: R, column: CalculatedColumn<R, SR>) => void>;
  /** Called when the grid is scrolled */
  onScroll?: Maybe<(event: React.UIEvent<HTMLDivElement>) => void>;
  /** Called when a column is resized */
  onColumnResize?: Maybe<(idx: number, width: number) => void>;
  /** Function called whenever selected cell is changed */
  onSelectedCellChange?: Maybe<(position: Position) => void>;

  /**
   * Toggles and modes
   */
  cellNavigationMode?: Maybe<CellNavigationMode>;
  enableVirtualization?: Maybe<boolean>;

  /**
   * Miscellaneous
   */
  rowRenderer?: Maybe<React.ComponentType<RowRendererProps<R, SR>>>;
  noRowsFallback?: React.ReactNode;
  /** The node where the editor portal should mount. */
  editorPortalTarget?: Maybe<Element>;
  rowClass?: Maybe<(row: R) => Maybe<string>>;
  'data-testid'?: Maybe<string>;
}

/**
 * Main API Component to render a data grid of rows and columns
 *
 * @example
 *
 * <DataGrid columns={columns} rows={rows} />
 */
function DataGrid<R, SR, K extends Key>(
  {
    // Grid and data Props
    columns: rawColumns,
    rows: rawRows,
    summaryRows,
    rowKeyGetter,
    onRowsChange,
    // Dimensions props
    rowHeight,
    headerRowHeight: rawHeaderRowHeight,
    summaryRowHeight: rawSummaryRowHeight,
    // Feature props
    selectedRows,
    onSelectedRowsChange,
    sortColumns,
    onSortColumnsChange,
    defaultColumnOptions,
    groupBy: rawGroupBy,
    rowGrouper,
    expandedGroupIds,
    onExpandedGroupIdsChange,
    // Event props
    onRowClick,
    onRowDoubleClick,
    onScroll,
    onColumnResize,
    onSelectedCellChange,
    onFill,
    onPaste,
    // Toggles and modes
    cellNavigationMode: rawCellNavigationMode,
    enableVirtualization,
    // Miscellaneous
    rowRenderer,
    noRowsFallback,
    editorPortalTarget: rawEditorPortalTarget,
    className,
    style,
    rowClass,
    // ARIA
    'aria-label': ariaLabel,
    'aria-labelledby': ariaLabelledBy,
    'aria-describedby': ariaDescribedBy,
    'data-testid': testId
  }: DataGridProps<R, SR, K>,
  ref: React.Ref<DataGridHandle>
) {
  /**
   * defaults
   */
  rowHeight ??= 35;
  const headerRowHeight = rawHeaderRowHeight ?? (typeof rowHeight === 'number' ? rowHeight : 35);
  const summaryRowHeight = rawSummaryRowHeight ?? (typeof rowHeight === 'number' ? rowHeight : 35);
  const RowRenderer = rowRenderer ?? Row;
  const cellNavigationMode = rawCellNavigationMode ?? 'NONE';
  enableVirtualization ??= true;
  const editorPortalTarget = rawEditorPortalTarget ?? body;

  /**
   * states
   */
  const [scrollTop, setScrollTop] = useState(0);
  const [scrollLeft, setScrollLeft] = useState(0);
  const [columnWidths, setColumnWidths] = useState<ReadonlyMap<string, number>>(() => new Map());
  const [selectedPosition, setSelectedPosition] = useState<SelectCellState | EditCellState<R>>(
    initialPosition
  );
  const [copiedCell, setCopiedCell] = useState<{ row: R; columnKey: string } | null>(null);
  const [isDragging, setDragging] = useState(false);
  const [draggedOverRowIdx, setOverRowIdx] = useState<number | undefined>(undefined);

  /**
   * refs
   */
  const prevSelectedPosition = useRef(selectedPosition);
  const latestDraggedOverRowIdx = useRef(draggedOverRowIdx);
  const lastSelectedRowIdx = useRef(-1);

  /**
   * computed values
   */
  const [gridRef, gridWidth, gridHeight] = useGridDimensions();
  const headerRowsCount = 1;
  const summaryRowsCount = summaryRows?.length ?? 0;
  const clientHeight = gridHeight - headerRowHeight - summaryRowsCount * summaryRowHeight;
  const isSelectable = selectedRows != null && onSelectedRowsChange != null;
  const isHeaderRowSelected = selectedPosition.rowIdx === -1;

  const allRowsSelected = useMemo((): boolean => {
    // no rows to select = explicitely unchecked
    const { length } = rawRows;
    return (
      length !== 0 &&
      selectedRows != null &&
      rowKeyGetter != null &&
      selectedRows.size >= length &&
      rawRows.every((row) => selectedRows.has(rowKeyGetter(row)))
    );
  }, [rawRows, selectedRows, rowKeyGetter]);

  const {
    columns,
    colSpanColumns,
    colOverscanStartIdx,
    colOverscanEndIdx,
    layoutCssVars,
    columnMetrics,
    totalColumnWidth,
    lastFrozenColumnIndex,
    totalFrozenColumnWidth,
    groupBy
  } = useCalculatedColumns({
    rawColumns,
    columnWidths,
    scrollLeft,
    viewportWidth: gridWidth,
    defaultColumnOptions,
    rawGroupBy: rowGrouper ? rawGroupBy : undefined,
    enableVirtualization
  });

  const {
    rowOverscanStartIdx,
    rowOverscanEndIdx,
    rows,
    rowsCount,
    totalRowHeight,
    isGroupRow,
    getRowTop,
    getRowHeight,
    findRowIdx
  } = useViewportRows({
    rawRows,
    groupBy,
    rowGrouper,
    rowHeight,
    clientHeight,
    scrollTop,
    expandedGroupIds,
    enableVirtualization
  });

  const viewportColumns = useViewportColumns({
    columns,
    colSpanColumns,
    colOverscanStartIdx,
    colOverscanEndIdx,
    lastFrozenColumnIndex,
    rowOverscanStartIdx,
    rowOverscanEndIdx,
    rows,
    summaryRows,
    isGroupRow
  });

  const hasGroups = groupBy.length > 0 && typeof rowGrouper === 'function';
  const minColIdx = hasGroups ? -1 : 0;
  const maxColIdx = columns.length - 1;
  const minRowIdx = -1; // change it to 0?
  const maxRowIdx = headerRowsCount + rows.length + summaryRowsCount - 2;
  const selectedCellIsWithinSelectionBounds = isCellWithinSelectionBounds(selectedPosition);
  const selectedCellIsWithinViewportBounds = isCellWithinViewportBounds(selectedPosition);

  /**
   * The identity of the wrapper function is stable so it won't break memoization
   */
  const selectRowLatest = useLatestFunc(selectRow);
  const selectAllRowsLatest = useLatestFunc(selectAllRows);
  const handleFormatterRowChangeLatest = useLatestFunc(updateRow);
<<<<<<< HEAD
  const selectCellLatest = useLatestFunc(
    (row: R, column: CalculatedColumn<R, SR>, enableEditor: Maybe<boolean>) => {
=======
  const selectViewportCellLatest = useLatestFunc(
    (row: R, column: CalculatedColumn<R, SR>, enableEditor: boolean | undefined | null) => {
>>>>>>> 26ab87ba
      const rowIdx = rows.indexOf(row);
      selectCell({ rowIdx, idx: column.idx }, enableEditor);
    }
  );
  const selectGroupLatest = useLatestFunc((rowIdx: number) => {
    selectCell({ rowIdx, idx: -1 });
  });
  const selectHeaderCellLatest = useLatestFunc((column: CalculatedColumn<R, SR>) => {
    selectCell({ rowIdx: -1, idx: column.idx });
  });
  const selectSummaryCellLatest = useLatestFunc(
    (summaryRow: SR, column: CalculatedColumn<R, SR>) => {
      const rowIdx = summaryRows!.indexOf(summaryRow) + headerRowsCount + rows.length - 1;
      selectCell({ rowIdx, idx: column.idx });
    }
  );
  const toggleGroupLatest = useLatestFunc(toggleGroup);

  /**
   * effects
   */
  useLayoutEffect(() => {
    if (
      !selectedCellIsWithinSelectionBounds ||
      selectedPosition === prevSelectedPosition.current ||
      selectedPosition.mode === 'EDIT'
    ) {
      return;
    }
    prevSelectedPosition.current = selectedPosition;
    scrollToCell(selectedPosition);
  });

  useImperativeHandle(ref, () => ({
    element: gridRef.current,
    scrollToColumn(idx: number) {
      scrollToCell({ idx });
    },
    scrollToRow(rowIdx: number) {
      const { current } = gridRef;
      if (!current) return;
      current.scrollTo({
        top: getRowTop(rowIdx),
        behavior: 'smooth'
      });
    },
    selectCell
  }));

  /**
   * callbacks
   */
  const handleColumnResize = useCallback(
    (column: CalculatedColumn<R, SR>, width: number) => {
      setColumnWidths((columnWidths) => {
        const newColumnWidths = new Map(columnWidths);
        newColumnWidths.set(column.key, width);
        return newColumnWidths;
      });

      onColumnResize?.(column.idx, width);
    },
    [onColumnResize]
  );

  const setDraggedOverRowIdx = useCallback((rowIdx?: number) => {
    setOverRowIdx(rowIdx);
    latestDraggedOverRowIdx.current = rowIdx;
  }, []);

  /**
   * event handlers
   */
  function selectRow({ row, checked, isShiftClick }: SelectRowEvent<R>) {
    if (!onSelectedRowsChange) return;

    assertIsValidKeyGetter<R, K>(rowKeyGetter);
    const newSelectedRows = new Set(selectedRows);
    if (isGroupRow(row)) {
      for (const childRow of row.childRows) {
        const rowKey = rowKeyGetter(childRow);
        if (checked) {
          newSelectedRows.add(rowKey);
        } else {
          newSelectedRows.delete(rowKey);
        }
      }
      onSelectedRowsChange(newSelectedRows);
      return;
    }

    const rowKey = rowKeyGetter(row);
    if (checked) {
      newSelectedRows.add(rowKey);
      const previousRowIdx = lastSelectedRowIdx.current;
      const rowIdx = rows.indexOf(row);
      lastSelectedRowIdx.current = rowIdx;
      if (isShiftClick && previousRowIdx !== -1 && previousRowIdx !== rowIdx) {
        const step = sign(rowIdx - previousRowIdx);
        for (let i = previousRowIdx + step; i !== rowIdx; i += step) {
          const row = rows[i];
          if (isGroupRow(row)) continue;
          newSelectedRows.add(rowKeyGetter(row));
        }
      }
    } else {
      newSelectedRows.delete(rowKey);
      lastSelectedRowIdx.current = -1;
    }

    onSelectedRowsChange(newSelectedRows);
  }

  function selectAllRows(checked: boolean) {
    if (!onSelectedRowsChange) return;

    assertIsValidKeyGetter<R, K>(rowKeyGetter);
    const newSelectedRows = new Set(selectedRows);

    for (const row of rawRows) {
      const rowKey = rowKeyGetter(row);
      if (checked) {
        newSelectedRows.add(rowKey);
      } else {
        newSelectedRows.delete(rowKey);
      }
    }

    onSelectedRowsChange(newSelectedRows);
  }

  function toggleGroup(expandedGroupId: unknown) {
    if (!onExpandedGroupIdsChange) return;
    const newExpandedGroupIds = new Set(expandedGroupIds);
    if (newExpandedGroupIds.has(expandedGroupId)) {
      newExpandedGroupIds.delete(expandedGroupId);
    } else {
      newExpandedGroupIds.add(expandedGroupId);
    }
    onExpandedGroupIdsChange(newExpandedGroupIds);
  }

  function onGridFocus() {
    // Tabbing into the grid should initiate keyboard navigation
    const initialPosition: SelectCellState = { idx: 0, rowIdx: -1, mode: 'SELECT' };
    if (isCellWithinSelectionBounds(initialPosition)) {
      setSelectedPosition(initialPosition);
    }
    // otherwise browser automatically scrolls to the selected cell
  }

  function handleKeyDown(event: React.KeyboardEvent<HTMLDivElement>, isEditorPortalEvent = false) {
    if (!(event.target instanceof Element)) return;
    const isCellEvent = event.target.closest('.rdg-cell') !== null;
    const isRowEvent = hasGroups && event.target.matches('.rdg-row, .rdg-header-row');
    if (!isCellEvent && !isRowEvent && !isEditorPortalEvent) return;

    const { key, keyCode } = event;
    const { rowIdx } = selectedPosition;

    if (
      selectedCellIsWithinViewportBounds &&
      onPaste != null &&
      isCtrlKeyHeldDown(event) &&
      !isGroupRow(rows[rowIdx]) &&
      selectedPosition.mode === 'SELECT'
    ) {
      // event.key may differ by keyboard input language, so we use event.keyCode instead
      // event.nativeEvent.code cannot be used either as it would break copy/paste for the DVORAK layout
      const cKey = 67;
      const vKey = 86;
      if (keyCode === cKey) {
        handleCopy();
        return;
      }
      if (keyCode === vKey) {
        handlePaste();
        return;
      }
    }

    if (isRowIdxWithinViewportBounds(rowIdx)) {
      const row = rows[rowIdx];

      if (
        isGroupRow(row) &&
        selectedPosition.idx === -1 &&
        // Collapse the current group row if it is focused and is in expanded state
        ((key === 'ArrowLeft' && row.isExpanded) ||
          // Expand the current group row if it is focused and is in collapsed state
          (key === 'ArrowRight' && !row.isExpanded))
      ) {
        event.preventDefault(); // Prevents scrolling
        toggleGroup(row.id);
        return;
      }
    }

    switch (event.key) {
      case 'Escape':
        setCopiedCell(null);
        closeEditor();
        return;
      case 'ArrowUp':
      case 'ArrowDown':
      case 'ArrowLeft':
      case 'ArrowRight':
      case 'Tab':
      case 'Home':
      case 'End':
      case 'PageUp':
      case 'PageDown':
        navigate(event);
        break;
      default:
        handleCellInput(event);
        break;
    }
  }

  function handleScroll(event: React.UIEvent<HTMLDivElement>) {
    const { scrollTop, scrollLeft } = event.currentTarget;
    setScrollTop(scrollTop);
    setScrollLeft(scrollLeft);
    onScroll?.(event);
  }

  function getRawRowIdx(rowIdx: number) {
    return hasGroups ? rawRows.indexOf(rows[rowIdx] as R) : rowIdx;
  }

  function updateRow(rowIdx: number, row: R) {
    if (typeof onRowsChange !== 'function') return;
    const rawRowIdx = getRawRowIdx(rowIdx);
    if (row === rawRows[rawRowIdx]) return;
    const updatedRows = [...rawRows];
    updatedRows[rawRowIdx] = row;
    onRowsChange(updatedRows, {
      indexes: [rawRowIdx],
      column: columns[selectedPosition.idx]
    });
  }

  function commitEditorChanges() {
    if (
      columns[selectedPosition.idx]?.editor == null ||
      selectedPosition.mode === 'SELECT' ||
      selectedPosition.row === selectedPosition.originalRow
    ) {
      return;
    }

    updateRow(selectedPosition.rowIdx, selectedPosition.row);
  }

  function handleCopy() {
    const { idx, rowIdx } = selectedPosition;
    setCopiedCell({ row: rawRows[getRawRowIdx(rowIdx)], columnKey: columns[idx].key });
  }

  function handlePaste() {
    if (!onPaste || !onRowsChange || copiedCell === null || !isCellEditable(selectedPosition)) {
      return;
    }

    const { idx, rowIdx } = selectedPosition;
    const targetRow = rawRows[getRawRowIdx(rowIdx)];

    const updatedTargetRow = onPaste({
      sourceRow: copiedCell.row,
      sourceColumnKey: copiedCell.columnKey,
      targetRow,
      targetColumnKey: columns[idx].key
    });

    updateRow(rowIdx, updatedTargetRow);
  }

  function handleCellInput(event: React.KeyboardEvent<HTMLDivElement>) {
    if (!selectedCellIsWithinViewportBounds) return;
    const row = rows[selectedPosition.rowIdx];
    if (isGroupRow(row)) return;
    const { key, shiftKey } = event;

    if (selectedPosition.mode === 'EDIT') {
      if (key === 'Enter') {
        // Custom editors can listen for the event and stop propagation to prevent commit
        commitEditorChanges();
        closeEditor();
      }
      return;
    }

    // Select the row on Shift + Space
    if (isSelectable && shiftKey && key === ' ') {
      assertIsValidKeyGetter<R, K>(rowKeyGetter);
      const rowKey = rowKeyGetter(row);
      selectRow({ row, checked: !selectedRows.has(rowKey), isShiftClick: false });
      // do not scroll
      event.preventDefault();
      return;
    }

    const column = columns[selectedPosition.idx];
    column.editorOptions?.onCellKeyDown?.(event);
    if (event.isDefaultPrevented()) return;

    if (isCellEditable(selectedPosition) && isDefaultCellInput(event)) {
      setSelectedPosition(({ idx, rowIdx }) => ({
        idx,
        rowIdx,
        key,
        mode: 'EDIT',
        row,
        originalRow: row
      }));
    }
  }

  function handleEditorRowChange(row: R, commitChanges?: boolean) {
    if (selectedPosition.mode === 'SELECT') return;
    if (commitChanges) {
      updateRow(selectedPosition.rowIdx, row);
      closeEditor();
    } else {
      setSelectedPosition((position) => ({ ...position, row }));
    }
  }

  function handleOnClose(commitChanges?: boolean) {
    if (commitChanges) {
      commitEditorChanges();
    }
    closeEditor();
  }

  /**
   * utils
   */
  function isColIdxWithinSelectionBounds(idx: number) {
    return idx >= minColIdx && idx <= maxColIdx;
  }

  function isRowIdxWithinViewportBounds(rowIdx: number) {
    return rowIdx >= 0 && rowIdx < rows.length;
  }

  function isCellWithinSelectionBounds({ idx, rowIdx }: Position): boolean {
    return rowIdx >= minRowIdx && rowIdx <= maxRowIdx && isColIdxWithinSelectionBounds(idx);
  }

  function isCellWithinViewportBounds({ idx, rowIdx }: Position): boolean {
    return isRowIdxWithinViewportBounds(rowIdx) && isColIdxWithinSelectionBounds(idx);
  }

  function isCellEditable(position: Position): boolean {
    return (
      isCellWithinViewportBounds(position) &&
      isSelectedCellEditable({ columns, rows, selectedPosition: position, isGroupRow })
    );
  }

  function selectCell(position: Position, enableEditor?: boolean | null): void {
    if (!isCellWithinSelectionBounds(position)) return;
    commitEditorChanges();

    if (enableEditor && isCellEditable(position)) {
      const row = rows[position.rowIdx] as R;
      setSelectedPosition({ ...position, mode: 'EDIT', key: null, row, originalRow: row });
      onSelectedCellChange?.(position);
    } else if (
      selectedPosition.mode !== 'SELECT' ||
      selectedPosition.idx !== position.idx ||
      selectedPosition.rowIdx !== position.rowIdx
    ) {
      // Avoid re-renders if the selected cell state is the same
      // TODO: replace with a #record? https://github.com/microsoft/TypeScript/issues/39831
      setSelectedPosition({ ...position, mode: 'SELECT' });
      onSelectedCellChange?.(position);
    }
  }

  function closeEditor() {
    if (selectedPosition.mode === 'SELECT') return;
    setSelectedPosition(({ idx, rowIdx }) => ({ idx, rowIdx, mode: 'SELECT' }));
  }

  function scrollToCell({ idx, rowIdx }: Partial<Position>): void {
    const { current } = gridRef;
    if (!current) return;

    if (typeof idx === 'number' && idx > lastFrozenColumnIndex) {
      rowIdx ??= selectedPosition.rowIdx;
      if (!isCellWithinSelectionBounds({ rowIdx, idx })) return;
      const { clientWidth } = current;
      const column = columns[idx];
      const { left, width } = columnMetrics.get(column)!;
      let right = left + width;

      const colSpan = getSelectedCellColSpan({
        rows,
        summaryRows,
        rowIdx,
        lastFrozenColumnIndex,
        column,
        isGroupRow
      });

      if (colSpan !== undefined) {
        const { left, width } = columnMetrics.get(columns[column.idx + colSpan - 1])!;
        right = left + width;
      }

      const isCellAtLeftBoundary = left < scrollLeft + totalFrozenColumnWidth;
      const isCellAtRightBoundary = right > clientWidth + scrollLeft;
      if (isCellAtLeftBoundary) {
        current.scrollLeft = left - totalFrozenColumnWidth;
      } else if (isCellAtRightBoundary) {
        current.scrollLeft = right - clientWidth;
      }
    }

    if (typeof rowIdx === 'number' && isRowIdxWithinViewportBounds(rowIdx)) {
      const rowTop = getRowTop(rowIdx);
      const rowHeight = getRowHeight(rowIdx);
      if (rowTop < scrollTop) {
        // at top boundary, scroll to the row's top
        current.scrollTop = rowTop;
      } else if (rowTop + rowHeight > scrollTop + clientHeight) {
        // at bottom boundary, scroll the next row's top to the bottom of the viewport
        current.scrollTop = rowTop + rowHeight - clientHeight;
      }
    }
  }

  function getNextPosition(key: string, ctrlKey: boolean, shiftKey: boolean): Position {
    const { idx, rowIdx } = selectedPosition;
    const row = rows[rowIdx];
    const isRowSelected = selectedCellIsWithinSelectionBounds && idx === -1;

    // If a group row is focused, and it is collapsed, move to the parent group row (if there is one).
    if (
      key === 'ArrowLeft' &&
      isRowSelected &&
      isGroupRow(row) &&
      !row.isExpanded &&
      row.level !== 0
    ) {
      let parentRowIdx = -1;
      for (let i = selectedPosition.rowIdx - 1; i >= 0; i--) {
        const parentRow = rows[i];
        if (isGroupRow(parentRow) && parentRow.id === row.parentId) {
          parentRowIdx = i;
          break;
        }
      }
      if (parentRowIdx !== -1) {
        return { idx, rowIdx: parentRowIdx };
      }
    }

    switch (key) {
      case 'ArrowUp':
        return { idx, rowIdx: rowIdx - 1 };
      case 'ArrowDown':
        return { idx, rowIdx: rowIdx + 1 };
      case 'ArrowLeft':
        return { idx: idx - 1, rowIdx };
      case 'ArrowRight':
        return { idx: idx + 1, rowIdx };
      case 'Tab':
        return { idx: idx + (shiftKey ? -1 : 1), rowIdx };
      case 'Home':
        // If row is selected then move focus to the first row
        if (isRowSelected) return { idx, rowIdx: 0 };
        return { idx: 0, rowIdx: ctrlKey ? minRowIdx : rowIdx };
      case 'End':
        // If row is selected then move focus to the last row.
        if (isRowSelected) return { idx, rowIdx: rows.length - 1 };
        return { idx: maxColIdx, rowIdx: ctrlKey ? maxRowIdx : rowIdx };
      case 'PageUp': {
        if (selectedPosition.rowIdx === minRowIdx) return selectedPosition;
        const nextRowY = getRowTop(rowIdx) + getRowHeight(rowIdx) - clientHeight;
        return { idx, rowIdx: nextRowY > 0 ? findRowIdx(nextRowY) : 0 };
      }
      case 'PageDown': {
        if (selectedPosition.rowIdx >= rows.length) return selectedPosition;
        const nextRowY = getRowTop(rowIdx) + clientHeight;
        return { idx, rowIdx: nextRowY < totalRowHeight ? findRowIdx(nextRowY) : rows.length - 1 };
      }
      default:
        return selectedPosition;
    }
  }

  function navigate(event: React.KeyboardEvent<HTMLDivElement>) {
    if (selectedPosition.mode === 'EDIT') {
      const onNavigation =
        columns[selectedPosition.idx].editorOptions?.onNavigation ?? onEditorNavigation;
      if (!onNavigation(event)) return;
    }
    const { key, shiftKey } = event;
    let mode = cellNavigationMode;
    if (key === 'Tab') {
      // If we are in a position to leave the grid, stop editing but stay in that cell
      if (
        canExitGrid({
          shiftKey,
          cellNavigationMode,
          maxColIdx,
          minRowIdx,
          maxRowIdx,
          selectedPosition
        })
      ) {
        commitEditorChanges();
        // Allow focus to leave the grid so the next control in the tab order can be focused
        return;
      }

      mode = cellNavigationMode === 'NONE' ? 'CHANGE_ROW' : cellNavigationMode;
    }

    // Do not allow focus to leave
    event.preventDefault();

    const ctrlKey = isCtrlKeyHeldDown(event);
    const nextPosition = getNextPosition(key, ctrlKey, shiftKey);
    if (
      nextPosition.rowIdx === selectedPosition.rowIdx &&
      nextPosition.idx === selectedPosition.idx
    ) {
      return;
    }

    const nextSelectedCellPosition = getNextSelectedCellPosition({
      columns,
      colSpanColumns,
      rows,
      summaryRows,
      minRowIdx,
      maxRowIdx,
      lastFrozenColumnIndex,
      cellNavigationMode: mode,
      currentPosition: selectedPosition,
      nextPosition,
      isCellWithinBounds: isCellWithinSelectionBounds,
      isGroupRow
    });

    selectCell(nextSelectedCellPosition);
  }

  function getDraggedOverCellIdx(currentRowIdx: number): number | undefined {
    if (draggedOverRowIdx === undefined) return;
    const { rowIdx } = selectedPosition;

    const isDraggedOver =
      rowIdx < draggedOverRowIdx
        ? rowIdx < currentRowIdx && currentRowIdx <= draggedOverRowIdx
        : rowIdx > currentRowIdx && currentRowIdx >= draggedOverRowIdx;

    return isDraggedOver ? selectedPosition.idx : undefined;
  }

  function getDragHandle(rowIdx: number) {
    if (
      selectedPosition.rowIdx !== rowIdx ||
      selectedPosition.mode === 'EDIT' ||
      hasGroups || // drag fill is not supported when grouping is enabled
      onFill == null
    ) {
      return;
    }

    return (
      <DragHandle
        rows={rawRows}
        columns={columns}
        selectedPosition={selectedPosition}
        isCellEditable={isCellEditable}
        latestDraggedOverRowIdx={latestDraggedOverRowIdx}
        onRowsChange={onRowsChange}
        onFill={onFill}
        setDragging={setDragging}
        setDraggedOverRowIdx={setDraggedOverRowIdx}
      />
    );
  }

  function getCellEditor(rowIdx: number) {
    if (selectedPosition.rowIdx !== rowIdx || selectedPosition.mode === 'SELECT') return;

    const { idx, row } = selectedPosition;
    const column = columns[idx];
    const colSpan = getColSpan(column, lastFrozenColumnIndex, { type: 'ROW', row });

    return (
      <EditCell
        key={column.key}
        column={column}
        colSpan={colSpan}
        row={row}
        editorPortalTarget={editorPortalTarget}
        onKeyDown={handleKeyDown}
        onRowChange={handleEditorRowChange}
        onClose={handleOnClose}
      />
    );
  }

  function getViewportRows() {
    const rowElements = [];
    let startRowIndex = 0;

    const { idx: selectedIdx, rowIdx: selectedRowIdx } = selectedPosition;
    const startRowIdx =
      selectedCellIsWithinViewportBounds && selectedRowIdx < rowOverscanStartIdx
        ? rowOverscanStartIdx - 1
        : rowOverscanStartIdx;
    const endRowIdx =
      selectedCellIsWithinViewportBounds && selectedRowIdx > rowOverscanEndIdx
        ? rowOverscanEndIdx + 1
        : rowOverscanEndIdx;

    for (let viewportRowIdx = startRowIdx; viewportRowIdx <= endRowIdx; viewportRowIdx++) {
      const isRowOutsideViewport =
        viewportRowIdx === rowOverscanStartIdx - 1 || viewportRowIdx === rowOverscanEndIdx + 1;
      const rowIdx = isRowOutsideViewport ? selectedRowIdx : viewportRowIdx;

      let rowColumns = viewportColumns;
      const selectedColumn = columns[selectedIdx];
      // selectedIdx can be -1 if grouping is enabled
      // eslint-disable-next-line @typescript-eslint/no-unnecessary-condition
      if (selectedColumn !== undefined) {
        if (isRowOutsideViewport) {
          // if the row is outside the viewport then only render the selected cell
          rowColumns = [selectedColumn];
        } else if (selectedRowIdx === rowIdx && !viewportColumns.includes(selectedColumn)) {
          // if the row is within the viewport and cell is not, add the selected column to viewport columns
          rowColumns =
            selectedIdx > viewportColumns[viewportColumns.length - 1].idx
              ? [...viewportColumns, selectedColumn]
              : [
                  ...viewportColumns.slice(0, lastFrozenColumnIndex + 1),
                  selectedColumn,
                  ...viewportColumns.slice(lastFrozenColumnIndex + 1)
                ];
        }
      }

      const row = rows[rowIdx];
      const top = getRowTop(rowIdx) + headerRowHeight;
      if (isGroupRow(row)) {
        ({ startRowIndex } = row);
        const isGroupRowSelected =
          isSelectable && row.childRows.every((cr) => selectedRows.has(rowKeyGetter!(cr)));
        rowElements.push(
          <GroupRowRenderer
            aria-level={row.level + 1} // aria-level is 1-based
            aria-setsize={row.setSize}
            aria-posinset={row.posInSet + 1} // aria-posinset is 1-based
            aria-rowindex={headerRowsCount + startRowIndex + 1} // aria-rowindex is 1 based
            aria-selected={isSelectable ? isGroupRowSelected : undefined}
            key={row.id}
            id={row.id}
            groupKey={row.groupKey}
            viewportColumns={rowColumns}
            childRows={row.childRows}
            rowIdx={rowIdx}
            row={row}
            top={top}
            height={getRowHeight(rowIdx)}
            level={row.level}
            isExpanded={row.isExpanded}
            selectedCellIdx={selectedRowIdx === rowIdx ? selectedIdx : undefined}
            isRowSelected={isGroupRowSelected}
            selectGroup={selectGroupLatest}
            toggleGroup={toggleGroupLatest}
          />
        );
        continue;
      }

      startRowIndex++;
      let key;
      let isRowSelected = false;
      if (typeof rowKeyGetter === 'function') {
        key = rowKeyGetter(row);
        isRowSelected = selectedRows?.has(key) ?? false;
      } else {
        key = hasGroups ? startRowIndex : rowIdx;
      }

      rowElements.push(
        <RowRenderer
          aria-rowindex={headerRowsCount + (hasGroups ? startRowIndex : rowIdx) + 1} // aria-rowindex is 1 based
          aria-selected={isSelectable ? isRowSelected : undefined}
          key={key}
          rowIdx={rowIdx}
          row={row}
          viewportColumns={rowColumns}
          isRowSelected={isRowSelected}
          onRowClick={onRowClick}
          onRowDoubleClick={onRowDoubleClick}
          rowClass={rowClass}
          top={top}
          height={getRowHeight(rowIdx)}
          copiedCellIdx={
            copiedCell !== null && copiedCell.row === row
              ? columns.findIndex((c) => c.key === copiedCell.columnKey)
              : undefined
          }
          selectedCellIdx={selectedRowIdx === rowIdx ? selectedIdx : undefined}
          draggedOverCellIdx={getDraggedOverCellIdx(rowIdx)}
          setDraggedOverRowIdx={isDragging ? setDraggedOverRowIdx : undefined}
          lastFrozenColumnIndex={lastFrozenColumnIndex}
          onRowChange={handleFormatterRowChangeLatest}
          selectCell={selectViewportCellLatest}
          selectedCellDragHandle={getDragHandle(rowIdx)}
          selectedCellEditor={getCellEditor(rowIdx)}
        />
      );
    }

    return rowElements;
  }

  // Reset the positions if the current values are no longer valid. This can happen if a column or row is removed
  if (selectedPosition.idx > maxColIdx || selectedPosition.rowIdx > maxRowIdx) {
    setSelectedPosition(initialPosition);
    setDraggedOverRowIdx(undefined);
  }

  if (
    selectedPosition.mode === 'EDIT' &&
    rows[selectedPosition.rowIdx] !== selectedPosition.originalRow
  ) {
    // Discard changes if rows are updated from outside
    closeEditor();
  }

  return (
    <div
      role={hasGroups ? 'treegrid' : 'grid'}
      aria-label={ariaLabel}
      aria-labelledby={ariaLabelledBy}
      aria-describedby={ariaDescribedBy}
      aria-multiselectable={isSelectable ? true : undefined}
      aria-colcount={columns.length}
      aria-rowcount={headerRowsCount + rowsCount + summaryRowsCount}
      className={clsx(rootClassname, { [viewportDraggingClassname]: isDragging }, className)}
      style={
        {
          ...style,
          '--header-row-height': `${headerRowHeight}px`,
          '--row-width': `${totalColumnWidth}px`,
          '--summary-row-height': `${summaryRowHeight}px`,
          ...layoutCssVars
        } as unknown as React.CSSProperties
      }
      ref={gridRef}
      onScroll={handleScroll}
      onKeyDown={handleKeyDown}
      data-testid={testId}
    >
      <HeaderRow
        columns={viewportColumns}
        onColumnResize={handleColumnResize}
        allRowsSelected={allRowsSelected}
        onAllRowsSelectionChange={selectAllRowsLatest}
        sortColumns={sortColumns}
        onSortColumnsChange={onSortColumnsChange}
        lastFrozenColumnIndex={lastFrozenColumnIndex}
        selectedCellIdx={isHeaderRowSelected ? selectedPosition.idx : undefined}
        selectCell={selectHeaderCellLatest}
      />
      {rows.length === 0 && noRowsFallback ? (
        noRowsFallback
      ) : (
        <>
          {/*
            An extra div is needed initially to set the focus
            on the grid when there is no selected cell.
           */}
          {!selectedCellIsWithinSelectionBounds && (
            <div className={focusSinkClassname} tabIndex={0} onFocus={onGridFocus} />
          )}
          <div style={{ height: max(totalRowHeight, clientHeight) }} />
          <RowSelectionChangeProvider value={selectRowLatest}>
            {getViewportRows()}
          </RowSelectionChangeProvider>
          {summaryRows?.map((row, rowIdx) => {
            const isSummaryRowSelected =
              selectedPosition.rowIdx === headerRowsCount + rows.length + rowIdx - 1;
            return (
              <SummaryRow
                aria-rowindex={headerRowsCount + rowsCount + rowIdx + 1}
                key={rowIdx}
                rowIdx={rowIdx}
                row={row}
                bottom={summaryRowHeight * (summaryRows.length - 1 - rowIdx)}
                viewportColumns={viewportColumns}
                lastFrozenColumnIndex={lastFrozenColumnIndex}
                selectedCellIdx={isSummaryRowSelected ? selectedPosition.idx : undefined}
                selectCell={selectSummaryCellLatest}
              />
            );
          })}
        </>
      )}
    </div>
  );
}

export default forwardRef(DataGrid) as <R, SR = unknown, K extends Key = Key>(
  props: DataGridProps<R, SR, K> & RefAttributes<DataGridHandle>
) => JSX.Element;<|MERGE_RESOLUTION|>--- conflicted
+++ resolved
@@ -83,7 +83,7 @@
   element: HTMLDivElement | null;
   scrollToColumn: (colIdx: number) => void;
   scrollToRow: (rowIdx: number) => void;
-  selectCell: (position: Position, enableEditor?: boolean | null) => void;
+  selectCell: (position: Position, enableEditor?: Maybe<boolean>) => void;
 }
 
 type SharedDivProps = Pick<
@@ -344,13 +344,8 @@
   const selectRowLatest = useLatestFunc(selectRow);
   const selectAllRowsLatest = useLatestFunc(selectAllRows);
   const handleFormatterRowChangeLatest = useLatestFunc(updateRow);
-<<<<<<< HEAD
-  const selectCellLatest = useLatestFunc(
+  const selectViewportCellLatest = useLatestFunc(
     (row: R, column: CalculatedColumn<R, SR>, enableEditor: Maybe<boolean>) => {
-=======
-  const selectViewportCellLatest = useLatestFunc(
-    (row: R, column: CalculatedColumn<R, SR>, enableEditor: boolean | undefined | null) => {
->>>>>>> 26ab87ba
       const rowIdx = rows.indexOf(row);
       selectCell({ rowIdx, idx: column.idx }, enableEditor);
     }
@@ -713,7 +708,7 @@
     );
   }
 
-  function selectCell(position: Position, enableEditor?: boolean | null): void {
+  function selectCell(position: Position, enableEditor?: Maybe<boolean>): void {
     if (!isCellWithinSelectionBounds(position)) return;
     commitEditorChanges();
 
