--- conflicted
+++ resolved
@@ -37,7 +37,7 @@
     rowKey: React.PropTypes.string,
     rowScrollTimeout: React.PropTypes.number,
     contextMenu: PropTypes.element,
-<<<<<<< HEAD
+    getSubRowDetails: PropTypes.func,
     rowSelection: React.PropTypes.oneOfType([
       React.PropTypes.shape({
         indexes: React.PropTypes.arrayOf(React.PropTypes.number).isRequired
@@ -52,9 +52,6 @@
         }).isRequired
       })
     ])
-=======
-    getSubRowDetails: PropTypes.func
->>>>>>> 225c68d5
   },
 
   getDefaultProps() {
@@ -327,11 +324,7 @@
           row: r.row,
           height: rowHeight,
           columns: this.props.columns,
-<<<<<<< HEAD
-          isSelected: this.isRowSelected(displayStart + idx, row, displayStart, displayEnd),
-=======
-          isSelected: this.isRowSelected(r.row),
->>>>>>> 225c68d5
+          isSelected: this.isRowSelected(displayStart + idx, r.row, displayStart, displayEnd),
           expandedRows: this.props.expandedRows,
           cellMetaData: this.props.cellMetaData,
           subRowDetails: r.subRowDetails
