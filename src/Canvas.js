--- conflicted
+++ resolved
@@ -1,34 +1,24 @@
-<<<<<<< HEAD
-/* @flow */
-/**
- * @jsx React.DOM
- */
-"use strict";
-
-var React           = require('react');
-var ReactDOM        = require('react-dom');
-var joinClasses     = require('classnames');
-var PropTypes       = React.PropTypes;
-var shallowEqual    = require('fbjs/lib/shallowEqual');
-var emptyFunction   = require('fbjs/lib/emptyFunction');
-var ScrollShim      = require('./ScrollShim');
-var Row             = require('./Row');
-var ExcelColumn     = require('./addons/grids/ExcelColumn');
-
-var Canvas = React.createClass({
-=======
 const React           = require('react');
 const joinClasses     = require('classnames');
 const PropTypes       = React.PropTypes;
 const cloneWithProps  = require('react/lib/cloneWithProps');
-const shallowEqual    = require('react/lib//shallowEqual');
+const shallowEqual    = require('fbjs/lib/shallowEqual');
 const emptyFunction   = require('react/lib/emptyFunction');
 const ScrollShim      = require('./ScrollShim');
 const Row             = require('./Row');
 const cellMetaDataShape = require('./PropTypeShapes/CellMetaDataShape');
 
-const Canvas = React.createClass({
->>>>>>> 16211164
+var React           = require('react');
+var joinClasses     = require('classnames');
+var PropTypes       = React.PropTypes;
+var cloneWithProps  = require('react/lib/cloneWithProps');
+var shallowEqual    = require('react/lib//shallowEqual');
+var emptyFunction   = require('react/lib/emptyFunction');
+var ScrollShim      = require('./ScrollShim');
+var Row             = require('./Row');
+var ExcelColumn     = require('./addons/grids/ExcelColumn');
+
+var Canvas = React.createClass({
   mixins: [ScrollShim],
 
   propTypes: {
@@ -48,91 +38,10 @@
     ]),
     expandedRows: PropTypes.array,
     onRows: PropTypes.func,
-<<<<<<< HEAD
-    columns: PropTypes.oneOfType([PropTypes.object, PropTypes.array]).isRequired
-  },
-
-  render(): ?ReactElement {
-    var displayStart = this.state.displayStart;
-    var displayEnd = this.state.displayEnd;
-    var rowHeight = this.props.rowHeight;
-    var length = this.props.rowsCount;
-
-    var rows = this.getRows(displayStart, displayEnd)
-        .map((row, idx) => this.renderRow({
-          key: displayStart + idx,
-          ref: idx,
-          idx: displayStart + idx,
-          row: row,
-          height: rowHeight,
-          columns: this.props.columns,
-          isSelected : this.isRowSelected(displayStart + idx),
-          expandedRows : this.props.expandedRows,
-          cellMetaData : this.props.cellMetaData
-        }));
-
-    this._currentRowsLength = rows.length;
-
-    if (displayStart > 0) {
-      rows.unshift(this.renderPlaceholder('top', displayStart * rowHeight));
-    }
-
-    if (length - displayEnd > 0) {
-      rows.push(
-        this.renderPlaceholder('bottom', (length - displayEnd) * rowHeight));
-    }
-
-
-
-
-    var style = {
-      position: 'absolute',
-      top: 0,
-      left: 0,
-      overflowX: 'auto',
-      overflowY: 'scroll',
-      width: this.props.totalWidth + this.state.scrollbarWidth,
-      height: this.props.height,
-      transform: 'translate3d(0, 0, 0)'
-    };
-
-
-    return (
-      <div
-        style={style}
-        onScroll={this.onScroll}
-        className={joinClasses("react-grid-Canvas", this.props.className, {opaque : this.props.cellMetaData.selected && this.props.cellMetaData.selected.active})}>
-        <div style={{width: this.props.width, overflow: 'hidden'}}>
-          {rows}
-        </div>
-      </div>
-    );
-  },
-
-  renderRow(props: any) {
-    var RowsRenderer = this.props.rowRenderer;
-    if(typeof RowsRenderer === 'function') {
-      return <RowsRenderer {...props}/>;
-    }
-    else if (React.isValidElement(this.props.rowRenderer)) {
-      return React.cloneElement(this.props.rowRenderer, props);
-    }
-  },
-
-  renderPlaceholder(key: string, height: number): ?ReactElement {
-    return (
-      <div key={key} style={{height: height}}>
-        {this.props.columns.map(
-          (column, idx) => <div style={{width: column.width}} key={idx} />
-		)}
-      </div>
-    );
-=======
     onScroll: PropTypes.func,
     columns: PropTypes.oneOfType([PropTypes.object, PropTypes.array]).isRequired,
     cellMetaData: PropTypes.shape(cellMetaDataShape).isRequired,
     selectedRows: PropTypes.array
->>>>>>> 16211164
   },
 
   getDefaultProps() {
@@ -162,14 +71,6 @@
   },
 
   componentWillReceiveProps(nextProps: any) {
-<<<<<<< HEAD
-    if(nextProps.rowsCount > this.props.rowsCount){
-      ReactDOM.findDOMNode(this).scrollTop =nextProps.rowsCount * this.props.rowHeight;
-=======
-    if (nextProps.rowsCount > this.props.rowsCount) {
-      React.findDOMNode(this).scrollTop = nextProps.rowsCount * this.props.rowHeight;
->>>>>>> 16211164
-    }
     let scrollbarWidth = this.getScrollbarWidth();
     let shouldUpdate = !(nextProps.visibleStart > this.state.displayStart
                         && nextProps.visibleEnd < this.state.displayEnd)
@@ -240,11 +141,7 @@
   getScrollbarWidth() {
     let scrollbarWidth = 0;
     // Get the scrollbar width
-<<<<<<< HEAD
-    var canvas = ReactDOM.findDOMNode(this);
-=======
     let canvas = React.findDOMNode(this);
->>>>>>> 16211164
     scrollbarWidth  = canvas.offsetWidth - canvas.clientWidth;
     return scrollbarWidth;
   },
@@ -273,11 +170,6 @@
     }
   },
 
-<<<<<<< HEAD
-  getScroll(): {scrollTop: number; scrollLeft: number} {
-    var {scrollTop, scrollLeft} = ReactDOM.findDOMNode(this);
-    return {scrollTop, scrollLeft};
-=======
   renderRow(props: any) {
     let RowsRenderer = this.props.rowRenderer;
     if (typeof RowsRenderer === 'function') {
@@ -287,7 +179,6 @@
     if (React.isValidElement(this.props.rowRenderer)) {
       return cloneWithProps(this.props.rowRenderer, props);
     }
->>>>>>> 16211164
   },
 
   renderPlaceholder(key: string, height: number): ?ReactElement {
