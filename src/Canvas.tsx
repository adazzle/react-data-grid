--- conflicted
+++ resolved
@@ -19,10 +19,6 @@
 | 'onCheckCellIsEditable'
 | 'onSelectedCellChange'
 | 'onSelectedCellRangeChange'
-<<<<<<< HEAD
-=======
-| 'onRowClick'
->>>>>>> 4d669ff6
 | 'onRowExpandToggle'
 | 'onSelectedRowsChange'
 > & Required<Pick<DataGridProps<R, K>,
@@ -206,10 +202,6 @@
           rowRenderer={props.rowRenderer}
           scrollLeft={nonStickyScrollLeft}
           isRowSelected={selectedRows?.has(row[rowKey]) ?? false}
-<<<<<<< HEAD
-=======
-          onRowClick={props.onRowClick}
->>>>>>> 4d669ff6
           onRowExpandToggle={props.onRowExpandToggle}
           enableCellRangeSelection={typeof props.onSelectedCellRangeChange === 'function'}
         />
