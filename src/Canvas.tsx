import React, { useRef, useState, useImperativeHandle, useEffect, forwardRef } from 'react';

import { ColumnMetrics, Position, ScrollPosition, CalculatedColumn, SelectRowEvent } from './common/types';
import EventBus from './EventBus';
import InteractionMasks from './masks/InteractionMasks';
import { DataGridProps } from './DataGrid';
import RowRenderer from './RowRenderer';
import SummaryRowRenderer from './SummaryRowRenderer';
import { getColumnScrollPosition, getScrollbarSize, isPositionStickySupported, getVerticalRangeToRender, assertIsValidKey } from './utils';

type SharedDataGridProps<R, K extends keyof R> = Pick<DataGridProps<R, K>,
| 'rows'
| 'rowRenderer'
| 'rowGroupRenderer'
| 'selectedRows'
| 'summaryRows'
| 'onCheckCellIsEditable'
| 'onSelectedCellChange'
| 'onSelectedCellRangeChange'
| 'onRowExpandToggle'
| 'onSelectedRowsChange'
| 'rowKey'
> & Required<Pick<DataGridProps<R, K>,
| 'enableCellAutoFocus'
| 'enableCellCopyPaste'
| 'enableCellDragAndDrop'
| 'rowHeight'
| 'cellNavigationMode'
| 'editorPortalTarget'
| 'onRowsUpdate'
>>;

export interface CanvasProps<R, K extends keyof R> extends SharedDataGridProps<R, K> {
  columnMetrics: ColumnMetrics<R>;
  viewportColumns: readonly CalculatedColumn<R>[];
  height: number;
  scrollLeft: number;
  onScroll(position: ScrollPosition): void;
}

export interface CanvasHandle {
  scrollToColumn(colIdx: number): void;
  scrollToRow(rowIdx: number): void;
  selectCell(position: Position, openEditor?: boolean): void;
  openCellEditor(rowIdx: number, colIdx: number): void;
}

function Canvas<R, K extends keyof R>({
  columnMetrics,
  viewportColumns,
  height,
  scrollLeft,
  onScroll,
  rows,
  rowHeight,
  rowKey,
  summaryRows,
  selectedRows,
  onSelectedRowsChange,
  ...props
}: CanvasProps<R, K>, ref: React.Ref<CanvasHandle>) {
  const [eventBus] = useState(() => new EventBus());
  const [scrollTop, setScrollTop] = useState(0);
  const canvasRef = useRef<HTMLDivElement>(null);
  const summaryRef = useRef<HTMLDivElement>(null);
  const lastSelectedRowIdx = useRef(-1);

  const clientHeight = getClientHeight();
  const nonStickyScrollLeft = isPositionStickySupported() ? undefined : scrollLeft;
  const { columns, lastFrozenColumnIndex } = columnMetrics;

  const [rowOverscanStartIdx, rowOverscanEndIdx] = getVerticalRangeToRender(
    clientHeight,
    rowHeight,
    scrollTop,
    rows.length
  );

  function handleScroll(e: React.UIEvent<HTMLDivElement>) {
    const { scrollLeft, scrollTop } = e.currentTarget;
    setScrollTop(scrollTop);
    onScroll({ scrollLeft, scrollTop });
    if (summaryRef.current) {
      summaryRef.current.scrollLeft = scrollLeft;
    }
  }

  function getClientHeight() {
    const scrollbarSize = columnMetrics.totalColumnWidth > columnMetrics.viewportWidth ? getScrollbarSize() : 0;
    return height - scrollbarSize;
  }

  function getFrozenColumnsWidth() {
    if (lastFrozenColumnIndex === -1) return 0;
    const lastFrozenCol = columns[lastFrozenColumnIndex];
    return lastFrozenCol.left + lastFrozenCol.width;
  }

  function scrollToCell({ idx, rowIdx }: Partial<Position>) {
    const { current } = canvasRef;
    if (!current) return;

    const { clientWidth, clientHeight, scrollLeft, scrollTop } = current;

    if (typeof idx === 'number' && idx > lastFrozenColumnIndex) {
      const { left, width } = columns[idx];
      const isCellAtLeftBoundary = left < scrollLeft + width + getFrozenColumnsWidth();
      const isCellAtRightBoundary = left + width > clientWidth + scrollLeft;
      if (isCellAtLeftBoundary || isCellAtRightBoundary) {
        const newScrollLeft = getColumnScrollPosition(columns, idx, scrollLeft, clientWidth);
        current.scrollLeft = scrollLeft + newScrollLeft;
      }
    }

    if (typeof rowIdx === 'number') {
      if (rowIdx * rowHeight < scrollTop) {
        // at top boundary, scroll to the row's top
        current.scrollTop = rowIdx * rowHeight;
      } else if ((rowIdx + 1) * rowHeight > scrollTop + clientHeight) {
        // at bottom boundary, scroll the next row's top to the bottom of the viewport
        current.scrollTop = (rowIdx + 1) * rowHeight - clientHeight;
      }
    }
  }

  function scrollToColumn(idx: number) {
    scrollToCell({ idx });
  }

  function scrollToRow(rowIdx: number) {
    const { current } = canvasRef;
    if (!current) return;
    current.scrollTop = rowIdx * rowHeight;
  }

  function selectCell(position: Position, openEditor?: boolean) {
    eventBus.dispatch('SELECT_CELL', position, openEditor);
  }

  function openCellEditor(rowIdx: number, idx: number) {
    selectCell({ rowIdx, idx }, true);
  }

  useEffect(() => {
    if (!onSelectedRowsChange) return;

    const handleRowSelectionChange = ({ rowIdx, checked, isShiftClick }: SelectRowEvent) => {
      assertIsValidKey(rowKey);
      const newSelectedRows = new Set(selectedRows);
      const rowId = rows[rowIdx][rowKey];

      if (checked) {
        newSelectedRows.add(rowId);
        const previousRowIdx = lastSelectedRowIdx.current;
        lastSelectedRowIdx.current = rowIdx;
        if (isShiftClick && previousRowIdx !== -1 && previousRowIdx !== rowIdx) {
          const step = Math.sign(rowIdx - previousRowIdx);
          for (let i = previousRowIdx + step; i !== rowIdx; i += step) {
            newSelectedRows.add(rows[i][rowKey]);
          }
        }
      } else {
        newSelectedRows.delete(rowId);
        lastSelectedRowIdx.current = -1;
      }

      onSelectedRowsChange(newSelectedRows);
    };

    return eventBus.subscribe('SELECT_ROW', handleRowSelectionChange);
  }, [eventBus, onSelectedRowsChange, rows, rowKey, selectedRows]);

  useImperativeHandle(ref, () => ({
    scrollToColumn,
    scrollToRow,
    selectCell,
    openCellEditor
  }));

  function getViewportRows() {
    const rowElements = [];
    for (let rowIdx = rowOverscanStartIdx; rowIdx <= rowOverscanEndIdx; rowIdx++) {
      const row = rows[rowIdx];
      let key: string | number = rowIdx;
      let isRowSelected = false;
      if (rowKey !== undefined) {
        const rowId = row[rowKey];
        isRowSelected = selectedRows?.has(rowId) ?? false;
        if (typeof rowId === 'string' || typeof rowId === 'number') {
          key = rowId;
        }
      }

      rowElements.push(
        <RowRenderer<R>
          key={key}
          rowIdx={rowIdx}
          row={row}
          columnMetrics={columnMetrics}
          viewportColumns={viewportColumns}
          eventBus={eventBus}
          rowGroupRenderer={props.rowGroupRenderer}
          rowHeight={rowHeight}
          rowRenderer={props.rowRenderer}
          scrollLeft={nonStickyScrollLeft}
<<<<<<< HEAD
          isRowSelected={selectedRows?.has(row[rowKey]) ?? false}
=======
          isRowSelected={isRowSelected}
          onRowClick={props.onRowClick}
>>>>>>> 99b812a3
          onRowExpandToggle={props.onRowExpandToggle}
          enableCellRangeSelection={typeof props.onSelectedCellRangeChange === 'function'}
        />
      );
    }

    return rowElements;
  }

  const summary = summaryRows && summaryRows.length > 0 && (
    <div ref={summaryRef} className="rdg-summary">
      {summaryRows.map((row, rowIdx) => (
        <SummaryRowRenderer<R>
          key={rowIdx}
          rowIdx={rowIdx}
          row={row}
          width={columnMetrics.totalColumnWidth + getScrollbarSize()}
          height={rowHeight}
          viewportColumns={viewportColumns}
          isRowSelected={false}
          lastFrozenColumnIndex={columnMetrics.lastFrozenColumnIndex}
          scrollLeft={nonStickyScrollLeft}
          isSummaryRow
          eventBus={eventBus}
        />
      ))}
    </div>
  );

  return (
    <>
      <div
        className="rdg-viewport"
        style={{ height: height - 2 - (summaryRows ? summaryRows.length * rowHeight + 2 : 0) }}
        ref={canvasRef}
        onScroll={handleScroll}
      >
        <InteractionMasks<R>
          rows={rows}
          rowHeight={rowHeight}
          columns={columns}
          height={clientHeight}
          enableCellAutoFocus={props.enableCellAutoFocus}
          enableCellCopyPaste={props.enableCellCopyPaste}
          enableCellDragAndDrop={props.enableCellDragAndDrop}
          cellNavigationMode={props.cellNavigationMode}
          eventBus={eventBus}
          canvasRef={canvasRef}
          scrollLeft={scrollLeft}
          scrollTop={scrollTop}
          scrollToCell={scrollToCell}
          editorPortalTarget={props.editorPortalTarget}
          onCheckCellIsEditable={props.onCheckCellIsEditable}
          onRowsUpdate={props.onRowsUpdate}
          onSelectedCellChange={props.onSelectedCellChange}
          onSelectedCellRangeChange={props.onSelectedCellRangeChange}
        />
        <div
          className="rdg-grid"
          style={{
            width: columnMetrics.totalColumnWidth,
            paddingTop: rowOverscanStartIdx * rowHeight,
            paddingBottom: (rows.length - 1 - rowOverscanEndIdx) * rowHeight
          }}
        >
          {getViewportRows()}
        </div>
      </div>
      {summary}
    </>
  );
}

export default forwardRef(
  Canvas as React.RefForwardingComponent<CanvasHandle>
) as <R, K extends keyof R>(props: CanvasProps<R, K> & { ref?: React.Ref<CanvasHandle> }) => JSX.Element;<|MERGE_RESOLUTION|>--- conflicted
+++ resolved
@@ -203,12 +203,7 @@
           rowHeight={rowHeight}
           rowRenderer={props.rowRenderer}
           scrollLeft={nonStickyScrollLeft}
-<<<<<<< HEAD
-          isRowSelected={selectedRows?.has(row[rowKey]) ?? false}
-=======
           isRowSelected={isRowSelected}
-          onRowClick={props.onRowClick}
->>>>>>> 99b812a3
           onRowExpandToggle={props.onRowExpandToggle}
           enableCellRangeSelection={typeof props.onSelectedCellRangeChange === 'function'}
         />
