--- conflicted
+++ resolved
@@ -1,4 +1,3 @@
-<<<<<<< HEAD
 'use strict';
 var React         = require('react');
 var rewire        = require('rewire');
@@ -8,39 +7,22 @@
 var StubComponent = require("../../test/StubComponent");
 var ResizeHandle  = require('../ResizeHandle');
 var Draggable     = require('../Draggable');
-=======
-const React         = require('react');
-const rewire        = require('rewire');
-const HeaderCell    = rewire('../HeaderCell');
-const TestUtils     = require('react/lib/ReactTestUtils');
-const rewireModule  = require('../../test/rewireModule');
-const StubComponent = require('../../test/StubComponent');
->>>>>>> 16211164
 
 describe('Header Cell Tests', () => {
-  let headerCell;
-  // Configure local letiable replacements for the module.
-  let ResizeHandleStub = new StubComponent('ResizeHandle');
+  var headerCell;
+  // Configure local variable replacements for the module.
+  var ResizeHandleStub = StubComponent('ResizeHandle');
 
   rewireModule(HeaderCell, {
     ResizeHandle: ResizeHandleStub
   });
 
-<<<<<<< HEAD
-  var testProps = {
-    column : {
-      name : 'Cat Stevens',
-      key : 'catStevens',
-      width : 150,
-      left : 300
-=======
   let testProps = {
     column: {
       width: 150,
       left: 300,
       name: 'bla',
       key: 'bla'
->>>>>>> 16211164
     },
     onResize: function() {
     },
