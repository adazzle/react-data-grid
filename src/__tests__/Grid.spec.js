--- conflicted
+++ resolved
@@ -1,9 +1,7 @@
-/*eslint no-var:0, no-console:0 */
 'use strict';
 var React         = require('react');
 var rewire        = require('rewire');
 var Grid          = rewire('../Grid');
-<<<<<<< HEAD
 var TestUtils     = require('react-addons-test-utils');
 var rewireModule  = require('../../test/rewireModule');
 var helpers       = require('./GridPropHelpers');
@@ -33,42 +31,14 @@
     Header   : HeaderStub,
     Viewport : ViewportStub
   });
-=======
-var TestUtils     = require('react/lib/ReactTestUtils');
-var rewireModule  = require('../../test/rewireModule');
-var helpers       = require('./GridPropHelpers');
 
-var testElement;
-var HeaderStub = React.createClass({
-  render() {
-    return (<div></div>);
-  },
-  setScrollLeft(scroll) {
-    console.log('setScrollLeft: ', scroll);
-  }
-});
-var ViewportStub = React.createClass({
-  getScroll() {
-    return {scrollLeft: 0};
-  },
-  render() {
-    return (<div></div>);
-  },
-  setScrollLeft(scroll) {
-    console.log('setScrollLeft: ', scroll);
-  }
-});
->>>>>>> fd3cf6c8
-
-describe('Base Grid Tests', () => {
   var testProps = {
-    columnMetrics: {
-      columns: helpers.columns,
+    columnMetrics : {
+      columns : helpers.columns,
       minColumnWidth: 80,
       totalWidth: true,
       width: 2600
     },
-<<<<<<< HEAD
     headerRows : [],
     rowsCount : helpers.rowsCount(),
     rowGetter : helpers.rowGetter,
@@ -80,25 +50,6 @@
     onViewportDragEnd : function() {},
     onViewportDoubleClick : function() {}
   }
-=======
-    headerRows: [],
-    rowsCount: helpers.rowsCount(),
-    rowGetter: helpers.rowGetter,
-    rowOffsetHeight: 50,
-    selectedRows: [],
-    minHeight: 600,
-    onViewportKeydown: function() {},
-    onViewportDragStart: function() {},
-    onViewportDragEnd: function() {},
-    onViewportDoubleClick: function() {}
-  };
-
-  // Configure local variable replacements for the module.
-  rewireModule(Grid, {
-    Header: HeaderStub,
-    Viewport: ViewportStub
-  });
->>>>>>> fd3cf6c8
 
   beforeEach(() => {
     testElement = TestUtils.renderIntoDocument(<Grid {...testProps}/>);
@@ -110,91 +61,72 @@
 
 
   it('keyboard input in viewport should call props.onViewportKeydown', () => {
-<<<<<<< HEAD
     spyOn(testProps, 'onViewportKeydown');
     testElement = TestUtils.renderIntoDocument(<Grid {...testProps}/>);
     var viewportContainerNode = testElement.refs.viewPortContainer.getDOMNode();
     TestUtils.Simulate.keyDown(viewportContainerNode, { key: 'Enter' });
-=======
-    var viewportContainerNode;
-    spyOn(testProps, 'onViewportKeydown');
-    testElement = TestUtils.renderIntoDocument(<Grid {...testProps}/>);
-    viewportContainerNode = testElement.refs.viewPortContainer.getDOMNode();
-    TestUtils.Simulate.keyDown(viewportContainerNode, {key: 'Enter'});
->>>>>>> fd3cf6c8
     expect(testProps.onViewportKeydown).toHaveBeenCalled();
   });
 
   it('doubleclick in viewport should call props.onViewportDoubleClick', () => {
-<<<<<<< HEAD
-=======
-    var viewportContainerNode;
->>>>>>> fd3cf6c8
     spyOn(testProps, 'onViewportDoubleClick');
     testElement = TestUtils.renderIntoDocument(<Grid {...testProps}/>);
-    viewportContainerNode = testElement.refs.viewPortContainer.getDOMNode();
+    var viewportContainerNode = testElement.refs.viewPortContainer.getDOMNode();
     TestUtils.Simulate.doubleClick(viewportContainerNode);
     expect(testProps.onViewportDoubleClick).toHaveBeenCalled();
   });
 
   it('dragstart in viewport should call props.onViewportDoubleClick', () => {
-<<<<<<< HEAD
-=======
-    var viewportContainerNode;
->>>>>>> fd3cf6c8
     spyOn(testProps, 'onViewportDragStart');
     testElement = TestUtils.renderIntoDocument(<Grid {...testProps}/>);
-    viewportContainerNode = testElement.refs.viewPortContainer.getDOMNode();
+    var viewportContainerNode = testElement.refs.viewPortContainer.getDOMNode();
     TestUtils.Simulate.dragStart(viewportContainerNode);
     expect(testProps.onViewportDragStart).toHaveBeenCalled();
   });
 
   it('dragend in viewport should call props.onViewportDragEnd', () => {
-<<<<<<< HEAD
-=======
-    var viewportContainerNode;
->>>>>>> fd3cf6c8
     spyOn(testProps, 'onViewportDragEnd');
     testElement = TestUtils.renderIntoDocument(<Grid {...testProps}/>);
-    viewportContainerNode = testElement.refs.viewPortContainer.getDOMNode();
+    var viewportContainerNode = testElement.refs.viewPortContainer.getDOMNode();
     TestUtils.Simulate.dragEnd(viewportContainerNode);
     expect(testProps.onViewportDragEnd).toHaveBeenCalled();
   });
-});
 
-describe('Empty Grid Tests', () => {
-  var EmptyRowsView = React.createClass({
-    render: function() {
-      return (<div>Nothing to show</div>);
-    }
+  describe('Empty Grid Tests', () => {
+    var EmptyRowsView = React.createClass({
+      render: function() {
+        return (<div>Nothing to show</div>);
+      }
+    });
+
+    var testProps = {
+      columnMetrics: {
+        columns: helpers.columns
+      },
+      headerRows: [],
+      rowsCount: 0,
+      rowGetter: function() {
+        return [];
+      },
+      minHeight: 600,
+      emptyRowsView: EmptyRowsView
+    };
+    rewireModule(Grid, {
+      Header: HeaderStub
+    });
+
+    beforeEach(() => {
+      testElement = TestUtils.renderIntoDocument(<Grid {...testProps}/>);
+    });
+
+    it('should create a new instance of Grid', () => {
+      expect(testElement).toBeDefined();
+    });
+
+    it('should not have any viewport', () => {
+      expect(testElement.refs.viewPortContainer).not.toBeDefined();
+      expect(testElement.refs.emptyView).toBeDefined();
+    });
   });
-
-  var testProps = {
-    columnMetrics: {
-      columns: helpers.columns
-    },
-    headerRows: [],
-    rowsCount: 0,
-    rowGetter: function() {
-      return [];
-    },
-    minHeight: 600,
-    emptyRowsView: EmptyRowsView
-  };
-  rewireModule(Grid, {
-    Header: HeaderStub
-  });
-
-  beforeEach(() => {
-    testElement = TestUtils.renderIntoDocument(<Grid {...testProps}/>);
-  });
-
-  it('should create a new instance of Grid', () => {
-    expect(testElement).toBeDefined();
-  });
-
-  it('should not have any viewport', () => {
-    expect(testElement.refs.viewPortContainer).not.toBeDefined();
-    expect(testElement.refs.emptyView).toBeDefined();
-  });
+  
 });