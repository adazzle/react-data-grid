--- conflicted
+++ resolved
@@ -4,14 +4,9 @@
 var ReactDOM      = require('react-dom');
 var rewire        = require('rewire');
 var Grid          = rewire('../Grid');
-<<<<<<< HEAD
 var TestUtils     = require('react-addons-test-utils');
 var rewireModule  = require("../../test/rewireModule");
 var StubComponent = require("../../test/StubComponent");
-=======
-var TestUtils     = require('react/lib/ReactTestUtils');
-var rewireModule  = require('../../test/rewireModule');
->>>>>>> 6ae4fbbd
 var helpers       = require('./GridPropHelpers');
 
 var testElement;
@@ -74,13 +69,8 @@
     var viewportContainerNode;
     spyOn(testProps, 'onViewportKeydown');
     testElement = TestUtils.renderIntoDocument(<Grid {...testProps}/>);
-<<<<<<< HEAD
-    var viewportContainerNode = ReactDOM.findDOMNode(testElement.refs.viewPortContainer);
+    var viewportContainerNode = testElement.refs.viewPortContainer.getDOMNode();
     TestUtils.Simulate.keyDown(viewportContainerNode, {key: "Enter"});
-=======
-    viewportContainerNode = testElement.refs.viewPortContainer.getDOMNode();
-    TestUtils.Simulate.keyDown(viewportContainerNode, {key: 'Enter'});
->>>>>>> 6ae4fbbd
     expect(testProps.onViewportKeydown).toHaveBeenCalled();
   });
 
@@ -88,11 +78,7 @@
     var viewportContainerNode;
     spyOn(testProps, 'onViewportDoubleClick');
     testElement = TestUtils.renderIntoDocument(<Grid {...testProps}/>);
-<<<<<<< HEAD
-    var viewportContainerNode = ReactDOM.findDOMNode(testElement.refs.viewPortContainer);
-=======
-    viewportContainerNode = testElement.refs.viewPortContainer.getDOMNode();
->>>>>>> 6ae4fbbd
+    var viewportContainerNode = testElement.refs.viewPortContainer.getDOMNode();
     TestUtils.Simulate.doubleClick(viewportContainerNode);
     expect(testProps.onViewportDoubleClick).toHaveBeenCalled();
   });
@@ -101,11 +87,7 @@
     var viewportContainerNode;
     spyOn(testProps, 'onViewportDragStart');
     testElement = TestUtils.renderIntoDocument(<Grid {...testProps}/>);
-<<<<<<< HEAD
-    var viewportContainerNode = ReactDOM.findDOMNode(testElement.refs.viewPortContainer);
-=======
-    viewportContainerNode = testElement.refs.viewPortContainer.getDOMNode();
->>>>>>> 6ae4fbbd
+    var viewportContainerNode = testElement.refs.viewPortContainer.getDOMNode();
     TestUtils.Simulate.dragStart(viewportContainerNode);
     expect(testProps.onViewportDragStart).toHaveBeenCalled();
   });
@@ -114,11 +96,7 @@
     var viewportContainerNode;
     spyOn(testProps, 'onViewportDragEnd');
     testElement = TestUtils.renderIntoDocument(<Grid {...testProps}/>);
-<<<<<<< HEAD
-    var viewportContainerNode = ReactDOM.findDOMNode(testElement.refs.viewPortContainer);
-=======
-    viewportContainerNode = testElement.refs.viewPortContainer.getDOMNode();
->>>>>>> 6ae4fbbd
+    var viewportContainerNode = testElement.refs.viewPortContainer.getDOMNode();
     TestUtils.Simulate.dragEnd(viewportContainerNode);
     expect(testProps.onViewportDragEnd).toHaveBeenCalled();
   });
