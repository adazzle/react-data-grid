--- conflicted
+++ resolved
@@ -17,25 +17,6 @@
     SimpleCellFormatter: SimpleCellFormatterStub
   });
 
-<<<<<<< HEAD
-
-  var testCellMetaData = {
-      selected : {idx : 2, rowIdx : 3},
-      dragged : null,
-      onCellClick : function(){},
-      onCellDoubleClick : function(){},
-      onCommit : function(){},
-      onCommitCancel : function(){},
-      copied : null,
-      handleDragEnterRow : function(){},
-      handleTerminateDrag : function(){}
-  }
-  var testProps = {
-    rowIdx : 0,
-    idx : 1,
-    tabIndex : 1,
-    column: {key: "location", name: "Location"},
-=======
   let testCellMetaData = {
     selected: {idx: 2, rowIdx: 3},
     dragged: null,
@@ -57,7 +38,6 @@
       key: 'key',
       width: 0
     },
->>>>>>> 16211164
     value: 'Wicklow',
     isExpanded: false,
     cellMetaData: testCellMetaData,
@@ -88,9 +68,6 @@
     let formatterInstance = TestUtils.findRenderedComponentWithType(testElement, CustomFormatter);
     expect(testElement).toBeDefined();
     expect(formatterInstance.props.value).toEqual('Wicklow');
-    expect(formatterInstance.props.column.key).toEqual("location")
-    expect(formatterInstance.props.rowData.name).toEqual("Johnny Test");
-
   });
 
 
