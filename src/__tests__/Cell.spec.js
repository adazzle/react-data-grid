--- conflicted
+++ resolved
@@ -1,4 +1,3 @@
-<<<<<<< HEAD
 'use strict';
 var React        = require('react');
 var ReactDOM     = require('react-dom');
@@ -8,14 +7,6 @@
 var rewireModule = require("../../test/rewireModule");
 var StubComponent = require("../../test/StubComponent");
 var Immutable    = require('immutable');
-=======
-const React        = require('react');
-const rewire       = require('rewire');
-const Cell         = rewire('../Cell');
-const TestUtils    = require('react/lib/ReactTestUtils');
-const rewireModule = require('../../test/rewireModule');
-const StubComponent = require('../../test/StubComponent');
->>>>>>> 16211164
 
 describe('Cell Tests', () => {
   let testElement;
@@ -96,9 +87,7 @@
       testElement = TestUtils.renderIntoDocument(<Cell {...testProps}/>);
       let editorContainerInstance = TestUtils.findRenderedComponentWithType(testElement, EditorContainerStub);
       expect(editorContainerInstance).toBeDefined();
-<<<<<<< HEAD
-
-      var props = {
+      expect(editorContainerInstance.props).toEqual({
         value : 'Wicklow',
         column : testProps.column,
         isExpanded : false,
@@ -107,28 +96,8 @@
         idx : testProps.idx,
         cellMetaData : testProps.cellMetaData,
         height : testProps.height,
-        dependentValues : undefined
-      }
-
-      expect(Object.keys(props).sort())
-        .toEqual(Object.keys(editorContainerInstance.props).sort())
-
-      Object.keys(props).forEach(k => {
-        expect(props[k]).toEqual(editorContainerInstance.props[k])
-      })
-=======
-      expect(editorContainerInstance.props).toEqual({
-        value: 'Wicklow',
-        column: testProps.column,
-        isExpanded: false,
-        rowData: testProps.rowData,
-        rowIdx: testProps.rowIdx,
-        idx: testProps.idx,
-        cellMetaData: testProps.cellMetaData,
-        height: testProps.height,
-        dependentVlaues: undefined
+        dependentVlaues : undefined
       });
->>>>>>> 16211164
     });
 
     it('should append the update cell class to the dom node if present and cell is updated', () => {
@@ -137,11 +106,7 @@
       let cellInstance = TestUtils.renderIntoDocument(<Cell {...testProps}/>);
       // force update
       cellInstance.setProps({rowData: {}, selectedColumn: testProps.column});
-<<<<<<< HEAD
       var cellHasUpdateClass = ReactDOM.findDOMNode(cellInstance).getAttribute('class').indexOf(updateClass) > -1;
-=======
-      let cellHasUpdateClass = cellInstance.getDOMNode().getAttribute('class').indexOf(updateClass) > -1;
->>>>>>> 16211164
       expect(cellHasUpdateClass).toBe(true);
     });
   });
