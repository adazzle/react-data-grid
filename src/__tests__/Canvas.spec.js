--- conflicted
+++ resolved
@@ -1,4 +1,3 @@
-<<<<<<< HEAD
 'use strict';
 var React        = require('react');
 var rewire       = require('rewire');
@@ -6,19 +5,11 @@
 var TestUtils    = require('react-addons-test-utils');
 var rewireModule = require("../../test/rewireModule");
 var StubComponent = require("../../test/StubComponent");
-=======
-
-const React        = require('react');
-const rewire       = require('rewire');
-const Canvas       = rewire('../Canvas');
-const TestUtils    = require('react/lib/ReactTestUtils');
-const jasmineReact = require('jasmine-react-helpers');
->>>>>>> 16211164
 
 describe('Canvas Tests', () => {
-  let testElement;
+  var testElement;
 
-  let testProps = {
+  var testProps = {
     rowHeight: 25,
     height: 200,
     displayStart: 1,
@@ -48,26 +39,16 @@
   });
 
   it('Should not call setScroll on render', () => {
-<<<<<<< HEAD
-=======
-    jasmineReact.spyOnClass(Canvas, 'setScrollLeft');
->>>>>>> 16211164
     testElement = TestUtils.renderIntoDocument(<Canvas {...testProps}/>);
     spyOn(testElement, "setScrollLeft");
     expect(testElement.setScrollLeft).not.toHaveBeenCalled();
   });
 
   it('Should not call setScroll on update', () => {
-<<<<<<< HEAD
 
     testElement = TestUtils.renderIntoDocument(<Canvas {...testProps}/>);
     //force an update
     spyOn(testElement, "setScrollLeft");
-=======
-    jasmineReact.spyOnClass(Canvas, 'setScrollLeft');
-    testElement = TestUtils.renderIntoDocument(<Canvas {...testProps}/>);
-    // force an update
->>>>>>> 16211164
     testElement.componentDidUpdate(testProps);
     expect(testElement.setScrollLeft).not.toHaveBeenCalled();
   });
