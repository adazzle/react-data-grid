--- conflicted
+++ resolved
@@ -108,29 +108,6 @@
     return val;
   },
 
-<<<<<<< HEAD
-  renderCell(props: any): ReactElement {
-    if(typeof this.props.cellRenderer == 'function') {
-      this.props.cellRenderer.call(this, props);
-    }
-    if (React.isValidElement(this.props.cellRenderer)) {
-      return React.cloneElement(this.props.cellRenderer, props);
-    } else {
-      return this.props.cellRenderer(props);
-    }
-  },
-
-  getDefaultProps(): {cellRenderer: Cell} {
-    return {
-      cellRenderer: Cell,
-      isSelected: false,
-      height : 35
-    };
-  },
-
-
-=======
->>>>>>> 16211164
   setScrollLeft(scrollLeft: number) {
     this.props.columns.forEach( (column, i) => {
       if (column.locked) {
