--- conflicted
+++ resolved
@@ -118,14 +118,15 @@
     return !val ? '' : val;
   },
 
-<<<<<<< HEAD
   renderCell(props: any): ReactElement {
-    var Cell = this.props.cellRenderer;
-    return <Cell {...props}/>
-=======
-  getRowData(){
-    return this.props.row.toJSON ? this.props.row.toJSON() : this.props.row;
->>>>>>> 988d7c9f
+    if(typeof this.props.cellRenderer == 'function') {
+      this.props.cellRenderer.call(this, props);
+    }
+    if (React.isValidElement(this.props.cellRenderer)) {
+      return cloneWithProps(this.props.cellRenderer, props);
+    } else {
+      return this.props.cellRenderer(props);
+    }
   },
 
   getDefaultProps(): {cellRenderer: Cell} {
