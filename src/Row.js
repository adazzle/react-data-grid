--- conflicted
+++ resolved
@@ -24,12 +24,9 @@
     idx: PropTypes.number.isRequired,
     key: PropTypes.string,
     expandedRows: PropTypes.arrayOf(PropTypes.object),
-<<<<<<< HEAD
-    subRowDetails: PropTypes.object
-=======
     extraClasses: PropTypes.string,
-    forceUpdate: PropTypes.bool
->>>>>>> f1bf5b48
+    forceUpdate: PropTypes.bool,
+ subRowDetails: PropTypes.object
   },
 
   mixins: [ColumnUtilsMixin],
@@ -83,7 +80,6 @@
     let lockedCells = [];
     let selectedColumn = this.getSelectedColumn();
 
-<<<<<<< HEAD
     this.props.columns.forEach((column, i) => {
       let CellRenderer = this.props.cellRenderer;
       let cell = (<CellRenderer
@@ -98,39 +94,13 @@
                     cellMetaData={this.props.cellMetaData}
                     rowData={this.props.row}
                     selectedColumn={selectedColumn}
-                    isRowSelected={this.props.isSelected}
-                    expandableOptions={this.getExpandableOptions(column.key)} />);
+                    isRowSelected={this.props.isSelected} />);
       if (column.locked) {
         lockedCells.push(cell);
       } else {
         cells.push(cell);
       }
     });
-=======
-    if (this.props.columns) {
-      this.props.columns.forEach((column, i) => {
-        let CellRenderer = this.props.cellRenderer;
-        let cell = (<CellRenderer
-                      ref={i}
-                      key={`${column.key}-${i}`}
-                      idx={i}
-                      rowIdx={this.props.idx}
-                      value={this.getCellValue(column.key || i)}
-                      column={column}
-                      height={this.getRowHeight()}
-                      formatter={column.formatter}
-                      cellMetaData={this.props.cellMetaData}
-                      rowData={this.props.row}
-                      selectedColumn={selectedColumn}
-                      isRowSelected={this.props.isSelected} />);
-        if (column.locked) {
-          lockedCells.push(cell);
-        } else {
-          cells.push(cell);
-        }
-      });
-    }
->>>>>>> f1bf5b48
 
     return cells.concat(lockedCells);
   },
