import { forwardRef, memo } from 'react';
import type { RefAttributes } from 'react';
import { css } from '@linaria/core';

import { getCellStyle, getCellClassname, isCellEditable } from './utils';
import type { CellRendererProps } from './types';

const cellCopied = css`
  background-color: #ccccff;
`;

const cellCopiedClassname = `rdg-cell-copied ${cellCopied}`;

const cellDraggedOver = css`
  background-color: #ccccff;

  &.${cellCopied} {
    background-color: #9999ff;
  }
`;

const cellDraggedOverClassname = `rdg-cell-dragged-over ${cellDraggedOver}`;

const cellDragHandle = css`
  cursor: move;
  position: absolute;
  right: 0;
  bottom: 0;
  width: 8px;
  height: 8px;
  background-color: var(--selection-color);

  &:hover {
    width: 16px;
    height: 16px;
    border: 2px solid var(--selection-color);
    background-color: var(--background-color);
  }
`;

const cellDragHandleClassname = `rdg-cell-drag-handle ${cellDragHandle}`;

<<<<<<< HEAD
function Cell<R, SR>({
  className,
  column,
  isCellSelected,
  isCopied,
  isDraggedOver,
  row,
  rowIdx,
  dragHandleProps,
  onRowClick,
  onClick,
  onDoubleClick,
  onContextMenu,
  onRowChange,
  selectCell,
  ...props
}: CellRendererProps<R, SR>, ref: React.Ref<HTMLDivElement>) {
=======
function Cell<R, SR>(
  {
    className,
    column,
    colSpan,
    isCellSelected,
    isCopied,
    isDraggedOver,
    isRowSelected,
    row,
    rowIdx,
    dragHandleProps,
    onRowClick,
    onClick,
    onDoubleClick,
    onContextMenu,
    onRowChange,
    selectCell,
    selectRow,
    ...props
  }: CellRendererProps<R, SR>,
  ref: React.Ref<HTMLDivElement>
) {
>>>>>>> c5d8d964
  const { cellClass } = column;
  className = getCellClassname(
    column,
    {
      [cellCopiedClassname]: isCopied,
      [cellDraggedOverClassname]: isDraggedOver
    },
    typeof cellClass === 'function' ? cellClass(row) : cellClass,
    className
  );

  function selectCellWrapper(openEditor?: boolean) {
    selectCell({ idx: column.idx, rowIdx }, openEditor);
  }

  function handleClick(event: React.MouseEvent<HTMLDivElement>) {
    selectCellWrapper(column.editorOptions?.editOnClick);
    onRowClick?.(rowIdx, row, column);
    onClick?.(event);
  }

  function handleContextMenu(event: React.MouseEvent<HTMLDivElement>) {
    selectCellWrapper();
    onContextMenu?.(event);
  }

  function handleDoubleClick(event: React.MouseEvent<HTMLDivElement>) {
    selectCellWrapper(true);
    onDoubleClick?.(event);
  }

  function handleRowChange(newRow: R) {
    onRowChange(rowIdx, newRow);
  }

  return (
    <div
      role="gridcell"
      aria-colindex={column.idx + 1} // aria-colindex is 1-based
      aria-selected={isCellSelected}
      aria-colspan={colSpan}
      aria-readonly={!isCellEditable(column, row) || undefined}
      ref={ref}
      className={className}
      style={getCellStyle(column, colSpan)}
      onClick={handleClick}
      onDoubleClick={handleDoubleClick}
      onContextMenu={handleContextMenu}
      {...props}
    >
      {!column.rowGroup && (
        <>
          <column.formatter
            column={column}
            rowIdx={rowIdx}
            row={row}
            isCellSelected={isCellSelected}
            onRowChange={handleRowChange}
          />
          {dragHandleProps && <div className={cellDragHandleClassname} {...dragHandleProps} />}
        </>
      )}
    </div>
  );
}

export default memo(forwardRef(Cell)) as <R, SR = unknown>(
  props: CellRendererProps<R, SR> & RefAttributes<HTMLDivElement>
) => JSX.Element;<|MERGE_RESOLUTION|>--- conflicted
+++ resolved
@@ -40,25 +40,6 @@
 
 const cellDragHandleClassname = `rdg-cell-drag-handle ${cellDragHandle}`;
 
-<<<<<<< HEAD
-function Cell<R, SR>({
-  className,
-  column,
-  isCellSelected,
-  isCopied,
-  isDraggedOver,
-  row,
-  rowIdx,
-  dragHandleProps,
-  onRowClick,
-  onClick,
-  onDoubleClick,
-  onContextMenu,
-  onRowChange,
-  selectCell,
-  ...props
-}: CellRendererProps<R, SR>, ref: React.Ref<HTMLDivElement>) {
-=======
 function Cell<R, SR>(
   {
     className,
@@ -67,7 +48,6 @@
     isCellSelected,
     isCopied,
     isDraggedOver,
-    isRowSelected,
     row,
     rowIdx,
     dragHandleProps,
@@ -77,12 +57,10 @@
     onContextMenu,
     onRowChange,
     selectCell,
-    selectRow,
     ...props
   }: CellRendererProps<R, SR>,
   ref: React.Ref<HTMLDivElement>
 ) {
->>>>>>> c5d8d964
   const { cellClass } = column;
   className = getCellClassname(
     column,
