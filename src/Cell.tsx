--- conflicted
+++ resolved
@@ -22,11 +22,6 @@
   onClick,
   onDoubleClick,
   onContextMenu,
-<<<<<<< HEAD
-  onDragOver,
-  style,
-=======
->>>>>>> f94aa4ee
   ...props
 }: CellRendererProps<R, SR>, ref: React.Ref<HTMLDivElement>) {
   const cellRef = useRef<HTMLDivElement>(null);
@@ -108,7 +103,6 @@
       ref={useCombinedRefs(cellRef, ref)}
       className={className}
       style={{
-        ...style,
         width: column.width,
         left: column.left
       }}
