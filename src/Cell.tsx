import React, { forwardRef, memo, useRef } from 'react';
import clsx from 'clsx';

import { CellRendererProps } from './types';
import { wrapEvent } from './utils';
import { useCombinedRefs } from './hooks';

function Cell<R, SR>({
  className,
  column,
  isCellSelected,
  isCopied,
  isDraggedOver,
  isRowSelected,
  lastFrozenColumnIndex,
  row,
  rowIdx,
  eventBus,
  dragHandleProps,
  onRowClick,
  onKeyDown,
  onClick,
  onDoubleClick,
  onContextMenu,
  ...props
}: CellRendererProps<R, SR>, ref: React.Ref<HTMLDivElement>) {
  const cellRef = useRef<HTMLDivElement>(null);

  const { cellClass } = column;
  className = clsx(
    'rdg-cell',
    {
      'rdg-cell-frozen': column.frozen,
      'rdg-cell-frozen-last': column.idx === lastFrozenColumnIndex,
      'rdg-cell-selected': isCellSelected,
      'rdg-cell-copied': isCopied,
      'rdg-cell-dragged-over': isDraggedOver
    },
    typeof cellClass === 'function' ? cellClass(row) : cellClass,
    className
  );

  function selectCell(openEditor?: boolean) {
    eventBus.dispatch('SELECT_CELL', { idx: column.idx, rowIdx }, openEditor);
  }

  function handleClick() {
    selectCell(column.editorOptions?.editOnClick);
    onRowClick?.(rowIdx, row, column);
  }

  function handleContextMenu() {
    selectCell();
  }

  function handleDoubleClick() {
    selectCell(true);
  }

  function onRowSelectionChange(checked: boolean, isShiftClick: boolean) {
    eventBus.dispatch('SELECT_ROW', { rowIdx, checked, isShiftClick });
  }

<<<<<<< HEAD
  function getCellContent() {
    if (selectedCellProps && selectedCellProps.mode === 'EDIT') {
      const { editorPortalTarget, ...editorProps } = selectedCellProps.editorContainerProps;
      const { scrollTop: docTop, scrollLeft: docLeft } = document.scrollingElement || document.documentElement;
      const { left, top } = cellRef.current!.getBoundingClientRect();
      const gridLeft = left + docLeft;
      const gridTop = top + docTop;

      return (
        <EditorPortal target={editorPortalTarget}>
          <EditorContainer<R, SR>
            {...editorProps}
            rowIdx={rowIdx}
            row={row}
            column={column}
            left={gridLeft}
            top={gridTop}
          />
        </EditorPortal>
      );
    }

    if (column.rowGroup) return;

    return (
      <>
        <column.formatter
          column={column}
          rowIdx={rowIdx}
          row={row}
          isCellSelected={isSelected}
          isRowSelected={isRowSelected}
          onRowSelectionChange={onRowSelectionChange}
        />
        {selectedCellProps?.dragHandleProps && (
          <div className="rdg-cell-drag-handle" {...selectedCellProps.dragHandleProps} />
        )}
      </>
    );
  }

=======
>>>>>>> ad19cc4f
  return (
    <div
      role="gridcell"
      aria-colindex={column.idx + 1} // aria-colindex is 1-based
      aria-selected={isCellSelected}
      ref={useCombinedRefs(cellRef, ref)}
      className={className}
      style={{
        width: column.width,
        left: column.left
      }}
      onKeyDown={onKeyDown}
      onClick={wrapEvent(handleClick, onClick)}
      onDoubleClick={wrapEvent(handleDoubleClick, onDoubleClick)}
      onContextMenu={wrapEvent(handleContextMenu, onContextMenu)}
      {...props}
    >
      <column.formatter
        column={column}
        rowIdx={rowIdx}
        row={row}
        isCellSelected={isCellSelected}
        isRowSelected={isRowSelected}
        onRowSelectionChange={onRowSelectionChange}
      />
      {dragHandleProps && (
        <div className="rdg-cell-drag-handle" {...dragHandleProps} />
      )}
    </div>
  );
}

export default memo(forwardRef(Cell)) as <R, SR = unknown>(props: CellRendererProps<R, SR> & { ref?: React.Ref<HTMLDivElement> }) => JSX.Element;<|MERGE_RESOLUTION|>--- conflicted
+++ resolved
@@ -61,50 +61,6 @@
     eventBus.dispatch('SELECT_ROW', { rowIdx, checked, isShiftClick });
   }
 
-<<<<<<< HEAD
-  function getCellContent() {
-    if (selectedCellProps && selectedCellProps.mode === 'EDIT') {
-      const { editorPortalTarget, ...editorProps } = selectedCellProps.editorContainerProps;
-      const { scrollTop: docTop, scrollLeft: docLeft } = document.scrollingElement || document.documentElement;
-      const { left, top } = cellRef.current!.getBoundingClientRect();
-      const gridLeft = left + docLeft;
-      const gridTop = top + docTop;
-
-      return (
-        <EditorPortal target={editorPortalTarget}>
-          <EditorContainer<R, SR>
-            {...editorProps}
-            rowIdx={rowIdx}
-            row={row}
-            column={column}
-            left={gridLeft}
-            top={gridTop}
-          />
-        </EditorPortal>
-      );
-    }
-
-    if (column.rowGroup) return;
-
-    return (
-      <>
-        <column.formatter
-          column={column}
-          rowIdx={rowIdx}
-          row={row}
-          isCellSelected={isSelected}
-          isRowSelected={isRowSelected}
-          onRowSelectionChange={onRowSelectionChange}
-        />
-        {selectedCellProps?.dragHandleProps && (
-          <div className="rdg-cell-drag-handle" {...selectedCellProps.dragHandleProps} />
-        )}
-      </>
-    );
-  }
-
-=======
->>>>>>> ad19cc4f
   return (
     <div
       role="gridcell"
@@ -122,16 +78,20 @@
       onContextMenu={wrapEvent(handleContextMenu, onContextMenu)}
       {...props}
     >
-      <column.formatter
-        column={column}
-        rowIdx={rowIdx}
-        row={row}
-        isCellSelected={isCellSelected}
-        isRowSelected={isRowSelected}
-        onRowSelectionChange={onRowSelectionChange}
-      />
-      {dragHandleProps && (
-        <div className="rdg-cell-drag-handle" {...dragHandleProps} />
+      {!column.rowGroup && (
+        <>
+          <column.formatter
+            column={column}
+            rowIdx={rowIdx}
+            row={row}
+            isCellSelected={isCellSelected}
+            isRowSelected={isRowSelected}
+            onRowSelectionChange={onRowSelectionChange}
+          />
+          {dragHandleProps && (
+            <div className="rdg-cell-drag-handle" {...dragHandleProps} />
+          )}
+        </>
       )}
     </div>
   );
