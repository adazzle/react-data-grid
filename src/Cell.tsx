import React, { memo, createElement } from 'react';
import classNames from 'classnames';

import { CellRendererProps } from './common/types';
import { preventDefault, wrapEvent } from './utils';

function Cell<R>({
  children,
  className,
  column,
  idx,
  isRowSelected,
  isSummaryRow,
  lastFrozenColumnIndex,
  row,
  rowIdx,
  scrollLeft,
  eventBus,
<<<<<<< HEAD
  enableCellRangeSelection
}: CellProps<R>) {
=======
  onRowClick,
  enableCellRangeSelection,
  onClick,
  onDoubleClick,
  onContextMenu,
  onDragOver,
  onMouseDown,
  onMouseEnter,
  ...props
}: CellRendererProps<R>) {
>>>>>>> c08c29de
  function selectCell(openEditor?: boolean) {
    eventBus.dispatch('SELECT_CELL', { idx, rowIdx }, openEditor);
  }

  function handleCellClick() {
    selectCell();
  }

  function handleCellMouseDown() {
    eventBus.dispatch('SELECT_START', { idx, rowIdx });

    function handleWindowMouseUp() {
      eventBus.dispatch('SELECT_END');
      window.removeEventListener('mouseup', handleWindowMouseUp);
    }

    window.addEventListener('mouseup', handleWindowMouseUp);
  }

  function handleCellMouseEnter() {
    eventBus.dispatch('SELECT_UPDATE', { idx, rowIdx });
  }

  function handleCellContextMenu() {
    selectCell();
  }

  function handleCellDoubleClick() {
    selectCell(true);
  }

  function onRowSelectionChange(checked: boolean, isShiftClick: boolean) {
    eventBus.dispatch('SELECT_ROW', { rowIdx, checked, isShiftClick });
  }

  const { cellClass } = column;
  className = classNames(
    'rdg-cell',
    {
      'rdg-cell-frozen': column.frozen,
      'rdg-cell-frozen-last': column.idx === lastFrozenColumnIndex
    },
    typeof cellClass === 'function' ? cellClass(row) : cellClass,
    className
  );

  const style: React.CSSProperties = {
    width: column.width,
    left: column.left
  };

  if (scrollLeft !== undefined) {
    style.transform = `translateX(${scrollLeft}px)`;
  }

  // TODO: Check if the children prop is required or not. These are most likely set by custom cell renderer
  if (!children) {
    children = createElement(column.formatter, {
      column,
      rowIdx,
      row,
      isRowSelected,
      onRowSelectionChange,
      isSummaryRow
    });
  }

  return (
    <div
      className={className}
      style={style}
      onClick={isSummaryRow ? onClick : wrapEvent(handleCellClick, onClick)}
      onDoubleClick={isSummaryRow ? onDoubleClick : wrapEvent(handleCellDoubleClick, onDoubleClick)}
      onContextMenu={isSummaryRow ? onContextMenu : wrapEvent(handleCellContextMenu, onContextMenu)}
      onDragOver={isSummaryRow ? onDragOver : wrapEvent(preventDefault, onDragOver)}
      onMouseDown={isSummaryRow || !enableCellRangeSelection ? onMouseDown : wrapEvent(handleCellMouseDown, onMouseDown)}
      onMouseEnter={isSummaryRow || !enableCellRangeSelection ? onMouseEnter : wrapEvent(handleCellMouseEnter, onMouseEnter)}
      {...props}
    >
      {children}
    </div>
  );
}

export default memo(Cell) as <R>(props: CellRendererProps<R>) => JSX.Element;<|MERGE_RESOLUTION|>--- conflicted
+++ resolved
@@ -16,11 +16,6 @@
   rowIdx,
   scrollLeft,
   eventBus,
-<<<<<<< HEAD
-  enableCellRangeSelection
-}: CellProps<R>) {
-=======
-  onRowClick,
   enableCellRangeSelection,
   onClick,
   onDoubleClick,
@@ -30,7 +25,6 @@
   onMouseEnter,
   ...props
 }: CellRendererProps<R>) {
->>>>>>> c08c29de
   function selectCell(openEditor?: boolean) {
     eventBus.dispatch('SELECT_CELL', { idx, rowIdx }, openEditor);
   }
