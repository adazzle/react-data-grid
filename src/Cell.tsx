--- conflicted
+++ resolved
@@ -33,15 +33,10 @@
   isDraggedOver,
   row,
   dragHandle,
-<<<<<<< HEAD
+  skipCellFocusRef,
   onClick,
   onDoubleClick,
   onContextMenu,
-=======
-  skipCellFocusRef,
-  onRowClick,
-  onRowDoubleClick,
->>>>>>> fe020068
   onRowChange,
   selectCell,
   ...props
