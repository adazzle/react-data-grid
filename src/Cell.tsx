import { memo } from 'react';
import { css } from '@linaria/core';

import { getCellStyle, getCellClassname, isCellEditable } from './utils';
import type { CellRendererProps } from './types';
import { useRovingCellRef } from './hooks';

const cellCopied = css`
  @layer rdg.Cell {
    background-color: #ccccff;
  }
`;

const cellCopiedClassname = `rdg-cell-copied ${cellCopied}`;

const cellDraggedOver = css`
  @layer rdg.Cell {
    background-color: #ccccff;

    &.${cellCopied} {
      background-color: #9999ff;
    }
  }
`;

const cellDraggedOverClassname = `rdg-cell-dragged-over ${cellDraggedOver}`;

function Cell<R, SR>({
  column,
  colSpan,
  isCellSelected,
  isCopied,
  isDraggedOver,
  row,
  dragHandle,
  onRowClick,
  onRowDoubleClick,
  onRowChange,
  selectCell,
  ...props
}: CellRendererProps<R, SR>) {
  const { ref, tabIndex, onFocus } = useRovingCellRef(isCellSelected);

  const { cellClass } = column;
  const className = getCellClassname(
    column,
    {
      [cellCopiedClassname]: isCopied,
      [cellDraggedOverClassname]: isDraggedOver
    },
    typeof cellClass === 'function' ? cellClass(row) : cellClass
  );

  function selectCellWrapper(openEditor?: boolean | null) {
    selectCell(row, column.idx, openEditor);
  }

  function handleClick() {
    selectCellWrapper(column.editorOptions?.editOnClick);
    onRowClick?.(row, column);
  }

  function handleContextMenu() {
    selectCellWrapper();
  }

  function handleDoubleClick() {
    selectCellWrapper(true);
    onRowDoubleClick?.(row, column);
  }

  function handleRowChange(newRow: R) {
    onRowChange(column, newRow);
  }

  return (
    <div
      role="gridcell"
      aria-colindex={column.idx + 1} // aria-colindex is 1-based
      aria-selected={isCellSelected}
      aria-colspan={colSpan}
      aria-readonly={!isCellEditable(column, row) || undefined}
      ref={ref}
      tabIndex={tabIndex}
      className={className}
      style={getCellStyle(column, colSpan)}
      onClick={handleClick}
      onDoubleClick={handleDoubleClick}
      onContextMenu={handleContextMenu}
      onFocus={onFocus}
      {...props}
    >
<<<<<<< HEAD
      <column.formatter
        column={column}
        row={row}
        isCellSelected={isCellSelected}
        onRowChange={onRowChange}
      />
      {dragHandle}
=======
      {!column.rowGroup && (
        <>
          {column.formatter({
            column,
            row,
            isCellSelected,
            onRowChange: handleRowChange
          })}
          {dragHandle}
        </>
      )}
>>>>>>> 66bc0506
    </div>
  );
}

export default memo(Cell) as <R, SR>(props: CellRendererProps<R, SR>) => JSX.Element;<|MERGE_RESOLUTION|>--- conflicted
+++ resolved
@@ -90,27 +90,13 @@
       onFocus={onFocus}
       {...props}
     >
-<<<<<<< HEAD
-      <column.formatter
-        column={column}
-        row={row}
-        isCellSelected={isCellSelected}
-        onRowChange={onRowChange}
-      />
+      {column.formatter({
+        column,
+        row,
+        isCellSelected,
+        onRowChange: handleRowChange
+      })}
       {dragHandle}
-=======
-      {!column.rowGroup && (
-        <>
-          {column.formatter({
-            column,
-            row,
-            isCellSelected,
-            onRowChange: handleRowChange
-          })}
-          {dragHandle}
-        </>
-      )}
->>>>>>> 66bc0506
     </div>
   );
 }
