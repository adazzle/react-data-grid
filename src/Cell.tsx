import { forwardRef, memo } from 'react';
import clsx from 'clsx';

import { cellClassname, cellCopiedClassname, cellDraggedOverClassname, cellDragHandleClassname, cellFrozenClassname, cellFrozenLastClassname, cellSelectedClassname } from './style';
import { getCellStyle, wrapEvent } from './utils';
<<<<<<< HEAD
import { useCombinedRefs } from './hooks';
import type { CellRendererProps } from './types';
=======
>>>>>>> 75bb24e8

function Cell<R, SR>({
  className,
  column,
  isCellSelected,
  isCopied,
  isDraggedOver,
  isRowSelected,
  row,
  rowIdx,
  dragHandleProps,
  onRowClick,
  onClick,
  onDoubleClick,
  onContextMenu,
  onRowChange,
  selectCell,
  selectRow,
  ...props
}: CellRendererProps<R, SR>, ref: React.Ref<HTMLDivElement>) {
  const { cellClass } = column;
  className = clsx(
    cellClassname,
    {
      [cellFrozenClassname]: column.frozen,
      [cellFrozenLastClassname]: column.isLastFrozenColumn,
      [cellSelectedClassname]: isCellSelected,
      [cellCopiedClassname]: isCopied,
      [cellDraggedOverClassname]: isDraggedOver
    },
    typeof cellClass === 'function' ? cellClass(row) : cellClass,
    className
  );

  function selectCellWrapper(openEditor?: boolean) {
    selectCell({ idx: column.idx, rowIdx }, openEditor);
  }

  function handleClick() {
    selectCellWrapper(column.editorOptions?.editOnClick);
    onRowClick?.(rowIdx, row, column);
  }

  function handleContextMenu() {
    selectCellWrapper();
  }

  function handleDoubleClick() {
    selectCellWrapper(true);
  }

  function handleRowChange(newRow: R) {
    onRowChange(rowIdx, newRow);
  }

  function onRowSelectionChange(checked: boolean, isShiftClick: boolean) {
    selectRow({ rowIdx, checked, isShiftClick });
  }

  return (
    <div
      role="gridcell"
      aria-colindex={column.idx + 1} // aria-colindex is 1-based
      aria-selected={isCellSelected}
      ref={ref}
      className={className}
      style={getCellStyle(column)}
      onClick={wrapEvent(handleClick, onClick)}
      onDoubleClick={wrapEvent(handleDoubleClick, onDoubleClick)}
      onContextMenu={wrapEvent(handleContextMenu, onContextMenu)}
      {...props}
    >
      {!column.rowGroup && (
        <>
          <column.formatter
            column={column}
            rowIdx={rowIdx}
            row={row}
            isCellSelected={isCellSelected}
            isRowSelected={isRowSelected}
            onRowSelectionChange={onRowSelectionChange}
            onRowChange={handleRowChange}
          />
          {dragHandleProps && (
            <div className={cellDragHandleClassname} {...dragHandleProps} />
          )}
        </>
      )}
    </div>
  );
}

export default memo(forwardRef(Cell)) as <R, SR = unknown>(props: CellRendererProps<R, SR> & React.RefAttributes<HTMLDivElement>) => JSX.Element;<|MERGE_RESOLUTION|>--- conflicted
+++ resolved
@@ -3,11 +3,7 @@
 
 import { cellClassname, cellCopiedClassname, cellDraggedOverClassname, cellDragHandleClassname, cellFrozenClassname, cellFrozenLastClassname, cellSelectedClassname } from './style';
 import { getCellStyle, wrapEvent } from './utils';
-<<<<<<< HEAD
-import { useCombinedRefs } from './hooks';
 import type { CellRendererProps } from './types';
-=======
->>>>>>> 75bb24e8
 
 function Cell<R, SR>({
   className,
