import { forwardRef, memo, useRef } from 'react';
import clsx from 'clsx';

<<<<<<< HEAD
import { cellClassname, cellCopiedClassname, cellDraggedOverClassname, cellDragHandleClassname, cellFrozenClassname, cellFrozenLastClassname, cellSelectedClassname } from './style';
import { wrapEvent } from './utils';
=======
import type { CellRendererProps } from './types';
import { getCellStyle, wrapEvent } from './utils';
>>>>>>> b5de11bd
import { useCombinedRefs } from './hooks';
import type { CellRendererProps } from './types';

function Cell<R, SR>({
  className,
  column,
  isCellSelected,
  isCopied,
  isDraggedOver,
  isRowSelected,
  row,
  rowIdx,
  dragHandleProps,
  onRowClick,
  onClick,
  onDoubleClick,
  onContextMenu,
  onRowChange,
  selectCell,
  selectRow,
  ...props
}: CellRendererProps<R, SR>, ref: React.Ref<HTMLDivElement>) {
  const cellRef = useRef<HTMLDivElement>(null);

  const { cellClass } = column;
  className = clsx(
    cellClassname,
    {
      [cellFrozenClassname]: column.frozen,
      [cellFrozenLastClassname]: column.isLastFrozenColumn,
      [cellSelectedClassname]: isCellSelected,
      [cellCopiedClassname]: isCopied,
      [cellDraggedOverClassname]: isDraggedOver
    },
    typeof cellClass === 'function' ? cellClass(row) : cellClass,
    className
  );

  function selectCellWrapper(openEditor?: boolean) {
    selectCell({ idx: column.idx, rowIdx }, openEditor);
  }

  function handleClick() {
    selectCellWrapper(column.editorOptions?.editOnClick);
    onRowClick?.(rowIdx, row, column);
  }

  function handleContextMenu() {
    selectCellWrapper();
  }

  function handleDoubleClick() {
    selectCellWrapper(true);
  }

  function handleRowChange(newRow: R) {
    onRowChange(rowIdx, newRow);
  }

  function onRowSelectionChange(checked: boolean, isShiftClick: boolean) {
    selectRow({ rowIdx, checked, isShiftClick });
  }

  return (
    <div
      role="gridcell"
      aria-colindex={column.idx + 1} // aria-colindex is 1-based
      aria-selected={isCellSelected}
      ref={useCombinedRefs(cellRef, ref)}
      className={className}
      style={getCellStyle(column)}
      onClick={wrapEvent(handleClick, onClick)}
      onDoubleClick={wrapEvent(handleDoubleClick, onDoubleClick)}
      onContextMenu={wrapEvent(handleContextMenu, onContextMenu)}
      {...props}
    >
      {!column.rowGroup && (
        <>
          <column.formatter
            column={column}
            rowIdx={rowIdx}
            row={row}
            isCellSelected={isCellSelected}
            isRowSelected={isRowSelected}
            onRowSelectionChange={onRowSelectionChange}
            onRowChange={handleRowChange}
          />
          {dragHandleProps && (
            <div className={cellDragHandleClassname} {...dragHandleProps} />
          )}
        </>
      )}
    </div>
  );
}

export default memo(forwardRef(Cell)) as <R, SR = unknown>(props: CellRendererProps<R, SR> & React.RefAttributes<HTMLDivElement>) => JSX.Element;<|MERGE_RESOLUTION|>--- conflicted
+++ resolved
@@ -1,13 +1,8 @@
 import { forwardRef, memo, useRef } from 'react';
 import clsx from 'clsx';
 
-<<<<<<< HEAD
 import { cellClassname, cellCopiedClassname, cellDraggedOverClassname, cellDragHandleClassname, cellFrozenClassname, cellFrozenLastClassname, cellSelectedClassname } from './style';
-import { wrapEvent } from './utils';
-=======
-import type { CellRendererProps } from './types';
 import { getCellStyle, wrapEvent } from './utils';
->>>>>>> b5de11bd
 import { useCombinedRefs } from './hooks';
 import type { CellRendererProps } from './types';
 
