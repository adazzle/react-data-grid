import { memo } from 'react';
import { css } from '@linaria/core';

import { useRovingTabIndex } from './hooks';
import { createCellEvent, getCellClassname, getCellStyle, isCellEditableUtil } from './utils';
import type { CellRendererProps } from './types';

const cellDraggedOver = css`
  @layer rdg.Cell {
    background-color: #ccccff;
  }
`;

const cellDraggedOverClassname = `rdg-cell-dragged-over ${cellDraggedOver}`;

<<<<<<< HEAD
function Cell<R, SR>(
  {
    column,
    colSpan,
    isCellSelected,
    isDraggedOver,
    row,
    rowIdx,
    className,
    onClick,
    onDoubleClick,
    onContextMenu,
    onRowChange,
    selectCell,
    style,
    ...props
  }: CellRendererProps<R, SR>,
  ref: React.Ref<HTMLDivElement>
) {
=======
function Cell<R, SR>({
  column,
  colSpan,
  isCellSelected,
  isCopied,
  isDraggedOver,
  row,
  rowIdx,
  className,
  onClick,
  onDoubleClick,
  onContextMenu,
  onRowChange,
  selectCell,
  style,
  ...props
}: CellRendererProps<R, SR>) {
>>>>>>> d7ac70dd
  const { tabIndex, childTabIndex, onFocus } = useRovingTabIndex(isCellSelected);

  const { cellClass } = column;
  className = getCellClassname(
    column,
    {
      [cellDraggedOverClassname]: isDraggedOver
    },
    typeof cellClass === 'function' ? cellClass(row) : cellClass,
    className
  );
  const isEditable = isCellEditableUtil(column, row);

  function selectCellWrapper(openEditor?: boolean) {
    selectCell({ rowIdx, idx: column.idx }, openEditor);
  }

  function handleClick(event: React.MouseEvent<HTMLDivElement>) {
    if (onClick) {
      const cellEvent = createCellEvent(event);
      onClick({ rowIdx, row, column, selectCell: selectCellWrapper }, cellEvent);
      if (cellEvent.isGridDefaultPrevented()) return;
    }
    selectCellWrapper();
  }

  function handleContextMenu(event: React.MouseEvent<HTMLDivElement>) {
    if (onContextMenu) {
      const cellEvent = createCellEvent(event);
      onContextMenu({ rowIdx, row, column, selectCell: selectCellWrapper }, cellEvent);
      if (cellEvent.isGridDefaultPrevented()) return;
    }
    selectCellWrapper();
  }

  function handleDoubleClick(event: React.MouseEvent<HTMLDivElement>) {
    if (onDoubleClick) {
      const cellEvent = createCellEvent(event);
      onDoubleClick({ rowIdx, row, column, selectCell: selectCellWrapper }, cellEvent);
      if (cellEvent.isGridDefaultPrevented()) return;
    }
    selectCellWrapper(true);
  }

  function handleRowChange(newRow: R) {
    onRowChange(column, newRow);
  }

  return (
    <div
      role="gridcell"
      aria-colindex={column.idx + 1} // aria-colindex is 1-based
      aria-colspan={colSpan}
      aria-selected={isCellSelected}
      aria-readonly={!isEditable || undefined}
      tabIndex={tabIndex}
      className={className}
      style={{
        ...getCellStyle(column, colSpan),
        ...style
      }}
      onClick={handleClick}
      onDoubleClick={handleDoubleClick}
      onContextMenu={handleContextMenu}
      onFocus={onFocus}
      {...props}
    >
      {column.renderCell({
        column,
        row,
        rowIdx,
        isCellEditable: isEditable,
        tabIndex: childTabIndex,
        onRowChange: handleRowChange
      })}
    </div>
  );
}

const CellComponent = memo(Cell) as <R, SR>(props: CellRendererProps<R, SR>) => React.JSX.Element;

export default CellComponent;

export function defaultRenderCell<R, SR>(key: React.Key, props: CellRendererProps<R, SR>) {
  return <CellComponent key={key} {...props} />;
}<|MERGE_RESOLUTION|>--- conflicted
+++ resolved
@@ -13,32 +13,10 @@
 
 const cellDraggedOverClassname = `rdg-cell-dragged-over ${cellDraggedOver}`;
 
-<<<<<<< HEAD
-function Cell<R, SR>(
-  {
-    column,
-    colSpan,
-    isCellSelected,
-    isDraggedOver,
-    row,
-    rowIdx,
-    className,
-    onClick,
-    onDoubleClick,
-    onContextMenu,
-    onRowChange,
-    selectCell,
-    style,
-    ...props
-  }: CellRendererProps<R, SR>,
-  ref: React.Ref<HTMLDivElement>
-) {
-=======
 function Cell<R, SR>({
   column,
   colSpan,
   isCellSelected,
-  isCopied,
   isDraggedOver,
   row,
   rowIdx,
@@ -51,7 +29,6 @@
   style,
   ...props
 }: CellRendererProps<R, SR>) {
->>>>>>> d7ac70dd
   const { tabIndex, childTabIndex, onFocus } = useRovingTabIndex(isCellSelected);
 
   const { cellClass } = column;
