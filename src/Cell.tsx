--- conflicted
+++ resolved
@@ -25,7 +25,6 @@
 
 const cellDraggedOverClassname = `rdg-cell-dragged-over ${cellDraggedOver}`;
 
-<<<<<<< HEAD
 function Cell<R, SR>(
   {
     column,
@@ -35,7 +34,6 @@
     isDraggedOver,
     row,
     rowIdx,
-    dragHandle,
     className,
     onClick,
     onDoubleClick,
@@ -46,23 +44,6 @@
   }: CellRendererProps<R, SR>,
   refComponent: React.Ref<HTMLDivElement>
 ) {
-=======
-function Cell<R, SR>({
-  column,
-  colSpan,
-  isCellSelected,
-  isCopied,
-  isDraggedOver,
-  row,
-  rowIdx,
-  onClick,
-  onDoubleClick,
-  onContextMenu,
-  onRowChange,
-  selectCell,
-  ...props
-}: CellRendererProps<R, SR>) {
->>>>>>> de46a2de
   const { tabIndex, childTabIndex, onFocus } = useRovingTabIndex(isCellSelected);
 
   const { cellClass } = column;
