import { forwardRef, memo } from 'react';
import type { RefAttributes } from 'react';
import { css } from '@linaria/core';

import { getCellStyle, getCellClassname, isCellEditable } from './utils';
import type { CellRendererProps } from './types';

const cellCopied = css`
  background-color: #ccccff;
`;

const cellCopiedClassname = `rdg-cell-copied ${cellCopied}`;

const cellDraggedOver = css`
  background-color: #ccccff;

  &.${cellCopied} {
    background-color: #9999ff;
  }
`;

const cellDraggedOverClassname = `rdg-cell-dragged-over ${cellDraggedOver}`;

const cellDragHandle = css`
  cursor: move;
  position: absolute;
  right: 0;
  bottom: 0;
  width: 8px;
  height: 8px;
  background-color: var(--selection-color);

  &:hover {
    width: 16px;
    height: 16px;
    border: 2px solid var(--selection-color);
    background-color: var(--background-color);
  }
`;

const cellDragHandleClassname = `rdg-cell-drag-handle ${cellDragHandle}`;

<<<<<<< HEAD
function Cell<R, SR, FR>({
  className,
  column,
  isCellSelected,
  isCopied,
  isDraggedOver,
  isRowSelected,
  row,
  rowIdx,
  dragHandleProps,
  onRowClick,
  onClick,
  onDoubleClick,
  onContextMenu,
  onRowChange,
  selectCell,
  selectRow,
  ...props
}: CellRendererProps<R, SR, FR>, ref: React.Ref<HTMLDivElement>) {
=======
function Cell<R, SR>(
  {
    className,
    column,
    colSpan,
    isCellSelected,
    isCopied,
    isDraggedOver,
    row,
    rowIdx,
    dragHandleProps,
    onRowClick,
    onClick,
    onDoubleClick,
    onContextMenu,
    onRowChange,
    selectCell,
    ...props
  }: CellRendererProps<R, SR>,
  ref: React.Ref<HTMLDivElement>
) {
>>>>>>> 70b55ddb
  const { cellClass } = column;
  className = getCellClassname(
    column,
    {
      [cellCopiedClassname]: isCopied,
      [cellDraggedOverClassname]: isDraggedOver
    },
    typeof cellClass === 'function' ? cellClass(row) : cellClass,
    className
  );

  function selectCellWrapper(openEditor?: boolean) {
    selectCell({ idx: column.idx, rowIdx }, openEditor);
  }

  function handleClick(event: React.MouseEvent<HTMLDivElement>) {
    selectCellWrapper(column.editorOptions?.editOnClick);
    onRowClick?.(rowIdx, row, column);
    onClick?.(event);
  }

  function handleContextMenu(event: React.MouseEvent<HTMLDivElement>) {
    selectCellWrapper();
    onContextMenu?.(event);
  }

  function handleDoubleClick(event: React.MouseEvent<HTMLDivElement>) {
    selectCellWrapper(true);
    onDoubleClick?.(event);
  }

  function handleRowChange(newRow: R) {
    onRowChange(rowIdx, newRow);
  }

  return (
    <div
      role="gridcell"
      aria-colindex={column.idx + 1} // aria-colindex is 1-based
      aria-selected={isCellSelected}
      aria-colspan={colSpan}
      aria-readonly={!isCellEditable(column, row) || undefined}
      ref={ref}
      className={className}
      style={getCellStyle(column, colSpan)}
      onClick={handleClick}
      onDoubleClick={handleDoubleClick}
      onContextMenu={handleContextMenu}
      {...props}
    >
      {!column.rowGroup && (
        <>
          <column.formatter
            column={column}
            rowIdx={rowIdx}
            row={row}
            isCellSelected={isCellSelected}
            onRowChange={handleRowChange}
          />
          {dragHandleProps && <div className={cellDragHandleClassname} {...dragHandleProps} />}
        </>
      )}
    </div>
  );
}

<<<<<<< HEAD
export default memo(forwardRef(Cell)) as <R, SR = unknown, FR = unknown>(props: CellRendererProps<R, SR, FR> & RefAttributes<HTMLDivElement>) => JSX.Element;
=======
export default memo(forwardRef(Cell)) as <R, SR = unknown>(
  props: CellRendererProps<R, SR> & RefAttributes<HTMLDivElement>
) => JSX.Element;
>>>>>>> 70b55ddb
<|MERGE_RESOLUTION|>--- conflicted
+++ resolved
@@ -40,28 +40,7 @@
 
 const cellDragHandleClassname = `rdg-cell-drag-handle ${cellDragHandle}`;
 
-<<<<<<< HEAD
-function Cell<R, SR, FR>({
-  className,
-  column,
-  isCellSelected,
-  isCopied,
-  isDraggedOver,
-  isRowSelected,
-  row,
-  rowIdx,
-  dragHandleProps,
-  onRowClick,
-  onClick,
-  onDoubleClick,
-  onContextMenu,
-  onRowChange,
-  selectCell,
-  selectRow,
-  ...props
-}: CellRendererProps<R, SR, FR>, ref: React.Ref<HTMLDivElement>) {
-=======
-function Cell<R, SR>(
+function Cell<R, SR, FR>(
   {
     className,
     column,
@@ -79,10 +58,9 @@
     onRowChange,
     selectCell,
     ...props
-  }: CellRendererProps<R, SR>,
+  }: CellRendererProps<R, SR, FR>,
   ref: React.Ref<HTMLDivElement>
 ) {
->>>>>>> 70b55ddb
   const { cellClass } = column;
   className = getCellClassname(
     column,
@@ -149,10 +127,6 @@
   );
 }
 
-<<<<<<< HEAD
-export default memo(forwardRef(Cell)) as <R, SR = unknown, FR = unknown>(props: CellRendererProps<R, SR, FR> & RefAttributes<HTMLDivElement>) => JSX.Element;
-=======
-export default memo(forwardRef(Cell)) as <R, SR = unknown>(
-  props: CellRendererProps<R, SR> & RefAttributes<HTMLDivElement>
-) => JSX.Element;
->>>>>>> 70b55ddb
+export default memo(forwardRef(Cell)) as <R, SR, FR>(
+  props: CellRendererProps<R, SR, FR> & RefAttributes<HTMLDivElement>
+) => JSX.Element;