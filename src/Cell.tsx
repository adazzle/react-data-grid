--- conflicted
+++ resolved
@@ -22,13 +22,7 @@
   selectCell,
   selectRow,
   ...props
-<<<<<<< HEAD
 }: CellRendererProps<R, SR, FR>, ref: React.Ref<HTMLDivElement>) {
-  const cellRef = useRef<HTMLDivElement>(null);
-
-=======
-}: CellRendererProps<R, SR>, ref: React.Ref<HTMLDivElement>) {
->>>>>>> 75bb24e8
   const { cellClass } = column;
   className = clsx(
     'rdg-cell',
