import { memo } from 'react';
import { css } from '@linaria/core';

import { useRovingTabIndex } from './hooks';
import { getCellStyle, getCellClassname, isCellEditable, createCellEvent } from './utils';
import type { CellRendererProps } from './types';

const cellCopied = css`
  @layer rdg.Cell {
    background-color: #ccccff;
  }
`;

const cellCopiedClassname = `rdg-cell-copied ${cellCopied}`;

const cellDraggedOver = css`
  @layer rdg.Cell {
    background-color: #ccccff;

    &.${cellCopied} {
      background-color: #9999ff;
    }
  }
`;

const cellDraggedOverClassname = `rdg-cell-dragged-over ${cellDraggedOver}`;

function Cell<R, SR>({
  column,
  colSpan,
  isCellSelected,
  isCopied,
  isDraggedOver,
  row,
  rowIdx,
  dragHandle,
  onClick,
  onDoubleClick,
  onContextMenu,
  onRowChange,
  selectCell,
  ...props
}: CellRendererProps<R, SR>) {
  const { tabIndex, childTabIndex, onFocus } = useRovingTabIndex(isCellSelected);

  const { cellClass } = column;
  const className = getCellClassname(
    column,
    {
      [cellCopiedClassname]: isCopied,
      [cellDraggedOverClassname]: isDraggedOver
    },
    typeof cellClass === 'function' ? cellClass(row) : cellClass
  );
  const isEditable = isCellEditable(column, row);

<<<<<<< HEAD
  function selectCellWrapper(openEditor?: boolean | null) {
    selectCell(row, column.idx, openEditor);
=======
  function selectCellWrapper(openEditor?: boolean) {
    selectCell({ rowIdx, idx: column.idx }, openEditor);
>>>>>>> 270e9bf0
  }

  function handleClick(event: React.MouseEvent<HTMLDivElement>) {
    if (onClick) {
      const cellEvent = createCellEvent(event);
      onClick({ row, column, selectCell: selectCellWrapper }, cellEvent);
      if (cellEvent.isGridDefaultPrevented()) return;
    }
    selectCellWrapper();
  }

  function handleContextMenu(event: React.MouseEvent<HTMLDivElement>) {
    if (onContextMenu) {
      const cellEvent = createCellEvent(event);
      onContextMenu({ row, column, selectCell: selectCellWrapper }, cellEvent);
      if (cellEvent.isGridDefaultPrevented()) return;
    }
    selectCellWrapper();
  }

  function handleDoubleClick(event: React.MouseEvent<HTMLDivElement>) {
    if (onDoubleClick) {
      const cellEvent = createCellEvent(event);
      onDoubleClick({ row, column, selectCell: selectCellWrapper }, cellEvent);
      if (cellEvent.isGridDefaultPrevented()) return;
    }
    selectCellWrapper(true);
  }

  function handleRowChange(newRow: R) {
    onRowChange(column, newRow);
  }

  return (
    <div
      role="gridcell"
      aria-colindex={column.idx + 1} // aria-colindex is 1-based
      aria-selected={isCellSelected}
      aria-colspan={colSpan}
      aria-readonly={!isEditable || undefined}
      tabIndex={tabIndex}
      className={className}
      style={getCellStyle(column, colSpan)}
      onClick={handleClick}
      onDoubleClick={handleDoubleClick}
      onContextMenu={handleContextMenu}
      onFocus={onFocus}
      {...props}
    >
<<<<<<< HEAD
      {column.formatter({
        column,
        row,
        isCellSelected,
        onRowChange: handleRowChange
      })}
      {dragHandle}
=======
      {!column.rowGroup && (
        <>
          {column.renderCell({
            column,
            row,
            isCellEditable: isEditable,
            tabIndex: childTabIndex,
            onRowChange: handleRowChange
          })}
          {dragHandle}
        </>
      )}
>>>>>>> 270e9bf0
    </div>
  );
}

export default memo(Cell) as <R, SR>(props: CellRendererProps<R, SR>) => JSX.Element;<|MERGE_RESOLUTION|>--- conflicted
+++ resolved
@@ -54,13 +54,8 @@
   );
   const isEditable = isCellEditable(column, row);
 
-<<<<<<< HEAD
-  function selectCellWrapper(openEditor?: boolean | null) {
-    selectCell(row, column.idx, openEditor);
-=======
   function selectCellWrapper(openEditor?: boolean) {
     selectCell({ rowIdx, idx: column.idx }, openEditor);
->>>>>>> 270e9bf0
   }
 
   function handleClick(event: React.MouseEvent<HTMLDivElement>) {
@@ -110,28 +105,14 @@
       onFocus={onFocus}
       {...props}
     >
-<<<<<<< HEAD
-      {column.formatter({
+      {column.renderCell({
         column,
         row,
-        isCellSelected,
+        isCellEditable: isEditable,
+        tabIndex: childTabIndex,
         onRowChange: handleRowChange
       })}
       {dragHandle}
-=======
-      {!column.rowGroup && (
-        <>
-          {column.renderCell({
-            column,
-            row,
-            isCellEditable: isEditable,
-            tabIndex: childTabIndex,
-            onRowChange: handleRowChange
-          })}
-          {dragHandle}
-        </>
-      )}
->>>>>>> 270e9bf0
     </div>
   );
 }
