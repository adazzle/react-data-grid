--- conflicted
+++ resolved
@@ -96,22 +96,13 @@
     <div
       className={className}
       style={style}
-<<<<<<< HEAD
-      onClick={handleCellClick}
-      onDoubleClick={handleCellDoubleClick}
-      onContextMenu={handleCellContextMenu}
-      onDragOver={handleDragOver}
-      onMouseDown={!enableCellRangeSelection ? undefined : handleCellMouseDown}
-      onMouseEnter={!enableCellRangeSelection ? undefined : handleCellMouseEnter}
-=======
-      onClick={isSummaryRow ? onClick : wrapEvent(handleCellClick, onClick)}
-      onDoubleClick={isSummaryRow ? onDoubleClick : wrapEvent(handleCellDoubleClick, onDoubleClick)}
-      onContextMenu={isSummaryRow ? onContextMenu : wrapEvent(handleCellContextMenu, onContextMenu)}
-      onDragOver={isSummaryRow ? onDragOver : wrapEvent(preventDefault, onDragOver)}
-      onMouseDown={isSummaryRow || !enableCellRangeSelection ? onMouseDown : wrapEvent(handleCellMouseDown, onMouseDown)}
-      onMouseEnter={isSummaryRow || !enableCellRangeSelection ? onMouseEnter : wrapEvent(handleCellMouseEnter, onMouseEnter)}
+      onClick={wrapEvent(handleCellClick, onClick)}
+      onDoubleClick={wrapEvent(handleCellDoubleClick, onDoubleClick)}
+      onContextMenu={wrapEvent(handleCellContextMenu, onContextMenu)}
+      onDragOver={wrapEvent(preventDefault, onDragOver)}
+      onMouseDown={!enableCellRangeSelection ? onMouseDown : wrapEvent(handleCellMouseDown, onMouseDown)}
+      onMouseEnter={!enableCellRangeSelection ? onMouseEnter : wrapEvent(handleCellMouseEnter, onMouseEnter)}
       {...props}
->>>>>>> c08c29de
     >
       {children}
     </div>
