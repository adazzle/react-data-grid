import { useFocusRef } from '../hooks/useFocusRef';
import { useDefaultComponents } from '../DataGridDefaultComponentsProvider';
import type { CheckboxFormatterProps } from '../types';

<<<<<<< HEAD
const checkboxLabel = css`
  cursor: pointer;
  display: flex;
  align-items: center;
  justify-content: center;
  position: absolute;
  inset: 0;
  margin-inline-end: 1px; /* align checkbox in row group cell */
`;

const checkboxLabelClassname = `rdg-checkbox-label ${checkboxLabel}`;

const checkboxInput = css`
  all: unset;
  inline-size: 0;
  margin: 0;
`;

const checkboxInputClassname = `rdg-checkbox-input ${checkboxInput}`;

const checkbox = css`
  content: '';
  inline-size: 20px;
  block-size: 20px;
  border: 2px solid var(--rdg-border-color);
  background-color: var(--rdg-background-color);

  .${checkboxInput}:checked + & {
    background-color: var(--rdg-checkbox-color);
    box-shadow: inset 0px 0px 0px 4px var(--rdg-background-color);
  }

  .${checkboxInput}:focus + & {
    border-color: var(--rdg-checkbox-focus-color);
  }
`;

const checkboxClassname = `rdg-checkbox ${checkbox}`;

const checkboxLabelDisabled = css`
  cursor: default;

  .${checkbox} {
    border-color: var(--rdg-checkbox-disabled-border-color);
    background-color: var(--rdg-checkbox-disabled-background-color);
  }
`;

const checkboxLabelDisabledClassname = `rdg-checkbox-label-disabled ${checkboxLabelDisabled}`;

type SharedInputProps = Pick<
  React.InputHTMLAttributes<HTMLInputElement>,
  'disabled' | 'onClick' | 'aria-label' | 'aria-labelledby'
>;
=======
type SharedInputProps = Pick<CheckboxFormatterProps, 'disabled' | 'aria-label' | 'aria-labelledby'>;
>>>>>>> d276e691

interface SelectCellFormatterProps extends SharedInputProps {
  isCellSelected: boolean;
  value: boolean;
  onChange: (value: boolean, isShiftClick: boolean) => void;
}

export function SelectCellFormatter({
  value,
  isCellSelected,
  disabled,
  onChange,
  'aria-label': ariaLabel,
  'aria-labelledby': ariaLabelledBy
}: SelectCellFormatterProps) {
  const { ref, tabIndex } = useFocusRef<HTMLInputElement>(isCellSelected);
  const Formatter = useDefaultComponents()!.checkboxFormatter!;

  return (
    <Formatter
      aria-label={ariaLabel}
      aria-labelledby={ariaLabelledBy}
      ref={ref}
      tabIndex={tabIndex}
      disabled={disabled}
      checked={value}
      onChange={onChange}
    />
  );
}<|MERGE_RESOLUTION|>--- conflicted
+++ resolved
@@ -2,64 +2,7 @@
 import { useDefaultComponents } from '../DataGridDefaultComponentsProvider';
 import type { CheckboxFormatterProps } from '../types';
 
-<<<<<<< HEAD
-const checkboxLabel = css`
-  cursor: pointer;
-  display: flex;
-  align-items: center;
-  justify-content: center;
-  position: absolute;
-  inset: 0;
-  margin-inline-end: 1px; /* align checkbox in row group cell */
-`;
-
-const checkboxLabelClassname = `rdg-checkbox-label ${checkboxLabel}`;
-
-const checkboxInput = css`
-  all: unset;
-  inline-size: 0;
-  margin: 0;
-`;
-
-const checkboxInputClassname = `rdg-checkbox-input ${checkboxInput}`;
-
-const checkbox = css`
-  content: '';
-  inline-size: 20px;
-  block-size: 20px;
-  border: 2px solid var(--rdg-border-color);
-  background-color: var(--rdg-background-color);
-
-  .${checkboxInput}:checked + & {
-    background-color: var(--rdg-checkbox-color);
-    box-shadow: inset 0px 0px 0px 4px var(--rdg-background-color);
-  }
-
-  .${checkboxInput}:focus + & {
-    border-color: var(--rdg-checkbox-focus-color);
-  }
-`;
-
-const checkboxClassname = `rdg-checkbox ${checkbox}`;
-
-const checkboxLabelDisabled = css`
-  cursor: default;
-
-  .${checkbox} {
-    border-color: var(--rdg-checkbox-disabled-border-color);
-    background-color: var(--rdg-checkbox-disabled-background-color);
-  }
-`;
-
-const checkboxLabelDisabledClassname = `rdg-checkbox-label-disabled ${checkboxLabelDisabled}`;
-
-type SharedInputProps = Pick<
-  React.InputHTMLAttributes<HTMLInputElement>,
-  'disabled' | 'onClick' | 'aria-label' | 'aria-labelledby'
->;
-=======
 type SharedInputProps = Pick<CheckboxFormatterProps, 'disabled' | 'aria-label' | 'aria-labelledby'>;
->>>>>>> d276e691
 
 interface SelectCellFormatterProps extends SharedInputProps {
   isCellSelected: boolean;
