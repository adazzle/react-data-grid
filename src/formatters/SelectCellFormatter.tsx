--- conflicted
+++ resolved
@@ -1,8 +1,4 @@
-<<<<<<< HEAD
-import React, { useRef, useLayoutEffect } from 'react';
-=======
 import React from 'react';
->>>>>>> 7d6c7dec
 import clsx from 'clsx';
 
 import { useFocusRef } from '../hooks';
@@ -31,15 +27,7 @@
   'aria-label': ariaLabel,
   'aria-labelledby': ariaLabelledBy
 }: SelectCellFormatterProps) {
-<<<<<<< HEAD
-  const inputRef = useRef<HTMLInputElement>(null);
-  useLayoutEffect(() => {
-    if (!isCellSelected) return;
-    inputRef.current?.focus();
-  }, [isCellSelected]);
-=======
   const inputRef = useFocusRef<HTMLInputElement>(isCellSelected);
->>>>>>> 7d6c7dec
 
   function handleChange(e: React.ChangeEvent<HTMLInputElement>) {
     onChange(e.target.checked, (e.nativeEvent as MouseEvent).shiftKey);
