import { css } from '@linaria/core';
import type { GroupFormatterProps } from '../types';
import { useFocusRef } from '../hooks/useFocusRef';

<<<<<<< HEAD
export function ToggleGroupFormatter<R, SR, FR>({
=======
const groupCellContent = css`
  outline: none;
`;

const groupCellContentClassname = `rdg-group-cell-content ${groupCellContent}`;

const caret = css`
margin-left: 4px;
stroke: currentColor;
stroke-width: 1.5px;
fill: transparent;
vertical-align: middle;

> path {
  transition: d .1s;
}
`;

const caretClassname = `rdg-caret ${caret}`;

export function ToggleGroupFormatter<R, SR>({
>>>>>>> a6fc34a9
  groupKey,
  isExpanded,
  isCellSelected,
  toggleGroup
}: GroupFormatterProps<R, SR, FR>) {
  const cellRef = useFocusRef<HTMLSpanElement>(isCellSelected);

  function handleKeyDown({ key }: React.KeyboardEvent<HTMLSpanElement>) {
    if (key === 'Enter') {
      toggleGroup();
    }
  }

  const d = isExpanded ? 'M1 1 L 7 7 L 13 1' : 'M1 7 L 7 1 L 13 7';

  return (
    <span
      ref={cellRef}
      className={groupCellContentClassname}
      tabIndex={-1}
      onKeyDown={handleKeyDown}
    >
      {groupKey}
      <svg viewBox="0 0 14 8" width="14" height="8" className={caretClassname}>
        <path d={d} />
      </svg>
    </span>
  );
}<|MERGE_RESOLUTION|>--- conflicted
+++ resolved
@@ -2,9 +2,6 @@
 import type { GroupFormatterProps } from '../types';
 import { useFocusRef } from '../hooks/useFocusRef';
 
-<<<<<<< HEAD
-export function ToggleGroupFormatter<R, SR, FR>({
-=======
 const groupCellContent = css`
   outline: none;
 `;
@@ -25,8 +22,7 @@
 
 const caretClassname = `rdg-caret ${caret}`;
 
-export function ToggleGroupFormatter<R, SR>({
->>>>>>> a6fc34a9
+export function ToggleGroupFormatter<R, SR, FR>({
   groupKey,
   isExpanded,
   isCellSelected,
