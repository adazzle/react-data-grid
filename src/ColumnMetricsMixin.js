--- conflicted
+++ resolved
@@ -1,21 +1,10 @@
 const ColumnMetrics        = require('./ColumnMetrics');
 const DOMMetrics           = require('./DOMMetrics');
 Object.assign            = require('object-assign');
-<<<<<<< HEAD
-var PropTypes            = require('react').PropTypes;
-var ColumnUtils = require('./ColumnUtils');
-var ReactDOM = require('react-dom');
-
-type ColumnMetricsType = {
-    columns: Array<Column>;
-    totalWidth: number;
-    minColumnWidth: number;
-};
-=======
 const PropTypes            = require('react').PropTypes;
 const ColumnUtils = require('./ColumnUtils');
 const React = require('react');
->>>>>>> 16211164
+var ReactDOM = require('react-dom');
 
 class Column {
   key: string;
@@ -66,14 +55,8 @@
   },
 
   getTotalWidth() {
-<<<<<<< HEAD
-    var totalWidth = 0;
-    // avoid the warning about checking in render
-    if(this._mounted) {
-=======
     let totalWidth = 0;
-    if (this.isMounted()) {
->>>>>>> 16211164
+    if (this._mounted) {
       totalWidth = this.DOMMetrics.gridWidth();
     } else {
       totalWidth = ColumnUtils.getSize(this.props.columns) * this.props.minColumnWidth;
