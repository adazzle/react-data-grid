import React, { memo } from 'react';

import Row from './Row';
import RowGroup from './RowGroup';
import { CanvasProps } from './Canvas';
import { RowRendererProps, RowData, ColumnMetrics, CalculatedColumn } from './common/types';
import EventBus from './EventBus';

type SharedCanvasProps<R, SR> = Pick<CanvasProps<R, never, SR>,
<<<<<<< HEAD
| 'rowGroupRenderer'
| 'rowHeight'
| 'rowRenderer'
| 'onRowClick'
| 'onRowExpandToggle'
=======
  | 'columnMetrics'
  | 'viewportColumns'
  | 'rowGroupRenderer'
  | 'rowHeight'
  | 'rowRenderer'
  | 'onRowClick'
  | 'onRowExpandToggle'
>>>>>>> 218a5832
>;

interface IRowRendererProps<R, SR> extends SharedCanvasProps<R, SR> {
  columnMetrics: ColumnMetrics<R, SR>;
  viewportColumns: readonly CalculatedColumn<R, SR>[];
  rowIdx: number;
  row: R;
  enableCellRangeSelection?: boolean;
  eventBus: EventBus;
  isRowSelected: boolean;
}

function RowRenderer<R, SR>({
  columnMetrics,
  viewportColumns,
  eventBus,
  rowIdx,
  row,
  rowGroupRenderer,
  rowHeight,
  rowRenderer,
  ...props
}: IRowRendererProps<R, SR>) {
  const { __metaData } = row as RowData;
  const rendererProps: RowRendererProps<R, SR> = {
    rowIdx,
    row,
    width: columnMetrics.totalColumnWidth,
    height: rowHeight,
    viewportColumns,
    isRowSelected: props.isRowSelected,
    lastFrozenColumnIndex: columnMetrics.lastFrozenColumnIndex,
    eventBus,
    onRowClick: props.onRowClick,
    enableCellRangeSelection: props.enableCellRangeSelection
  };

  if (__metaData) {
    if (__metaData.getRowRenderer) {
      return __metaData.getRowRenderer(rendererProps, rowIdx);
    }
    if (__metaData.isGroup) {
      return (
        <RowGroup<R, SR>
          {...rendererProps}
          {...__metaData!}
          name={(row as RowData).name!}
          eventBus={eventBus}
          renderer={rowGroupRenderer}
          onRowExpandToggle={props.onRowExpandToggle}
        />
      );
    }
  }

  return React.createElement<RowRendererProps<R, SR>>(rowRenderer || Row, rendererProps);
}

export default memo(RowRenderer) as <R, SR>(props: IRowRendererProps<R, SR>) => JSX.Element;<|MERGE_RESOLUTION|>--- conflicted
+++ resolved
@@ -7,21 +7,11 @@
 import EventBus from './EventBus';
 
 type SharedCanvasProps<R, SR> = Pick<CanvasProps<R, never, SR>,
-<<<<<<< HEAD
-| 'rowGroupRenderer'
-| 'rowHeight'
-| 'rowRenderer'
-| 'onRowClick'
-| 'onRowExpandToggle'
-=======
-  | 'columnMetrics'
-  | 'viewportColumns'
   | 'rowGroupRenderer'
   | 'rowHeight'
   | 'rowRenderer'
   | 'onRowClick'
   | 'onRowExpandToggle'
->>>>>>> 218a5832
 >;
 
 interface IRowRendererProps<R, SR> extends SharedCanvasProps<R, SR> {
