/* eslint-disable @typescript-eslint/no-explicit-any */
import { KeyboardEvent } from 'react';
import { UpdateActions } from './enums';
import EventBus from '../EventBus';

export type Omit<T, K extends keyof T> = Pick<T, Exclude<keyof T, K>>;

export interface Column<TRow, TSummaryRow = unknown> {
  /** The name of the column. By default it will be displayed in the header cell */
  name: string;
  /** A unique key to distinguish each column */
  key: string;
  /** Column width. If not specified, it will be determined automatically based on grid width and specified widths of other columns */
  width?: number | string;
  /** Minimum column width in px. */
  minWidth?: number;
  /** Maximum column width in px. */
  maxWidth?: number;
  cellClass?: string | ((row: TRow) => string);
  headerCellClass?: string;
  summaryCellClass?: string | ((row: TSummaryRow) => string);
  /** Formatter to be used to render the cell content */
  formatter?: React.ComponentType<FormatterProps<TRow, TSummaryRow>>;
  /** Formatter to be used to render the summary cell content */
  summaryFormatter?: React.ComponentType<SummaryFormatterProps<TSummaryRow, TRow>>;
  /** Enables cell editing. If set and no editor property specified, then a textinput will be used as the cell editor */
  editable?: boolean | ((row: TRow) => boolean);
  /** Determines whether column is frozen or not */
  frozen?: boolean;
  /** Enable resizing of a column */
  resizable?: boolean;
  /** Enable sorting of a column */
  sortable?: boolean;
  /** Sets the column sort order to be descending instead of ascending the first time the column is sorted */
  sortDescendingFirst?: boolean;
  // TODO: Should we return an object to make it more powerful?
  // { isEditable?: boolean, initialInput?: unknown } | undefined
  unsafe_onCellInput?: (event: React.KeyboardEvent<HTMLDivElement>, row: TRow) => unknown;
  /** Editor to be rendered when cell of column is being edited. If set, then the column is automatically set to be editable */
  editor?: React.ComponentType<EditorProps<TRow[keyof TRow], TRow, TSummaryRow>>;
  /** Header renderer for each header cell */
  headerRenderer?: React.ComponentType<HeaderRendererProps<TRow, TSummaryRow>>;
  /** Component to be used to filter the data of the column */
  filterRenderer?: React.ComponentType<FilterRendererProps<TRow, any, TSummaryRow>>;
}

export interface CalculatedColumn<TRow, TSummaryRow = unknown> extends Column<TRow, TSummaryRow> {
  idx: number;
  width: number;
  left: number;
  formatter: React.ComponentType<FormatterProps<TRow, TSummaryRow>>;
}

export interface Position {
  idx: number;
  rowIdx: number;
}

export interface Dimension {
  width: number;
  height: number;
  top: number;
  left: number;
  zIndex: number;
}

export interface Editor<TValue = never> {
  getInputNode: () => Element | Text | undefined | null;
  getValue: () => TValue;
  hasResults?: () => boolean;
  isSelectOpen?: () => boolean;
  validate?: (value: unknown) => boolean;
  readonly disableContainerStyles?: boolean;
}

export interface FormatterProps<TRow = any, TSummaryRow = any> {
  rowIdx: number;
  column: CalculatedColumn<TRow, TSummaryRow>;
  row: TRow;
  isRowSelected: boolean;
  onRowSelectionChange: (checked: boolean, isShiftClick: boolean) => void;
}

export interface SummaryFormatterProps<TSummaryRow, TRow = any> {
  column: CalculatedColumn<TRow, TSummaryRow>;
  row: TSummaryRow;
}

export interface EditorProps<TValue, TRow = any, TSummaryRow = any> {
  ref: React.Ref<Editor<{ [key: string]: TValue }>>;
  column: CalculatedColumn<TRow, TSummaryRow>;
  value: TValue;
  row: TRow;
  height: number;
  onCommit: () => void;
  onCommitCancel: () => void;
  onOverrideKeyDown: (e: KeyboardEvent) => void;
}

export interface HeaderRendererProps<TRow, TSummaryRow = unknown> {
  column: CalculatedColumn<TRow, TSummaryRow>;
  allRowsSelected: boolean;
  onAllRowsSelectionChange: (checked: boolean) => void;
}

export interface CellRendererProps<TRow, TSummaryRow = unknown> extends Omit<React.HTMLAttributes<HTMLDivElement>, 'style' | 'children'> {
  rowIdx: number;
  column: CalculatedColumn<TRow, TSummaryRow>;
  lastFrozenColumnIndex: number;
  row: TRow;
  isRowSelected: boolean;
  eventBus: EventBus;
  onRowClick?: (rowIdx: number, row: TRow, column: CalculatedColumn<TRow, TSummaryRow>) => void;
}

export interface RowRendererProps<TRow, TSummaryRow = unknown> extends Omit<React.HTMLAttributes<HTMLDivElement>, 'style' | 'children'> {
  viewportColumns: readonly CalculatedColumn<TRow, TSummaryRow>[];
  row: TRow;
  cellRenderer?: React.ComponentType<CellRendererProps<TRow, TSummaryRow>>;
  rowIdx: number;
  lastFrozenColumnIndex: number;
  isRowSelected: boolean;
  eventBus: EventBus;
  onRowClick?: (rowIdx: number, row: TRow, column: CalculatedColumn<TRow, TSummaryRow>) => void;
<<<<<<< HEAD
  top: number;
=======
  rowClass?: (row: TRow) => string | undefined;
>>>>>>> 15e65969
}

export interface FilterRendererProps<TRow, TFilterValue = unknown, TSummaryRow = unknown> {
  column: CalculatedColumn<TRow, TSummaryRow>;
  value: TFilterValue;
  onChange: (value: TFilterValue) => void;
}

export type Filters = Record<string, any>;

export interface CommitEvent<TUpdatedValue = never> {
  cellKey: string;
  rowIdx: number;
  updated: TUpdatedValue;
}

export interface RowsUpdateEvent<TUpdatedValue = never> {
  cellKey: string;
  fromRow: number;
  toRow: number;
  updated: TUpdatedValue;
  action: UpdateActions;
  fromCellKey?: string;
}

export interface CheckCellIsEditableEvent<TRow, TSummaryRow> extends Position {
  row: TRow;
  column: CalculatedColumn<TRow, TSummaryRow>;
}

export interface SelectRowEvent {
  rowIdx: number;
  checked: boolean;
  isShiftClick: boolean;
}<|MERGE_RESOLUTION|>--- conflicted
+++ resolved
@@ -122,11 +122,8 @@
   isRowSelected: boolean;
   eventBus: EventBus;
   onRowClick?: (rowIdx: number, row: TRow, column: CalculatedColumn<TRow, TSummaryRow>) => void;
-<<<<<<< HEAD
+  rowClass?: (row: TRow) => string | undefined;
   top: number;
-=======
-  rowClass?: (row: TRow) => string | undefined;
->>>>>>> 15e65969
 }
 
 export interface FilterRendererProps<TRow, TFilterValue = unknown, TSummaryRow = unknown> {
