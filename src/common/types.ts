/* eslint-disable @typescript-eslint/no-explicit-any */
import { KeyboardEvent } from 'react';
import { UpdateActions } from './enums';
import EventBus from '../EventBus';

export type Omit<T, K extends keyof T> = Pick<T, Exclude<keyof T, K>>;

export interface Column<TRow, TSummaryRow = unknown> {
  /** The name of the column. By default it will be displayed in the header cell */
  name: string;
  /** A unique key to distinguish each column */
  key: string;
  /** Column width. If not specified, it will be determined automatically based on grid width and specified widths of other columns*/
  width?: number | string;
  cellClass?: string | ((row: TRow) => string);
  headerCellClass?: string;
  summaryCellClass?: string | ((row: TSummaryRow) => string);
  /** Formatter to be used to render the cell content */
  formatter?: React.ComponentType<FormatterProps<TRow, TSummaryRow>>;
  /** Formatter to be used to render the summary cell content */
  summaryFormatter?: React.ComponentType<SummaryFormatterProps<TSummaryRow, TRow>>;
  /** Enables cell editing. If set and no editor property specified, then a textinput will be used as the cell editor */
  editable?: boolean | ((row: TRow) => boolean);
  /** Enable dragging of a column */
  draggable?: boolean;
  /** Determines whether column is frozen or not */
  frozen?: boolean;
  /** Enable resizing of a column */
  resizable?: boolean;
  /** Enable sorting of a column */
  sortable?: boolean;
  /** Sets the column sort order to be descending instead of ascending the first time the column is sorted */
  sortDescendingFirst?: boolean;
  /** Editor to be rendered when cell of column is being edited. If set, then the column is automatically set to be editable */
  editor?: React.ComponentType<EditorProps<TRow[keyof TRow], TRow, TSummaryRow>>;
  /** Header renderer for each header cell */
  // TODO: finalize API
  headerRenderer?: React.ComponentType<HeaderRendererProps<TRow, TSummaryRow>>;
  /** Component to be used to filter the data of the column */
  filterRenderer?: React.ComponentType<FilterRendererProps<TRow, any, TSummaryRow>>;
}

export interface CalculatedColumn<TRow, TSummaryRow = unknown> extends Column<TRow, TSummaryRow> {
  idx: number;
  width: number;
  left: number;
  formatter: React.ComponentType<FormatterProps<TRow, TSummaryRow>>;
}

export interface ColumnMetrics<TRow, TSummaryRow> {
  columns: readonly CalculatedColumn<TRow, TSummaryRow>[];
  lastFrozenColumnIndex: number;
  viewportWidth: number;
  totalColumnWidth: number;
}

export interface RowData {
  name?: string;
  __metaData?: RowGroupMetaData;
}

export interface Position {
  idx: number;
  rowIdx: number;
}

export interface Range {
  topLeft: Position;
  bottomRight: Position;
}

export interface SelectedRange extends Range {
  startCell: Position | null;
  cursorCell: Position | null;
  isDragging: boolean;
}

export interface Dimension {
  width: number;
  height: number;
  top: number;
  left: number;
  zIndex: number;
}

export interface Editor<TValue = never> {
  getInputNode(): Element | Text | undefined | null;
  getValue(): TValue;
  hasResults?(): boolean;
  isSelectOpen?(): boolean;
  validate?(value: unknown): boolean;
  readonly disableContainerStyles?: boolean;
}

export interface FormatterProps<TRow = any, TSummaryRow = any> {
  rowIdx: number;
  column: CalculatedColumn<TRow, TSummaryRow>;
  row: TRow;
  isRowSelected: boolean;
  onRowSelectionChange(checked: boolean, isShiftClick: boolean): void;
}

export interface SummaryFormatterProps<TSummaryRow, TRow = any> {
  column: CalculatedColumn<TRow, TSummaryRow>;
  row: TSummaryRow;
}

export interface EditorProps<TValue, TRow = any, TSummaryRow = any> {
  ref: React.Ref<Editor<{ [key: string]: TValue }>>;
  column: CalculatedColumn<TRow, TSummaryRow>;
  value: TValue;
  row: TRow;
  height: number;
  onCommit(): void;
  onCommitCancel(): void;
  onOverrideKeyDown(e: KeyboardEvent): void;
}

export interface HeaderRendererProps<TRow, TSummaryRow> {
  column: CalculatedColumn<TRow, TSummaryRow>;
  allRowsSelected: boolean;
  onAllRowsSelectionChange(checked: boolean): void;
}

export interface CellRendererProps<TRow, TSummaryRow = unknown> extends Omit<React.HTMLAttributes<HTMLDivElement>, 'style'> {
  rowIdx: number;
  column: CalculatedColumn<TRow, TSummaryRow>;
  lastFrozenColumnIndex: number;
  row: TRow;
  scrollLeft: number | undefined;
  isRowSelected: boolean;
  eventBus: EventBus;
  enableCellRangeSelection?: boolean;
<<<<<<< HEAD
=======
  onRowClick?(rowIdx: number, row: TRow, column: CalculatedColumn<TRow, TSummaryRow>): void;
>>>>>>> 6ba0a613
}

export interface RowRendererProps<TRow, TSummaryRow = unknown> extends Omit<React.HTMLAttributes<HTMLDivElement>, 'style' | 'children'> {
  height: number;
  width: number;
  viewportColumns: readonly CalculatedColumn<TRow, TSummaryRow>[];
  row: TRow;
  cellRenderer?: React.ComponentType<CellRendererProps<TRow, TSummaryRow>>;
  rowIdx: number;
  scrollLeft: number | undefined;
  lastFrozenColumnIndex: number;
  isRowSelected: boolean;
  eventBus: EventBus;
  enableCellRangeSelection?: boolean;
<<<<<<< HEAD
=======
  onRowClick?(rowIdx: number, row: TRow, column: CalculatedColumn<TRow, TSummaryRow>): void;
>>>>>>> 6ba0a613
}

export interface FilterRendererProps<TRow, TFilterValue = unknown, TSummaryRow = unknown> {
  column: CalculatedColumn<TRow, TSummaryRow>;
  value: TFilterValue;
  onChange(value: TFilterValue): void;
}

export interface ScrollPosition {
  scrollLeft: number;
  scrollTop: number;
}

export interface RowGroupMetaData {
  isGroup: boolean;
  treeDepth: number;
  isExpanded: boolean;
  columnGroupName: string;
  columnGroupDisplayName: string;
  getRowRenderer?(props: unknown, rowIdx: number): React.ReactElement;
}

export type Filters = Record<string, any>;

export interface CommitEvent<TUpdatedValue = never> {
  cellKey: string;
  rowIdx: number;
  updated: TUpdatedValue;
}

export interface RowExpandToggleEvent {
  rowIdx: number;
  shouldExpand: boolean;
  columnGroupName: string;
  name: string;
}

export interface RowsUpdateEvent<TUpdatedValue = never> {
  cellKey: string;
  fromRow: number;
  toRow: number;
  updated: TUpdatedValue;
  action: UpdateActions;
  fromCellKey?: string;
}

export interface CheckCellIsEditableEvent<TRow, TSummaryRow> extends Position {
  row: TRow;
  column: CalculatedColumn<TRow, TSummaryRow>;
}

export interface SelectRowEvent {
  rowIdx: number;
  checked: boolean;
  isShiftClick: boolean;
}<|MERGE_RESOLUTION|>--- conflicted
+++ resolved
@@ -131,10 +131,6 @@
   isRowSelected: boolean;
   eventBus: EventBus;
   enableCellRangeSelection?: boolean;
-<<<<<<< HEAD
-=======
-  onRowClick?(rowIdx: number, row: TRow, column: CalculatedColumn<TRow, TSummaryRow>): void;
->>>>>>> 6ba0a613
 }
 
 export interface RowRendererProps<TRow, TSummaryRow = unknown> extends Omit<React.HTMLAttributes<HTMLDivElement>, 'style' | 'children'> {
@@ -149,10 +145,6 @@
   isRowSelected: boolean;
   eventBus: EventBus;
   enableCellRangeSelection?: boolean;
-<<<<<<< HEAD
-=======
-  onRowClick?(rowIdx: number, row: TRow, column: CalculatedColumn<TRow, TSummaryRow>): void;
->>>>>>> 6ba0a613
 }
 
 export interface FilterRendererProps<TRow, TFilterValue = unknown, TSummaryRow = unknown> {
