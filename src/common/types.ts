--- conflicted
+++ resolved
@@ -130,21 +130,6 @@
   onChange: (value: TFilterValue) => void;
 }
 
-<<<<<<< HEAD
-export interface ScrollPosition {
-  scrollLeft: number;
-  scrollTop: number;
-=======
-export interface RowGroupMetaData {
-  isGroup: boolean;
-  treeDepth: number;
-  isExpanded: boolean;
-  columnGroupName: string;
-  columnGroupDisplayName: string;
-  getRowRenderer?: (props: unknown, rowIdx: number) => React.ReactElement;
->>>>>>> 7614c8ef
-}
-
 export type Filters = Record<string, any>;
 
 export interface CommitEvent<TUpdatedValue = never> {
