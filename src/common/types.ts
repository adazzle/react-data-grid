/* eslint-disable @typescript-eslint/no-explicit-any */
import { KeyboardEvent } from 'react';
import { UpdateActions } from './enums';
import EventBus from '../EventBus';

export type Omit<T, K extends keyof T> = Pick<T, Exclude<keyof T, K>>;

interface ColumnValue<TRow, TField extends keyof TRow = keyof TRow> {
  /** The name of the column. By default it will be displayed in the header cell */
  name: string;
  /** A unique key to distinguish each column */
  key: TField;
  /** Column width. If not specified, it will be determined automatically based on grid width and specified widths of other columns*/
  width?: number | string;
  cellClass?: string | ((row: TRow) => string);
  headerCellClass?: string;
  /** Formatter to be used to render the cell content */
  formatter?: React.ComponentType<FormatterProps<TRow>>;
  /** Enables cell editing. If set and no editor property specified, then a textinput will be used as the cell editor */
  editable?: boolean | ((row: TRow) => boolean);
  /** Enable dragging of a column */
  draggable?: boolean;
  /** Determines whether column is frozen or not */
  frozen?: boolean;
  /** Enable resizing of a column */
  resizable?: boolean;
  /** Enable sorting of a column */
  sortable?: boolean;
  /** Sets the column sort order to be descending instead of ascending the first time the column is sorted */
  sortDescendingFirst?: boolean;
  /** Editor to be rendered when cell of column is being edited. If set, then the column is automatically set to be editable */
  editor?: React.ComponentType<EditorProps<TRow[TField], TRow>>;
  /** Header renderer for each header cell */
  // TODO: finalize API
  headerRenderer?: React.ComponentType<HeaderRendererProps<TRow>>;
  /** Component to be used to filter the data of the column */
  filterRenderer?: React.ComponentType<FilterRendererProps<TRow, any>>;
}

export type Column<TRow, TField extends keyof TRow = keyof TRow> =
  TField extends keyof TRow ? ColumnValue<TRow, TField> : never;

export type CalculatedColumn<TRow, TField extends keyof TRow = keyof TRow> =
  Column<TRow, TField> & {
    idx: number;
    width: number;
    left: number;
    formatter: React.ComponentType<FormatterProps<TRow>>;
  };

export interface ColumnMetrics<TRow> {
  columns: readonly CalculatedColumn<TRow>[];
  lastFrozenColumnIndex: number;
  viewportWidth: number;
  totalColumnWidth: number;
}

export interface RowData {
  name?: string;
  __metaData?: RowGroupMetaData;
}

export interface Position {
  idx: number;
  rowIdx: number;
}

export interface Range {
  topLeft: Position;
  bottomRight: Position;
}

export interface SelectedRange extends Range {
  startCell: Position | null;
  cursorCell: Position | null;
  isDragging: boolean;
}

export interface Dimension {
  width: number;
  height: number;
  top: number;
  left: number;
  zIndex: number;
}

export interface Editor<TValue = never> {
  getInputNode(): Element | Text | undefined | null;
  getValue(): TValue;
  hasResults?(): boolean;
  isSelectOpen?(): boolean;
  validate?(value: unknown): boolean;
  readonly disableContainerStyles?: boolean;
}

export interface FormatterProps<TRow = any> {
  rowIdx: number;
  column: CalculatedColumn<TRow>;
  row: TRow;
  isRowSelected: boolean;
  onRowSelectionChange(checked: boolean, isShiftClick: boolean): void;
  isSummaryRow: boolean;
}

export interface EditorProps<TValue, TRow = any> {
  ref: React.Ref<Editor<{ [key: string]: TValue }>>;
  column: CalculatedColumn<TRow>;
  value: TValue;
  row: TRow;
  height: number;
  onCommit(): void;
  onCommitCancel(): void;
  onOverrideKeyDown(e: KeyboardEvent): void;
}

export interface HeaderRendererProps<TRow> {
  column: CalculatedColumn<TRow>;
  allRowsSelected: boolean;
  onAllRowsSelectionChange(checked: boolean): void;
}

export interface CellRendererProps<TRow> extends Omit<React.HTMLAttributes<HTMLDivElement>, 'style'> {
  idx: number;
  rowIdx: number;
  column: CalculatedColumn<TRow>;
  lastFrozenColumnIndex: number;
  row: TRow;
  scrollLeft: number | undefined;
  isSummaryRow: boolean;
  isRowSelected: boolean;
  eventBus: EventBus;
  enableCellRangeSelection?: boolean;
}

<<<<<<< HEAD
export interface RowRendererProps<TRow> extends Omit<React.HTMLAttributes<HTMLDivElement>, 'style'> {
=======
export interface RowRendererProps<TRow> extends Omit<React.HTMLAttributes<HTMLDivElement>, 'style' | 'children'> {
>>>>>>> c08c29de
  height: number;
  width: number;
  viewportColumns: readonly CalculatedColumn<TRow>[];
  row: TRow;
  cellRenderer?: React.ComponentType<CellRendererProps<TRow>>;
<<<<<<< HEAD
  idx: number;
=======
  rowIdx: number;
>>>>>>> c08c29de
  scrollLeft: number | undefined;
  lastFrozenColumnIndex: number;
  isSummaryRow: boolean;
  isRowSelected: boolean;
  eventBus: EventBus;
  enableCellRangeSelection?: boolean;
}

export interface FilterRendererProps<TRow, TFilterValue = unknown> {
  column: CalculatedColumn<TRow>;
  value: TFilterValue;
  onChange(value: TFilterValue): void;
}

export interface ScrollPosition {
  scrollLeft: number;
  scrollTop: number;
}

export interface RowGroupMetaData {
  isGroup: boolean;
  treeDepth: number;
  isExpanded: boolean;
  columnGroupName: string;
  columnGroupDisplayName: string;
  getRowRenderer?(props: unknown, rowIdx: number): React.ReactElement;
}

export type Filters<TRow> = { [key in keyof TRow]?: any };

export interface CommitEvent<TRow, TUpdatedValue = never> {
  cellKey: keyof TRow;
  rowIdx: number;
  updated: TUpdatedValue;
}

export interface RowExpandToggleEvent {
  rowIdx: number;
  shouldExpand: boolean;
  columnGroupName: string;
  name: string;
}

export interface RowsUpdateEvent<TRow, TUpdatedValue = never> {
  cellKey: keyof TRow;
  fromRow: number;
  toRow: number;
  updated: TUpdatedValue;
  action: UpdateActions;
  fromCellKey?: keyof TRow;
}

export interface CheckCellIsEditableEvent<TRow> extends Position {
  row: TRow;
  column: CalculatedColumn<TRow>;
}

export interface SelectRowEvent {
  rowIdx: number;
  checked: boolean;
  isShiftClick: boolean;
}<|MERGE_RESOLUTION|>--- conflicted
+++ resolved
@@ -132,21 +132,13 @@
   enableCellRangeSelection?: boolean;
 }
 
-<<<<<<< HEAD
-export interface RowRendererProps<TRow> extends Omit<React.HTMLAttributes<HTMLDivElement>, 'style'> {
-=======
 export interface RowRendererProps<TRow> extends Omit<React.HTMLAttributes<HTMLDivElement>, 'style' | 'children'> {
->>>>>>> c08c29de
   height: number;
   width: number;
   viewportColumns: readonly CalculatedColumn<TRow>[];
   row: TRow;
   cellRenderer?: React.ComponentType<CellRendererProps<TRow>>;
-<<<<<<< HEAD
-  idx: number;
-=======
-  rowIdx: number;
->>>>>>> c08c29de
+  rowIdx: number;
   scrollLeft: number | undefined;
   lastFrozenColumnIndex: number;
   isSummaryRow: boolean;
