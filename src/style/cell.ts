import { css } from '@linaria/core';

export const cell = css`
  @layer rdg.Cell {
    /* max-content does not work with size containment
     * dynamically switching between different containment styles incurs a heavy relayout penalty
     * Chromium bug: at odd zoom levels or subpixel positioning, layout/paint containment can make cell borders disappear
     *   https://bugs.chromium.org/p/chromium/issues/detail?id=1326946
     */
    contain: style;
    position: relative; /* needed for absolute positioning to work */
<<<<<<< HEAD
    z-index: 0;
=======
>>>>>>> 6e33eaa9
    padding-block: 0;
    padding-inline: 8px;
    border-inline-end: 1px solid var(--rdg-border-color);
    border-block-end: 1px solid var(--rdg-border-color);
    grid-row-start: var(--rdg-grid-row-start);
    background-color: inherit;

    white-space: nowrap;
    overflow: hidden;
    overflow: clip;
    text-overflow: ellipsis;
    outline: none;

    &[aria-selected='true'] {
      outline: 2px solid var(--rdg-selection-color);
      outline-offset: -2px;
    }
  }
`;

export const cellClassname = `rdg-cell ${cell}`;

export const cellFrozen = css`
  @layer rdg.Cell {
    position: sticky;
    /* Should have a higher value than 0 to show up above unfrozen cells */
    z-index: 1;
  }
`;

export const cellFrozenClassname = `rdg-cell-frozen ${cellFrozen}`;

export const cellFrozenLast = css`
  @layer rdg.Cell {
    box-shadow: calc(2px * var(--rdg-sign)) 0 5px -2px rgba(136, 136, 136, 0.3);
  }
`;

export const cellFrozenLastClassname = `rdg-cell-frozen-last ${cellFrozenLast}`;<|MERGE_RESOLUTION|>--- conflicted
+++ resolved
@@ -9,10 +9,6 @@
      */
     contain: style;
     position: relative; /* needed for absolute positioning to work */
-<<<<<<< HEAD
-    z-index: 0;
-=======
->>>>>>> 6e33eaa9
     padding-block: 0;
     padding-inline: 8px;
     border-inline-end: 1px solid var(--rdg-border-color);
