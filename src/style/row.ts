import { css } from '@linaria/core';

export const row = css`
  display: contents;
  background-color: var(--background-color);

  &:hover {
    background-color: var(--row-hover-background-color);
  }

  &[aria-selected='true'] {
    background-color: var(--row-selected-background-color);

    &:hover {
      background-color: var(--row-selected-hover-background-color);
    }
  }
`;

<<<<<<< HEAD
export const rowClassname = `rdg-row ${row}`;

const summaryRow = css`
  z-index: 3;
  > .${cell} {
    position: sticky;
    border-top: 2px solid var(--summary-border-color);
  }
`;

export const summaryRowClassname = `rdg-summary-row ${summaryRow}`;
=======
export const rowClassname = `rdg-row ${row}`;
>>>>>>> 26ab87ba
<|MERGE_RESOLUTION|>--- conflicted
+++ resolved
@@ -17,18 +17,4 @@
   }
 `;
 
-<<<<<<< HEAD
-export const rowClassname = `rdg-row ${row}`;
-
-const summaryRow = css`
-  z-index: 3;
-  > .${cell} {
-    position: sticky;
-    border-top: 2px solid var(--summary-border-color);
-  }
-`;
-
-export const summaryRowClassname = `rdg-summary-row ${summaryRow}`;
-=======
-export const rowClassname = `rdg-row ${row}`;
->>>>>>> 26ab87ba
+export const rowClassname = `rdg-row ${row}`;