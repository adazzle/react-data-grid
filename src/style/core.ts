import { css } from '@linaria/core';
import { row } from './row';

const lightTheme = `
  --rdg-color: #000;
  --rdg-border-color: #ddd;
  --rdg-summary-border-color: #aaa;
  --rdg-background-color: hsl(0deg 0% 100%);
  --rdg-header-background-color: hsl(0deg 0% 97.5%);
  --rdg-row-hover-background-color: hsl(0deg 0% 96%);
  --rdg-row-selected-background-color: hsl(207deg 76% 92%);
  --row-selected-hover-background-color: hsl(207deg 76% 88%);

  --rdg-checkbox-color: hsl(207deg 100% 29%);
  --rdg-checkbox-focus-color: hsl(207deg 100% 69%);
  --rdg-checkbox-disabled-border-color: #ccc;
  --rdg-checkbox-disabled-background-color: #ddd;
`;

const darkTheme = `
  --rdg-color: #ddd;
  --rdg-border-color: #444;
  --rdg-summary-border-color: #555;
  --rdg-background-color: hsl(0deg 0% 13%);
  --rdg-header-background-color: hsl(0deg 0% 10.5%);
  --rdg-row-hover-background-color: hsl(0deg 0% 9%);
  --rdg-row-selected-background-color: hsl(207deg 76% 42%);
  --row-selected-hover-background-color: hsl(207deg 76% 38%);

  --rdg-checkbox-color: hsl(207deg 100% 79%);
  --rdg-checkbox-focus-color: hsl(207deg 100% 89%);
  --rdg-checkbox-disabled-border-color: #000;
  --rdg-checkbox-disabled-background-color: #333;
`;

const root = css`
  ${lightTheme}
  --rdg-selection-color: #66afe9;
  --rdg-font-size: 14px;

<<<<<<< HEAD
  position: relative;
  display: grid;
  grid-template-columns: var(--template-columns);
  grid-template-rows: var(--template-rows);

  color-scheme: var(--color-scheme, light dark);
=======
  color-scheme: var(--rdg-color-scheme, light dark);
>>>>>>> 9576c89d

  /* https://developer.mozilla.org/en-US/docs/Web/CSS/CSS_Positioning/Understanding_z_index/The_stacking_context */
  /* We set a stacking context so internal elements don't render on top of external components. */
  contain: strict;
  contain: size layout style paint;
  content-visibility: auto;
  height: 350px;
  border: 1px solid var(--rdg-border-color);
  box-sizing: border-box;
  overflow: auto;
  user-select: none;
  background-color: var(--rdg-background-color);
  color: var(--rdg-color);
  font-size: var(--rdg-font-size);
  direction: ltr;

  /* set stacking context in safari */
  @supports not (contain: strict) {
    position: relative;
    z-index: 0;
  }

  *,
  *::before,
  *::after {
    box-sizing: inherit;
  }

  &::before {
    content: '';
    position: absolute;
    top: 0;
    left: 0;
    height: var(--grid-height);
    width: var(--row-width);
  }

  &.rdg-dark {
    --rdg-color-scheme: dark;
    ${darkTheme}
  }

  &.rdg-light {
    --rdg-color-scheme: light;
  }

  @media (prefers-color-scheme: dark) {
    &:not(.rdg-light) {
      ${darkTheme}
    }
  }
`;

export const rootClassname = `rdg ${root}`;

const viewportDragging = css`
  &.${row} {
    cursor: move;
  }
`;

export const viewportDraggingClassname = `rdg-viewport-dragging ${viewportDragging}`;<|MERGE_RESOLUTION|>--- conflicted
+++ resolved
@@ -38,16 +38,12 @@
   --rdg-selection-color: #66afe9;
   --rdg-font-size: 14px;
 
-<<<<<<< HEAD
   position: relative;
   display: grid;
-  grid-template-columns: var(--template-columns);
-  grid-template-rows: var(--template-rows);
+  grid-template-columns: var(--rdg-template-columns);
+  grid-template-rows: var(--rdg-template-rows);
 
-  color-scheme: var(--color-scheme, light dark);
-=======
   color-scheme: var(--rdg-color-scheme, light dark);
->>>>>>> 9576c89d
 
   /* https://developer.mozilla.org/en-US/docs/Web/CSS/CSS_Positioning/Understanding_z_index/The_stacking_context */
   /* We set a stacking context so internal elements don't render on top of external components. */
