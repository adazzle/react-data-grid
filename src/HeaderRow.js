<<<<<<< HEAD
/* @flow */
/**
 * @jsx React.DOM
 */
"use strict";

var React             = require('react');
var PropTypes         = React.PropTypes;
var shallowEqual    = require('fbjs/lib/shallowEqual');
var HeaderCell        = require('./HeaderCell');
var getScrollbarSize  = require('./getScrollbarSize');
var ExcelColumn  = require('./addons/grids/ExcelColumn');
var ColumnUtilsMixin  = require('./ColumnUtils');
var SortableHeaderCell    = require('./addons/cells/headerCells/SortableHeaderCell');

var HeaderRowStyle  = {
=======
const React             = require('react');
const shallowEqual      = require('react/lib//shallowEqual');
const HeaderCell        = require('./HeaderCell');
const getScrollbarSize  = require('./getScrollbarSize');
const ExcelColumn  = require('./addons/grids/ExcelColumn');
const ColumnUtilsMixin  = require('./ColumnUtils');
const SortableHeaderCell    = require('./addons/cells/headerCells/SortableHeaderCell');
const PropTypes         = React.PropTypes;

const HeaderRowStyle  = {
>>>>>>> 16211164
  overflow: React.PropTypes.string,
  width: PropTypes.oneOfType([PropTypes.number, PropTypes.string]),
  height: React.PropTypes.number,
  position: React.PropTypes.string
};

const DEFINE_SORT = ['ASC', 'DESC', 'NONE'];

const HeaderRow = React.createClass({
  propTypes: {
    width: PropTypes.oneOfType([PropTypes.number, PropTypes.string]),
    height: PropTypes.number.isRequired,
    columns: PropTypes.oneOfType([PropTypes.array, PropTypes.object]),
    onColumnResize: PropTypes.func,
    onSort: PropTypes.func.isRequired,
    onColumnResizeEnd: PropTypes.func,
    style: PropTypes.shape(HeaderRowStyle),
    sortColumn: PropTypes.string,
    sortDirection: React.PropTypes.oneOf(DEFINE_SORT),
    cellRenderer: PropTypes.func,
    headerCellRenderer: PropTypes.func,
    resizing: PropTypes.func
  },

  mixins: [ColumnUtilsMixin],

  shouldComponentUpdate(nextProps: {width: ?(number | string); height: number; columns: Array<ExcelColumn>; style: ?HeaderRowStyle; onColumnResize: ?any}): boolean {
    return (
      nextProps.width !== this.props.width
      || nextProps.height !== this.props.height
      || nextProps.columns !== this.props.columns
      || !shallowEqual(nextProps.style, this.props.style)
      || this.props.sortColumn !== nextProps.sortColumn
      || this.props.sortDirection !== nextProps.sortDirection
    );
  },

  getHeaderRenderer(column) {
    if (column.sortable) {
      let sortDirection = (this.props.sortColumn === column.key) ? this.props.sortDirection : DEFINE_SORT.NONE;
      return <SortableHeaderCell columnKey={column.key} onSort={this.props.onSort} sortDirection={sortDirection}/>;
    }

    return this.props.headerCellRenderer || column.headerRenderer || this.props.cellRenderer;
  },

  getStyle(): HeaderRowStyle {
    return {
      overflow: 'hidden',
      width: '100%',
      height: this.props.height,
      position: 'absolute'
    };
  },

  getCells(): Array<HeaderCell> {
    let cells = [];
    let lockedCells = [];

    for (let i = 0, len = this.getSize(this.props.columns); i < len; i++) {
      let column = this.getColumn(this.props.columns, i);
      let cell = (
        <HeaderCell
          ref={i}
          key={i}
          height={this.props.height}
          column={column}
          renderer={this.getHeaderRenderer(column)}
          resizing={this.props.resizing === column}
          onResize={this.props.onColumnResize}
          onResizeEnd={this.props.onColumnResizeEnd}
          />
      );
      if (column.locked) {
        lockedCells.push(cell);
      } else {
        cells.push(cell);
      }
    }

    return cells.concat(lockedCells);
  },

  setScrollLeft(scrollLeft: number) {
    this.props.columns.forEach( (column, i) => {
      if (column.locked) {
        this.refs[i].setScrollLeft(scrollLeft);
      }
    });
  },

  render(): ?ReactElement {
    let cellsStyle = {
      width: this.props.width ? (this.props.width + getScrollbarSize()) : '100%',
      height: this.props.height,
      whiteSpace: 'nowrap',
      overflowX: 'hidden',
      overflowY: 'hidden'
    };

    let cells = this.getCells();
    return (
      <div {...this.props}  className="react-grid-HeaderRow">
        <div style={cellsStyle}>
          {cells}
        </div>
      </div>
    );
  }
});

module.exports = HeaderRow;<|MERGE_RESOLUTION|>--- conflicted
+++ resolved
@@ -1,21 +1,3 @@
-<<<<<<< HEAD
-/* @flow */
-/**
- * @jsx React.DOM
- */
-"use strict";
-
-var React             = require('react');
-var PropTypes         = React.PropTypes;
-var shallowEqual    = require('fbjs/lib/shallowEqual');
-var HeaderCell        = require('./HeaderCell');
-var getScrollbarSize  = require('./getScrollbarSize');
-var ExcelColumn  = require('./addons/grids/ExcelColumn');
-var ColumnUtilsMixin  = require('./ColumnUtils');
-var SortableHeaderCell    = require('./addons/cells/headerCells/SortableHeaderCell');
-
-var HeaderRowStyle  = {
-=======
 const React             = require('react');
 const shallowEqual      = require('react/lib//shallowEqual');
 const HeaderCell        = require('./HeaderCell');
@@ -26,7 +8,6 @@
 const PropTypes         = React.PropTypes;
 
 const HeaderRowStyle  = {
->>>>>>> 16211164
   overflow: React.PropTypes.string,
   width: PropTypes.oneOfType([PropTypes.number, PropTypes.string]),
   height: React.PropTypes.number,
