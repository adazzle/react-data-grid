const React                = require('react');
const Canvas               = require('./Canvas');
const ViewportScroll       = require('./ViewportScrollMixin');
const cellMetaDataShape    = require('./PropTypeShapes/CellMetaDataShape');
const PropTypes            = React.PropTypes;

const Viewport = React.createClass({
  mixins: [ViewportScroll],

  propTypes: {
    rowOffsetHeight: PropTypes.number.isRequired,
    totalWidth: PropTypes.oneOfType([PropTypes.number, PropTypes.string]).isRequired,
    columnMetrics: PropTypes.object.isRequired,
    rowGetter: PropTypes.oneOfType([PropTypes.array, PropTypes.func]).isRequired,
    selectedRows: PropTypes.array,
    expandedRows: PropTypes.array,
    rowRenderer: PropTypes.func,
    rowsCount: PropTypes.number.isRequired,
    rowHeight: PropTypes.number.isRequired,
    onRows: PropTypes.func,
    onScroll: PropTypes.func,
    minHeight: PropTypes.number,
    cellMetaData: PropTypes.shape(cellMetaDataShape),
    rowKey: PropTypes.string.isRequired,
    rowScrollTimeout: PropTypes.number,
<<<<<<< HEAD
    getSubRowDetails: PropTypes.func
=======
    contextMenu: PropTypes.element
>>>>>>> 53a7d5c6
  },

  onScroll(scroll: {scrollTop: number; scrollLeft: number}) {
    this.updateScroll(
      scroll.scrollTop, scroll.scrollLeft,
      this.state.height,
      this.props.rowHeight,
      this.props.rowsCount
    );

    if (this.props.onScroll) {
      this.props.onScroll({scrollTop: scroll.scrollTop, scrollLeft: scroll.scrollLeft});
    }
  },

  getScroll(): {scrollLeft: number; scrollTop: number} {
    return this.refs.canvas.getScroll();
  },

  setScrollLeft(scrollLeft: number) {
    this.refs.canvas.setScrollLeft(scrollLeft);
  },

  render(): ?ReactElement {
    let style = {
      padding: 0,
      bottom: 0,
      left: 0,
      right: 0,
      overflow: 'hidden',
      position: 'absolute',
      top: this.props.rowOffsetHeight
    };
    return (
      <div
        className="react-grid-Viewport"
        style={style}>
        <Canvas
          ref="canvas"
          rowKey={this.props.rowKey}
          totalWidth={this.props.totalWidth}
          width={this.props.columnMetrics.width}
          rowGetter={this.props.rowGetter}
          rowsCount={this.props.rowsCount}
          selectedRows={this.props.selectedRows}
          expandedRows={this.props.expandedRows}
          columns={this.props.columnMetrics.columns}
          rowRenderer={this.props.rowRenderer}
          displayStart={this.state.displayStart}
          displayEnd={this.state.displayEnd}
          cellMetaData={this.props.cellMetaData}
          height={this.state.height}
          rowHeight={this.props.rowHeight}
          onScroll={this.onScroll}
          onRows={this.props.onRows}
          rowScrollTimeout={this.props.rowScrollTimeout}
<<<<<<< HEAD
          getSubRowDetails={this.props.getSubRowDetails}
=======
          contextMenu={this.props.contextMenu}
>>>>>>> 53a7d5c6
          />
      </div>
    );
  }
});

module.exports = Viewport;<|MERGE_RESOLUTION|>--- conflicted
+++ resolved
@@ -23,11 +23,9 @@
     cellMetaData: PropTypes.shape(cellMetaDataShape),
     rowKey: PropTypes.string.isRequired,
     rowScrollTimeout: PropTypes.number,
-<<<<<<< HEAD
+    contextMenu: PropTypes.element
+    rowScrollTimeout: PropTypes.number
     getSubRowDetails: PropTypes.func
-=======
-    contextMenu: PropTypes.element
->>>>>>> 53a7d5c6
   },
 
   onScroll(scroll: {scrollTop: number; scrollLeft: number}) {
@@ -84,11 +82,8 @@
           onScroll={this.onScroll}
           onRows={this.props.onRows}
           rowScrollTimeout={this.props.rowScrollTimeout}
-<<<<<<< HEAD
+          contextMenu={this.props.contextMenu}
           getSubRowDetails={this.props.getSubRowDetails}
-=======
-          contextMenu={this.props.contextMenu}
->>>>>>> 53a7d5c6
           />
       </div>
     );
