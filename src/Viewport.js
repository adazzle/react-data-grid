const React                = require('react');
const Canvas               = require('./Canvas');
const ViewportScroll       = require('./ViewportScrollMixin');
const cellMetaDataShape    = require('./PropTypeShapes/CellMetaDataShape');
const PropTypes            = React.PropTypes;

const Viewport = React.createClass({
  mixins: [ViewportScroll],

  propTypes: {
    rowOffsetHeight: PropTypes.number.isRequired,
    totalWidth: PropTypes.oneOfType([PropTypes.number, PropTypes.string]).isRequired,
    columnMetrics: PropTypes.object.isRequired,
    rowGetter: PropTypes.oneOfType([PropTypes.array, PropTypes.func]).isRequired,
    selectedRows: PropTypes.array,
    rowSelection: React.PropTypes.shape({
      enableShiftSelect: React.PropTypes.bool,
      onRowsSelected: React.PropTypes.func,
      onRowsDeselected: React.PropTypes.func,
      showCheckbox: React.PropTypes.bool,
      selectBy: React.PropTypes.oneOfType([
        React.PropTypes.shape({
          indexes: React.PropTypes.arrayOf(React.PropTypes.number).isRequired
        }),
        React.PropTypes.shape({
          isSelectedKey: React.PropTypes.string.isRequired
        }),
        React.PropTypes.shape({
          keys: React.PropTypes.shape({
            values: React.PropTypes.array.isRequired,
            rowKey: React.PropTypes.string.isRequired
          }).isRequired
        })
      ]).isRequired
    }),
    expandedRows: PropTypes.array,
    rowRenderer: PropTypes.func,
    rowsCount: PropTypes.number.isRequired,
    rowHeight: PropTypes.number.isRequired,
    onRows: PropTypes.func,
    onScroll: PropTypes.func,
    minHeight: PropTypes.number,
    cellMetaData: PropTypes.shape(cellMetaDataShape),
    rowKey: PropTypes.string.isRequired,
    rowScrollTimeout: PropTypes.number,
    contextMenu: PropTypes.element,
    getSubRowDetails: PropTypes.func
  },

  onScroll(scroll: {scrollTop: number; scrollLeft: number}) {
    this.updateScroll(
      scroll.scrollTop, scroll.scrollLeft,
      this.state.height,
      this.props.rowHeight,
      this.props.rowsCount
    );

    if (this.props.onScroll) {
      this.props.onScroll({scrollTop: scroll.scrollTop, scrollLeft: scroll.scrollLeft});
    }
  },

  getScroll(): {scrollLeft: number; scrollTop: number} {
    return this.refs.canvas.getScroll();
  },

  setScrollLeft(scrollLeft: number) {
    this.refs.canvas.setScrollLeft(scrollLeft);
  },

  render(): ?ReactElement {
    let style = {
      padding: 0,
      bottom: 0,
      left: 0,
      right: 0,
      overflow: 'hidden',
      position: 'absolute',
      top: this.props.rowOffsetHeight
    };
    return (
      <div
        className="react-grid-Viewport"
        style={style}>
        <Canvas
          ref="canvas"
          rowKey={this.props.rowKey}
          totalWidth={this.props.totalWidth}
          width={this.props.columnMetrics.width}
          rowGetter={this.props.rowGetter}
          rowsCount={this.props.rowsCount}
          selectedRows={this.props.selectedRows}
          expandedRows={this.props.expandedRows}
          columns={this.props.columnMetrics.columns}
          rowRenderer={this.props.rowRenderer}
          displayStart={this.state.displayStart}
          displayEnd={this.state.displayEnd}
          cellMetaData={this.props.cellMetaData}
          height={this.state.height}
          rowHeight={this.props.rowHeight}
          onScroll={this.onScroll}
          onRows={this.props.onRows}
          rowScrollTimeout={this.props.rowScrollTimeout}
          contextMenu={this.props.contextMenu}
<<<<<<< HEAD
          rowSelection={this.props.rowSelection}
=======
          getSubRowDetails={this.props.getSubRowDetails}
>>>>>>> 225c68d5
          />
      </div>
    );
  }
});

module.exports = Viewport;<|MERGE_RESOLUTION|>--- conflicted
+++ resolved
@@ -102,11 +102,8 @@
           onRows={this.props.onRows}
           rowScrollTimeout={this.props.rowScrollTimeout}
           contextMenu={this.props.contextMenu}
-<<<<<<< HEAD
           rowSelection={this.props.rowSelection}
-=======
           getSubRowDetails={this.props.getSubRowDetails}
->>>>>>> 225c68d5
           />
       </div>
     );
