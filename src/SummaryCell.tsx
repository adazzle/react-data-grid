--- conflicted
+++ resolved
@@ -3,24 +3,13 @@
 import { getCellStyle, getCellClassname } from './utils';
 import type { CellRendererProps } from './types';
 
-<<<<<<< HEAD
-type SharedCellRendererProps<R, SR, FR> = Pick<CellRendererProps<R, SR, FR>, 'column'>;
-=======
-type SharedCellRendererProps<R, SR> = Pick<CellRendererProps<R, SR>, 'column' | 'colSpan'>;
->>>>>>> 70b55ddb
+type SharedCellRendererProps<R, SR, FR> = Pick<CellRendererProps<R, SR, FR>, 'column' | 'colSpan'>;
 
 interface SummaryCellProps<R, SR, FR> extends SharedCellRendererProps<R, SR, FR> {
   row: SR;
 }
 
-<<<<<<< HEAD
-function SummaryCell<R, SR, FR>({
-  column,
-  row
-}: SummaryCellProps<R, SR, FR>) {
-=======
-function SummaryCell<R, SR>({ column, colSpan, row }: SummaryCellProps<R, SR>) {
->>>>>>> 70b55ddb
+function SummaryCell<R, SR, FR>({ column, colSpan, row }: SummaryCellProps<R, SR, FR>) {
   const { summaryFormatter: SummaryFormatter, summaryCellClass } = column;
   const className = getCellClassname(
     column,
