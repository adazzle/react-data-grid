--- conflicted
+++ resolved
@@ -16,16 +16,11 @@
 
 function SummaryCell<R, SR>({
   column,
-<<<<<<< HEAD
+  colSpan,
   row,
   bottom,
-  colSpan
-=======
-  colSpan,
-  row,
   isCellSelected,
   selectCell
->>>>>>> 26ab87ba
 }: SummaryCellProps<R, SR>) {
   const { ref, tabIndex, onFocus } = useRovingCellRef(isCellSelected);
   const { summaryFormatter: SummaryFormatter, summaryCellClass } = column;
@@ -47,13 +42,9 @@
       ref={ref}
       tabIndex={tabIndex}
       className={className}
-<<<<<<< HEAD
       style={{ ...getCellStyle(column, colSpan), bottom }}
-=======
-      style={getCellStyle(column, colSpan)}
       onClick={onClick}
       onFocus={onFocus}
->>>>>>> 26ab87ba
     >
       {SummaryFormatter && (
         <SummaryFormatter column={column} row={row} isCellSelected={isCellSelected} />
