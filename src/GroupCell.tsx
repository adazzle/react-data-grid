import { memo } from 'react';

import { useRovingTabIndex } from './hooks';
import { getCellStyle, getCellClassname } from './utils';
import type { CalculatedColumn, GroupRow } from './types';
<<<<<<< HEAD
import { useRovingCellRef } from './hooks';
import { SELECT_COLUMN_KEY } from './Columns';
=======
import type { GroupRowRendererProps } from './GroupRow';
>>>>>>> 270e9bf0

interface GroupCellProps<R, SR> {
  id: string;
  groupKey: unknown;
  childRows: readonly R[];
  toggleGroup: (expandedGroupId: unknown) => void;
  isExpanded: boolean;
  column: CalculatedColumn<R, SR>;
  row: GroupRow<R>;
  isCellSelected: boolean;
  groupColumnIndex: number;
}

function GroupCell<R, SR>({
  id,
  groupKey,
  childRows,
  isExpanded,
  isCellSelected,
  column,
  row,
  groupColumnIndex,
  toggleGroup: toggleGroupWrapper
}: GroupCellProps<R, SR>) {
  const { tabIndex, childTabIndex, onFocus } = useRovingTabIndex(isCellSelected);

  function toggleGroup() {
    toggleGroupWrapper(id);
  }

  // Only make the cell clickable if the group level matches
  const isLevelMatching = groupColumnIndex === column.idx;

  return (
    <div
      role="gridcell"
      aria-colindex={column.idx + 1}
      aria-selected={isCellSelected}
      tabIndex={tabIndex}
      key={column.key}
      className={getCellClassname(column)}
      style={{
        ...getCellStyle(column),
        cursor: isLevelMatching ? 'pointer' : 'default'
      }}
      onClick={isLevelMatching ? toggleGroup : undefined}
      onFocus={onFocus}
    >
<<<<<<< HEAD
      {(isLevelMatching || column.key === SELECT_COLUMN_KEY) &&
        column.groupFormatter?.({
=======
      {(!column.rowGroup || groupColumnIndex === column.idx) &&
        column.renderGroupCell?.({
>>>>>>> 270e9bf0
          groupKey,
          childRows,
          column,
          row,
          isExpanded,
          tabIndex: childTabIndex,
          toggleGroup
        })}
    </div>
  );
}

export default memo(GroupCell) as <R, SR>(props: GroupCellProps<R, SR>) => JSX.Element;<|MERGE_RESOLUTION|>--- conflicted
+++ resolved
@@ -3,12 +3,7 @@
 import { useRovingTabIndex } from './hooks';
 import { getCellStyle, getCellClassname } from './utils';
 import type { CalculatedColumn, GroupRow } from './types';
-<<<<<<< HEAD
-import { useRovingCellRef } from './hooks';
 import { SELECT_COLUMN_KEY } from './Columns';
-=======
-import type { GroupRowRendererProps } from './GroupRow';
->>>>>>> 270e9bf0
 
 interface GroupCellProps<R, SR> {
   id: string;
@@ -57,13 +52,8 @@
       onClick={isLevelMatching ? toggleGroup : undefined}
       onFocus={onFocus}
     >
-<<<<<<< HEAD
       {(isLevelMatching || column.key === SELECT_COLUMN_KEY) &&
-        column.groupFormatter?.({
-=======
-      {(!column.rowGroup || groupColumnIndex === column.idx) &&
         column.renderGroupCell?.({
->>>>>>> 270e9bf0
           groupKey,
           childRows,
           column,
