--- conflicted
+++ resolved
@@ -4,21 +4,9 @@
 import type { CalculatedColumn } from './types';
 import type { GroupRowRendererProps } from './GroupRow';
 
-<<<<<<< HEAD
-type SharedGroupRowRendererProps<R, SR, FR> = Pick<GroupRowRendererProps<R, SR, FR>,
-  | 'id'
-  | 'rowIdx'
-  | 'groupKey'
-  | 'childRows'
-  | 'isExpanded'
-  | 'isRowSelected'
-  | 'selectRow'
-  | 'toggleGroup'
-=======
-type SharedGroupRowRendererProps<R, SR> = Pick<
-  GroupRowRendererProps<R, SR>,
+type SharedGroupRowRendererProps<R, SR, FR> = Pick<
+  GroupRowRendererProps<R, SR, FR>,
   'id' | 'rowIdx' | 'groupKey' | 'childRows' | 'isExpanded' | 'toggleGroup'
->>>>>>> 70b55ddb
 >;
 
 interface GroupCellProps<R, SR, FR> extends SharedGroupRowRendererProps<R, SR, FR> {
