--- conflicted
+++ resolved
@@ -4,16 +4,10 @@
 import { CalculatedColumn, Filters } from './common/types';
 import { CanvasProps } from './Canvas';
 
-<<<<<<< HEAD
 type SharedCanvasProps<R, SR> = Pick<CanvasProps<R, never, SR>,
   | 'filters'
   | 'onFiltersChange'
   | 'headerRowHeight'
-=======
-type SharedDataGridProps<R, SR> = Pick<DataGridProps<R, never, SR>,
-  | 'filters'
-  | 'onFiltersChange'
->>>>>>> 218a5832
 >;
 
 export interface FilterRowProps<R, SR> extends SharedCanvasProps<R, SR> {
