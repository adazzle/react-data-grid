--- conflicted
+++ resolved
@@ -34,16 +34,9 @@
     >
       {columns.map(column => {
         const { key } = column;
-<<<<<<< HEAD
-
         const className = clsx(cellClassname, {
           [cellFrozenClassname]: column.frozen,
           [cellFrozenLastClassname]: column.isLastFrozenColumn
-=======
-        const className = clsx('rdg-cell', {
-          'rdg-cell-frozen': column.frozen,
-          'rdg-cell-frozen-last': column.isLastFrozenColumn
->>>>>>> b5de11bd
         });
 
         return (
