import { memo } from 'react';

import { getCellStyle, getCellClassname } from './utils';
import type { CalculatedColumn, FilterRendererProps } from './types';
import { filterRowClassname } from './style';

<<<<<<< HEAD
type SharedFilterRendererProps<R, SR, FR> = Pick<FilterRendererProps<R, SR, FR>,
  | 'filterRow'
  | 'onFilterRowChange'
>;
=======
type SharedDataGridProps<R, SR> = Pick<DataGridProps<R, SR>, 'filters' | 'onFiltersChange'>;
>>>>>>> 70b55ddb

interface FilterRowProps<R, SR, FR> extends SharedFilterRendererProps<R, SR, FR> {
  columns: readonly CalculatedColumn<R, SR, FR>[];
}

<<<<<<< HEAD
function FilterRow<R, SR, FR>({
  columns,
  filterRow,
  onFilterRowChange
}: FilterRowProps<R, SR, FR>) {
=======
function FilterRow<R, SR>({ columns, filters, onFiltersChange }: FilterRowProps<R, SR>) {
  function onChange(key: string, value: unknown) {
    const newFilters: Filters = { ...filters };
    newFilters[key] = value;
    onFiltersChange?.(newFilters);
  }

>>>>>>> 70b55ddb
  return (
    <div role="row" aria-rowindex={2} className={filterRowClassname}>
      {columns.map((column) => {
        const { key } = column;

        return (
          <div key={key} className={getCellClassname(column)} style={getCellStyle(column)}>
            {column.filterRenderer && (
              <column.filterRenderer
                column={column}
<<<<<<< HEAD
                filterRow={filterRow}
                onFilterRowChange={onFilterRowChange}
=======
                value={filters?.[column.key]}
                onChange={(value) => onChange(key, value)}
>>>>>>> 70b55ddb
              />
            )}
          </div>
        );
      })}
    </div>
  );
}

export default memo(FilterRow) as <R, SR, FR>(props: FilterRowProps<R, SR, FR>) => JSX.Element;<|MERGE_RESOLUTION|>--- conflicted
+++ resolved
@@ -4,56 +4,33 @@
 import type { CalculatedColumn, FilterRendererProps } from './types';
 import { filterRowClassname } from './style';
 
-<<<<<<< HEAD
-type SharedFilterRendererProps<R, SR, FR> = Pick<FilterRendererProps<R, SR, FR>,
-  | 'filterRow'
-  | 'onFilterRowChange'
+type SharedFilterRendererProps<R, SR, FR> = Pick<
+  FilterRendererProps<R, SR, FR>,
+  'filterRow' | 'onFilterRowChange'
 >;
-=======
-type SharedDataGridProps<R, SR> = Pick<DataGridProps<R, SR>, 'filters' | 'onFiltersChange'>;
->>>>>>> 70b55ddb
 
 interface FilterRowProps<R, SR, FR> extends SharedFilterRendererProps<R, SR, FR> {
   columns: readonly CalculatedColumn<R, SR, FR>[];
 }
 
-<<<<<<< HEAD
 function FilterRow<R, SR, FR>({
   columns,
   filterRow,
   onFilterRowChange
 }: FilterRowProps<R, SR, FR>) {
-=======
-function FilterRow<R, SR>({ columns, filters, onFiltersChange }: FilterRowProps<R, SR>) {
-  function onChange(key: string, value: unknown) {
-    const newFilters: Filters = { ...filters };
-    newFilters[key] = value;
-    onFiltersChange?.(newFilters);
-  }
-
->>>>>>> 70b55ddb
   return (
     <div role="row" aria-rowindex={2} className={filterRowClassname}>
-      {columns.map((column) => {
-        const { key } = column;
-
-        return (
-          <div key={key} className={getCellClassname(column)} style={getCellStyle(column)}>
-            {column.filterRenderer && (
-              <column.filterRenderer
-                column={column}
-<<<<<<< HEAD
-                filterRow={filterRow}
-                onFilterRowChange={onFilterRowChange}
-=======
-                value={filters?.[column.key]}
-                onChange={(value) => onChange(key, value)}
->>>>>>> 70b55ddb
-              />
-            )}
-          </div>
-        );
-      })}
+      {columns.map((column) => (
+        <div key={column.key} className={getCellClassname(column)} style={getCellStyle(column)}>
+          {column.filterRenderer && (
+            <column.filterRenderer
+              column={column}
+              filterRow={filterRow}
+              onFilterRowChange={onFilterRowChange}
+            />
+          )}
+        </div>
+      ))}
     </div>
   );
 }
