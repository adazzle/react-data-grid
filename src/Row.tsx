import classNames from 'classnames';
import React from 'react';

import Cell from './Cell';
import { RowRendererProps } from './common/types';
import { preventDefault, wrapEvent } from './utils';

export default function Row<R>({
  cellRenderer: CellRenderer = Cell,
  className,
  enableCellRangeSelection,
  eventBus,
  height,
  rowIdx,
  isRowSelected,
  isSummaryRow,
  lastFrozenColumnIndex,
  onDragEnter,
  onDragOver,
  onDrop,
  row,
  scrollLeft,
  viewportColumns,
  width,
<<<<<<< HEAD
=======
  onDragEnter,
  onDragOver,
  onDrop,
>>>>>>> c08c29de
  ...props
}: RowRendererProps<R>) {
  function handleDragEnter(event: React.DragEvent<HTMLDivElement>) {
    // Prevent default to allow drop
    event.preventDefault();
<<<<<<< HEAD
    eventBus.dispatch('DRAG_ENTER', idx);
    onDragEnter?.(event);
=======
    eventBus.dispatch('DRAG_ENTER', rowIdx);
>>>>>>> c08c29de
  }

  function handleDragOver(event: React.DragEvent<HTMLDivElement>) {
    event.preventDefault();
    event.dataTransfer.dropEffect = 'copy';
<<<<<<< HEAD
    onDragOver?.(event);
  }

  function handleDrop(event: React.DragEvent<HTMLDivElement>) {
    // The default in Firefox is to treat data in dataTransfer as a URL and perform navigation on it, even if the data type used is 'text'
    // To bypass this, we need to capture and prevent the drop event.
    event.preventDefault();
    onDrop?.(event);
=======
>>>>>>> c08c29de
  }

  function getCells() {
    return viewportColumns.map(column => {
      return (
        <CellRenderer
          key={column.key as string} // FIXME: fix key type
          idx={column.idx}
          rowIdx={rowIdx}
          column={column}
          lastFrozenColumnIndex={lastFrozenColumnIndex}
          row={row}
          scrollLeft={column.frozen && typeof scrollLeft === 'number' ? scrollLeft : undefined}
          isRowSelected={isRowSelected}
          isSummaryRow={isSummaryRow}
          eventBus={eventBus}
          enableCellRangeSelection={enableCellRangeSelection}
        />
      );
    });
  }

  className = classNames(
    'rdg-row',
    `rdg-row-${rowIdx % 2 === 0 ? 'even' : 'odd'}`,
    { 'rdg-row-selected': isRowSelected },
    className
  );

  // Regarding onDrop: the default in Firefox is to treat data in dataTransfer as a URL,
  // and perform navigation on it, even if the data type used is 'text'.
  // To bypass this, we need to capture and prevent the drop event.
  return (
    <div
      className={className}
      style={{ width, height }}
<<<<<<< HEAD
      onDragEnter={isSummaryRow ? onDragEnter : handleDragEnter}
      onDragOver={isSummaryRow ? onDragOver : handleDragOver}
      onDrop={isSummaryRow ? onDrop : handleDrop}
=======
      onDragEnter={isSummaryRow ? onDragEnter : wrapEvent(handleDragEnter, onDragEnter)}
      onDragOver={isSummaryRow ? onDragOver : wrapEvent(handleDragOver, onDragOver)}
      onDrop={isSummaryRow ? onDrop : wrapEvent(preventDefault, onDrop)}
>>>>>>> c08c29de
      {...props}
    >
      {getCells()}
    </div>
  );
}<|MERGE_RESOLUTION|>--- conflicted
+++ resolved
@@ -15,46 +15,24 @@
   isRowSelected,
   isSummaryRow,
   lastFrozenColumnIndex,
-  onDragEnter,
-  onDragOver,
-  onDrop,
   row,
   scrollLeft,
   viewportColumns,
   width,
-<<<<<<< HEAD
-=======
   onDragEnter,
   onDragOver,
   onDrop,
->>>>>>> c08c29de
   ...props
 }: RowRendererProps<R>) {
   function handleDragEnter(event: React.DragEvent<HTMLDivElement>) {
     // Prevent default to allow drop
     event.preventDefault();
-<<<<<<< HEAD
-    eventBus.dispatch('DRAG_ENTER', idx);
-    onDragEnter?.(event);
-=======
     eventBus.dispatch('DRAG_ENTER', rowIdx);
->>>>>>> c08c29de
   }
 
   function handleDragOver(event: React.DragEvent<HTMLDivElement>) {
     event.preventDefault();
     event.dataTransfer.dropEffect = 'copy';
-<<<<<<< HEAD
-    onDragOver?.(event);
-  }
-
-  function handleDrop(event: React.DragEvent<HTMLDivElement>) {
-    // The default in Firefox is to treat data in dataTransfer as a URL and perform navigation on it, even if the data type used is 'text'
-    // To bypass this, we need to capture and prevent the drop event.
-    event.preventDefault();
-    onDrop?.(event);
-=======
->>>>>>> c08c29de
   }
 
   function getCells() {
@@ -91,15 +69,9 @@
     <div
       className={className}
       style={{ width, height }}
-<<<<<<< HEAD
-      onDragEnter={isSummaryRow ? onDragEnter : handleDragEnter}
-      onDragOver={isSummaryRow ? onDragOver : handleDragOver}
-      onDrop={isSummaryRow ? onDrop : handleDrop}
-=======
       onDragEnter={isSummaryRow ? onDragEnter : wrapEvent(handleDragEnter, onDragEnter)}
       onDragOver={isSummaryRow ? onDragOver : wrapEvent(handleDragOver, onDragOver)}
       onDrop={isSummaryRow ? onDrop : wrapEvent(preventDefault, onDrop)}
->>>>>>> c08c29de
       {...props}
     >
       {getCells()}
