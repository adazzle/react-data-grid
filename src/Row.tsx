--- conflicted
+++ resolved
@@ -1,25 +1,18 @@
-<<<<<<< HEAD
-import { memo } from 'react';
+import { memo, useMemo } from 'react';
 import clsx from 'clsx';
 
-import { RowSelectionContext, useLatestFunc } from './hooks';
-=======
-import { forwardRef, memo, useMemo, type RefAttributes } from 'react';
-import clsx from 'clsx';
-
-import { RowSelectionProvider, useLatestFunc, type RowSelectionContextValue } from './hooks';
->>>>>>> 8815dd51
+import { RowSelectionContext, useLatestFunc, type RowSelectionContextValue } from './hooks';
 import { getColSpan, getRowStyle } from './utils';
 import type { CalculatedColumn, RenderRowProps } from './types';
 import Cell from './Cell';
 import { rowClassname, rowSelectedClassname } from './style/row';
 
-<<<<<<< HEAD
 function Row<R, SR>({
   className,
   rowIdx,
   gridRowStart,
   selectedCellIdx,
+  isRowSelectionDisabled,
   isRowSelected,
   copiedCellIdx,
   draggedOverCellIdx,
@@ -37,34 +30,6 @@
   selectCell,
   ...props
 }: RenderRowProps<R, SR>) {
-=======
-function Row<R, SR>(
-  {
-    className,
-    rowIdx,
-    gridRowStart,
-    selectedCellIdx,
-    isRowSelectionDisabled,
-    isRowSelected,
-    copiedCellIdx,
-    draggedOverCellIdx,
-    lastFrozenColumnIndex,
-    row,
-    viewportColumns,
-    selectedCellEditor,
-    onCellClick,
-    onCellDoubleClick,
-    onCellContextMenu,
-    rowClass,
-    setDraggedOverRowIdx,
-    onMouseEnter,
-    onRowChange,
-    selectCell,
-    ...props
-  }: RenderRowProps<R, SR>,
-  ref: React.Ref<HTMLDivElement>
-) {
->>>>>>> 8815dd51
   const handleRowChange = useLatestFunc((column: CalculatedColumn<R, SR>, newRow: R) => {
     onRowChange(column, rowIdx, newRow);
   });
@@ -125,11 +90,7 @@
   );
 
   return (
-<<<<<<< HEAD
-    <RowSelectionContext value={isRowSelected}>
-=======
-    <RowSelectionProvider value={selectionValue}>
->>>>>>> 8815dd51
+    <RowSelectionContext value={selectionValue}>
       <div
         role="row"
         className={className}
