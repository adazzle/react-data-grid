import { forwardRef, memo, type RefAttributes } from 'react';
import clsx from 'clsx';

import { RowSelectionProvider, useLatestFunc } from './hooks';
import { getColSpan, getRowStyle } from './utils';
<<<<<<< HEAD
import type { CalculatedColumn, RowRendererProps } from './types';
import { defaultCellRenderer } from './Cell';
import { rowClassname, rowSelectedClassname } from './style';
import { useDefaultRenderers } from './DataGridDefaultRenderersProvider';
=======
import type { CalculatedColumn, RenderRowProps } from './types';
import Cell from './Cell';
import { rowClassname, rowSelectedClassname } from './style/row';
>>>>>>> fb3bbacd

function Row<R, SR>(
  {
    className,
    rowIdx,
    gridRowStart,
    height,
    selectedCellIdx,
    isRowSelected,
    copiedCellIdx,
    draggedOverCellIdx,
    lastFrozenColumnIndex,
    row,
    viewportColumns,
    selectedCellEditor,
    selectedCellDragHandle,
    onCellClick,
    onCellDoubleClick,
    onCellContextMenu,
    rowClass,
    setDraggedOverRowIdx,
    onMouseEnter,
    onRowChange,
    selectCell,
    ...props
  }: RenderRowProps<R, SR>,
  ref: React.Ref<HTMLDivElement>
) {
  const defaultComponents = useDefaultRenderers<R, SR>();
  const cellRenderer = defaultComponents?.cellRenderer ?? defaultCellRenderer;

  const handleRowChange = useLatestFunc((column: CalculatedColumn<R, SR>, newRow: R) => {
    onRowChange(column, rowIdx, newRow);
  });

  function handleDragEnter(event: React.MouseEvent<HTMLDivElement>) {
    setDraggedOverRowIdx?.(rowIdx);
    onMouseEnter?.(event);
  }

  className = clsx(
    rowClassname,
    `rdg-row-${rowIdx % 2 === 0 ? 'even' : 'odd'}`,
    {
      [rowSelectedClassname]: selectedCellIdx === -1
    },
    rowClass?.(row, rowIdx),
    className
  );

  const cells = [];

  for (let index = 0; index < viewportColumns.length; index++) {
    const column = viewportColumns[index];
    const { idx } = column;
    const colSpan = getColSpan(column, lastFrozenColumnIndex, { type: 'ROW', row });
    if (colSpan !== undefined) {
      index += colSpan - 1;
    }

    const isCellSelected = selectedCellIdx === idx;

    if (isCellSelected && selectedCellEditor) {
      cells.push(selectedCellEditor);
    } else {
<<<<<<< HEAD
      cells.push(cellRenderer(column.key, {
        column,
        colSpan,
        row,
        rowIdx,
        isCopied: copiedCellIdx === idx,
        isDraggedOver: draggedOverCellIdx === idx,
        isCellSelected: isCellSelected,
        dragHandle: isCellSelected ? selectedCellDragHandle : undefined,
        onClick: onCellClick,
        onDoubleClick: onCellDoubleClick,
        onContextMenu: onCellContextMenu,
        onRowChange: handleRowChange,
        selectCell: selectCell,
        skipCellFocusRef: skipCellFocusRef
      }));
=======
      cells.push(
        <Cell
          key={column.key}
          column={column}
          colSpan={colSpan}
          row={row}
          rowIdx={rowIdx}
          isCopied={copiedCellIdx === idx}
          isDraggedOver={draggedOverCellIdx === idx}
          isCellSelected={isCellSelected}
          dragHandle={isCellSelected ? selectedCellDragHandle : undefined}
          onClick={onCellClick}
          onDoubleClick={onCellDoubleClick}
          onContextMenu={onCellContextMenu}
          onRowChange={handleRowChange}
          selectCell={selectCell}
        />
      );
>>>>>>> fb3bbacd
    }
  }

  return (
    <RowSelectionProvider value={isRowSelected}>
      <div
        role="row"
        ref={ref}
        className={className}
        onMouseEnter={handleDragEnter}
        style={getRowStyle(gridRowStart, height)}
        {...props}
      >
        {cells}
      </div>
    </RowSelectionProvider>
  );
}

const RowComponent = memo(forwardRef(Row)) as <R, SR>(
  props: RenderRowProps<R, SR> & RefAttributes<HTMLDivElement>
) => JSX.Element;

export default RowComponent;

export function defaultRenderRow<R, SR>(key: React.Key, props: RenderRowProps<R, SR>) {
  return <RowComponent key={key} {...props} />;
}<|MERGE_RESOLUTION|>--- conflicted
+++ resolved
@@ -3,16 +3,10 @@
 
 import { RowSelectionProvider, useLatestFunc } from './hooks';
 import { getColSpan, getRowStyle } from './utils';
-<<<<<<< HEAD
-import type { CalculatedColumn, RowRendererProps } from './types';
+import type { CalculatedColumn, RenderRowProps } from './types';
 import { defaultCellRenderer } from './Cell';
-import { rowClassname, rowSelectedClassname } from './style';
 import { useDefaultRenderers } from './DataGridDefaultRenderersProvider';
-=======
-import type { CalculatedColumn, RenderRowProps } from './types';
-import Cell from './Cell';
 import { rowClassname, rowSelectedClassname } from './style/row';
->>>>>>> fb3bbacd
 
 function Row<R, SR>(
   {
@@ -78,43 +72,23 @@
     if (isCellSelected && selectedCellEditor) {
       cells.push(selectedCellEditor);
     } else {
-<<<<<<< HEAD
-      cells.push(cellRenderer(column.key, {
-        column,
-        colSpan,
-        row,
-        rowIdx,
-        isCopied: copiedCellIdx === idx,
-        isDraggedOver: draggedOverCellIdx === idx,
-        isCellSelected: isCellSelected,
-        dragHandle: isCellSelected ? selectedCellDragHandle : undefined,
-        onClick: onCellClick,
-        onDoubleClick: onCellDoubleClick,
-        onContextMenu: onCellContextMenu,
-        onRowChange: handleRowChange,
-        selectCell: selectCell,
-        skipCellFocusRef: skipCellFocusRef
-      }));
-=======
       cells.push(
-        <Cell
-          key={column.key}
-          column={column}
-          colSpan={colSpan}
-          row={row}
-          rowIdx={rowIdx}
-          isCopied={copiedCellIdx === idx}
-          isDraggedOver={draggedOverCellIdx === idx}
-          isCellSelected={isCellSelected}
-          dragHandle={isCellSelected ? selectedCellDragHandle : undefined}
-          onClick={onCellClick}
-          onDoubleClick={onCellDoubleClick}
-          onContextMenu={onCellContextMenu}
-          onRowChange={handleRowChange}
-          selectCell={selectCell}
-        />
+        cellRenderer(column.key, {
+          column,
+          colSpan,
+          row,
+          rowIdx,
+          isCopied: copiedCellIdx === idx,
+          isDraggedOver: draggedOverCellIdx === idx,
+          isCellSelected: isCellSelected,
+          dragHandle: isCellSelected ? selectedCellDragHandle : undefined,
+          onClick: onCellClick,
+          onDoubleClick: onCellDoubleClick,
+          onContextMenu: onCellContextMenu,
+          onRowChange: handleRowChange,
+          selectCell: selectCell
+        })
       );
->>>>>>> fb3bbacd
     }
   }
 
