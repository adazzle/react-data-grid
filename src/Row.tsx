--- conflicted
+++ resolved
@@ -90,12 +90,8 @@
         onFocus={isCellSelected ? (selectedCellProps as SelectedCellProps).onFocus : undefined}
         onKeyDown={isCellSelected ? selectedCellProps!.onKeyDown : undefined}
         onRowClick={onRowClick}
-<<<<<<< HEAD
+        onRowDoubleClick={onRowDoubleClick}
         onRowChange={handleRowChange}
-=======
-        onRowDoubleClick={onRowDoubleClick}
-        onRowChange={onRowChange}
->>>>>>> bfd8010e
         selectCell={selectCell}
       />
     );
