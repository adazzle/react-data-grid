import { memo, forwardRef } from 'react';
import type { RefAttributes, CSSProperties } from 'react';
import clsx from 'clsx';

import Cell from './Cell';
import { RowSelectionProvider, useLatestFunc, useFocusRef, useCombinedRefs } from './hooks';
import { getColSpan } from './utils';
import { groupRowSelectedClassname, rowClassname } from './style';
import type { RowRendererProps } from './types';

function Row<R, SR>(
  {
    className,
    rowIdx,
    selectedCellIdx,
    isRowSelected,
    copiedCellIdx,
    draggedOverCellIdx,
    lastFrozenColumnIndex,
    row,
    viewportColumns,
    selectedCellEditor,
    selectedCellDragHandle,
    onRowClick,
    onRowDoubleClick,
    rowClass,
    setDraggedOverRowIdx,
    onMouseEnter,
    top,
    height,
    onRowChange,
    selectCell,
    ...props
  }: RowRendererProps<R, SR>,
  ref: React.Ref<HTMLDivElement>
) {
  const isRowFocused = selectedCellIdx === -1;
  const { ref: rowRef, tabIndex } = useFocusRef<HTMLDivElement>(isRowFocused);

  const handleRowChange = useLatestFunc((newRow: R) => {
    onRowChange(rowIdx, newRow);
  });

  function handleDragEnter(event: React.MouseEvent<HTMLDivElement>) {
    setDraggedOverRowIdx?.(rowIdx);
    onMouseEnter?.(event);
  }

  className = clsx(
    rowClassname,
    `rdg-row-${rowIdx % 2 === 0 ? 'even' : 'odd'}`,
    {
      [groupRowSelectedClassname]: isRowFocused
    },
    rowClass?.(row),
    className
  );

  const cells = [];

  for (let index = 0; index < viewportColumns.length; index++) {
    const column = viewportColumns[index];
    const { idx } = column;
    const colSpan = getColSpan(column, lastFrozenColumnIndex, { type: 'ROW', row });
    if (colSpan !== undefined) {
      index += colSpan - 1;
    }

    const isCellSelected = selectedCellIdx === idx;

    if (isCellSelected && selectedCellEditor) {
      cells.push(selectedCellEditor);
    } else {
      cells.push(
        <Cell
          key={column.key}
          column={column}
          colSpan={colSpan}
          row={row}
          isCopied={copiedCellIdx === idx}
          isDraggedOver={draggedOverCellIdx === idx}
          isCellSelected={isCellSelected}
          dragHandle={isCellSelected ? selectedCellDragHandle : undefined}
<<<<<<< HEAD
          onFocus={onFocus}
          onKeyDown={isCellSelected ? onKeyDown : undefined}
=======
>>>>>>> c50ff921
          onRowClick={onRowClick}
          onRowDoubleClick={onRowDoubleClick}
          onRowChange={handleRowChange}
          selectCell={selectCell}
        />
      );
    }
  }

  return (
    <RowSelectionProvider value={isRowSelected}>
      <div
        role="row"
        ref={useCombinedRefs(ref, rowRef)}
        tabIndex={tabIndex}
        className={className}
        onMouseEnter={handleDragEnter}
        style={
          {
            top,
            '--row-height': `${height}px`
          } as unknown as CSSProperties
        }
        {...props}
      >
        {cells}
      </div>
    </RowSelectionProvider>
  );
}

export default memo(forwardRef(Row)) as <R, SR>(
  props: RowRendererProps<R, SR> & RefAttributes<HTMLDivElement>
) => JSX.Element;<|MERGE_RESOLUTION|>--- conflicted
+++ resolved
@@ -81,11 +81,6 @@
           isDraggedOver={draggedOverCellIdx === idx}
           isCellSelected={isCellSelected}
           dragHandle={isCellSelected ? selectedCellDragHandle : undefined}
-<<<<<<< HEAD
-          onFocus={onFocus}
-          onKeyDown={isCellSelected ? onKeyDown : undefined}
-=======
->>>>>>> c50ff921
           onRowClick={onRowClick}
           onRowDoubleClick={onRowDoubleClick}
           onRowChange={handleRowChange}
