--- conflicted
+++ resolved
@@ -72,7 +72,6 @@
       cells.push(selectedCellEditor);
     } else {
       cells.push(
-<<<<<<< HEAD
         cellRenderer(column.key, {
           column,
           colSpan,
@@ -81,30 +80,12 @@
           isCopied: copiedCellIdx === idx,
           isDraggedOver: draggedOverCellIdx === idx,
           isCellSelected: isCellSelected,
-          dragHandle: isCellSelected ? selectedCellDragHandle : undefined,
           onClick: onCellClick,
           onDoubleClick: onCellDoubleClick,
           onContextMenu: onCellContextMenu,
           onRowChange: handleRowChange,
           selectCell: selectCell
         })
-=======
-        <Cell
-          key={column.key}
-          column={column}
-          colSpan={colSpan}
-          row={row}
-          rowIdx={rowIdx}
-          isCopied={copiedCellIdx === idx}
-          isDraggedOver={draggedOverCellIdx === idx}
-          isCellSelected={isCellSelected}
-          onClick={onCellClick}
-          onDoubleClick={onCellDoubleClick}
-          onContextMenu={onCellContextMenu}
-          onRowChange={handleRowChange}
-          selectCell={selectCell}
-        />
->>>>>>> de46a2de
       );
     }
   }
