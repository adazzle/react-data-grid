import { memo } from 'react';
import clsx from 'clsx';
import { css } from '@linaria/core';

import HeaderCell from './HeaderCell';
import type { CalculatedColumn } from './types';
<<<<<<< HEAD
import { assertIsValidKeyGetter, getColSpan, getRowStyle } from './utils';
=======
import { getColSpan } from './utils';
>>>>>>> 26ab87ba
import type { DataGridProps } from './DataGrid';
import { useRovingRowRef } from './hooks';

type SharedDataGridProps<R, SR, K extends React.Key> = Pick<
  DataGridProps<R, SR, K>,
  'sortColumns' | 'onSortColumnsChange'
>;

export interface HeaderRowProps<R, SR, K extends React.Key> extends SharedDataGridProps<R, SR, K> {
  columns: readonly CalculatedColumn<R, SR>[];
  allRowsSelected: boolean;
  onAllRowsSelectionChange: (checked: boolean) => void;
  onColumnResize: (column: CalculatedColumn<R, SR>, width: number) => void;
  selectCell: (column: CalculatedColumn<R, SR>) => void;
  lastFrozenColumnIndex: number;
  selectedCellIdx: number | undefined;
}

const headerRow = css`
  contain: strict;
  contain: size layout style paint;
  display: grid;
  grid-template-columns: var(--template-columns);
  grid-template-rows: var(--header-row-height);
  height: var(--header-row-height); // needed on Firefox
  line-height: var(--header-row-height);
  width: var(--row-width);
  position: sticky;
  top: 0;
  background-color: var(--header-background-color);
  font-weight: bold;
  z-index: 3;
  outline: none;

  &[aria-selected='true'] {
    box-shadow: inset 0 0 0 2px var(--selection-color);
  }
`;

const headerRowClassname = `rdg-header-row ${headerRow}`;

function HeaderRow<R, SR, K extends React.Key>({
  columns,
  allRowsSelected,
  onAllRowsSelectionChange,
  onColumnResize,
  sortColumns,
  onSortColumnsChange,
  lastFrozenColumnIndex,
  selectedCellIdx,
  selectCell
}: HeaderRowProps<R, SR, K>) {
  const { ref, tabIndex, className } = useRovingRowRef(selectedCellIdx);

  const cells = [];
  for (let index = 0; index < columns.length; index++) {
    const column = columns[index];
    const colSpan = getColSpan(column, lastFrozenColumnIndex, { type: 'HEADER' });
    if (colSpan !== undefined) {
      index += colSpan - 1;
    }

    cells.push(
      <HeaderCell<R, SR>
        key={column.key}
        column={column}
        colSpan={colSpan}
        isCellSelected={selectedCellIdx === column.idx}
        onColumnResize={onColumnResize}
        allRowsSelected={allRowsSelected}
        onAllRowsSelectionChange={onAllRowsSelectionChange}
        onSortColumnsChange={onSortColumnsChange}
        sortColumns={sortColumns}
        selectCell={selectCell}
      />
    );
  }

  return (
    <div
      role="row"
      aria-rowindex={1} // aria-rowindex is 1 based
<<<<<<< HEAD
      className={headerRowClassname}
      style={getRowStyle(1)}
=======
      ref={ref}
      tabIndex={tabIndex}
      className={clsx(headerRowClassname, className)}
>>>>>>> 26ab87ba
    >
      {cells}
    </div>
  );
}

export default memo(HeaderRow) as <R, SR, K extends React.Key>(
  props: HeaderRowProps<R, SR, K>
) => JSX.Element;<|MERGE_RESOLUTION|>--- conflicted
+++ resolved
@@ -4,13 +4,10 @@
 
 import HeaderCell from './HeaderCell';
 import type { CalculatedColumn } from './types';
-<<<<<<< HEAD
-import { assertIsValidKeyGetter, getColSpan, getRowStyle } from './utils';
-=======
-import { getColSpan } from './utils';
->>>>>>> 26ab87ba
+import { getColSpan, getRowStyle } from './utils';
 import type { DataGridProps } from './DataGrid';
 import { useRovingRowRef } from './hooks';
+import { cell, cellFrozen } from './style';
 
 type SharedDataGridProps<R, SR, K extends React.Key> = Pick<
   DataGridProps<R, SR, K>,
@@ -28,20 +25,21 @@
 }
 
 const headerRow = css`
-  contain: strict;
-  contain: size layout style paint;
-  display: grid;
-  grid-template-columns: var(--template-columns);
-  grid-template-rows: var(--header-row-height);
-  height: var(--header-row-height); // needed on Firefox
+  display: contents;
   line-height: var(--header-row-height);
-  width: var(--row-width);
-  position: sticky;
-  top: 0;
   background-color: var(--header-background-color);
   font-weight: bold;
-  z-index: 3;
   outline: none;
+
+  > .${cell} {
+    z-index: 3;
+    position: sticky;
+    top: 0;
+  }
+
+  > .${cellFrozen} {
+    z-index: 4;
+  }
 
   &[aria-selected='true'] {
     box-shadow: inset 0 0 0 2px var(--selection-color);
@@ -91,14 +89,10 @@
     <div
       role="row"
       aria-rowindex={1} // aria-rowindex is 1 based
-<<<<<<< HEAD
-      className={headerRowClassname}
-      style={getRowStyle(1)}
-=======
       ref={ref}
       tabIndex={tabIndex}
       className={clsx(headerRowClassname, className)}
->>>>>>> 26ab87ba
+      style={getRowStyle(1)}
     >
       {cells}
     </div>
