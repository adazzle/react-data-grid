import { memo } from 'react';
<<<<<<< HEAD
import clsx from 'clsx';
=======
import { css } from '@linaria/core';
>>>>>>> f5c2c9ef

import HeaderCell from './HeaderCell';
import type { CalculatedColumn } from './types';
import { getColSpan } from './utils';
import type { DataGridProps } from './DataGrid';
<<<<<<< HEAD
import { headerRowClassname } from './style';
import { useRovingRowRef } from './hooks';
=======
>>>>>>> f5c2c9ef

type SharedDataGridProps<R, SR, K extends React.Key> = Pick<
  DataGridProps<R, SR, K>,
  'sortColumns' | 'onSortColumnsChange'
>;

export interface HeaderRowProps<R, SR, K extends React.Key> extends SharedDataGridProps<R, SR, K> {
  columns: readonly CalculatedColumn<R, SR>[];
  allRowsSelected: boolean;
  onAllRowsSelectionChange: (checked: boolean) => void;
  onColumnResize: (column: CalculatedColumn<R, SR>, width: number) => void;
  selectCell: (column: CalculatedColumn<R, SR>) => void;
  lastFrozenColumnIndex: number;
  selectedCellIdx: number | undefined;
}

const headerRow = css`
  contain: strict;
  contain: size layout style paint;
  display: grid;
  grid-template-columns: var(--template-columns);
  grid-template-rows: var(--header-row-height);
  height: var(--header-row-height); // needed on Firefox
  line-height: var(--header-row-height);
  width: var(--row-width);
  position: sticky;
  top: 0;
  background-color: var(--header-background-color);
  font-weight: bold;
  z-index: 3;
  touch-action: none;
`;

const headerRowClassname = `rdg-header-row ${headerRow}`;

function HeaderRow<R, SR, K extends React.Key>({
  columns,
  allRowsSelected,
  onAllRowsSelectionChange,
  onColumnResize,
  sortColumns,
  onSortColumnsChange,
  lastFrozenColumnIndex,
  selectedCellIdx,
  selectCell
}: HeaderRowProps<R, SR, K>) {
  const { ref, tabIndex, className } = useRovingRowRef(selectedCellIdx);

  const cells = [];
  for (let index = 0; index < columns.length; index++) {
    const column = columns[index];
    const colSpan = getColSpan(column, lastFrozenColumnIndex, { type: 'HEADER' });
    if (colSpan !== undefined) {
      index += colSpan - 1;
    }

    const isCellSelected = selectedCellIdx === column.idx;

    cells.push(
      <HeaderCell<R, SR>
        key={column.key}
        column={column}
        colSpan={colSpan}
        isCellSelected={isCellSelected}
        onResize={onColumnResize}
        allRowsSelected={allRowsSelected}
        onAllRowsSelectionChange={onAllRowsSelectionChange}
        onSortColumnsChange={onSortColumnsChange}
        sortColumns={sortColumns}
        selectCell={selectCell}
      />
    );
  }

  return (
    <div
      role="row"
      aria-rowindex={1} // aria-rowindex is 1 based
      ref={ref}
      tabIndex={tabIndex}
      className={clsx(headerRowClassname, className)}
    >
      {cells}
    </div>
  );
}

export default memo(HeaderRow) as <R, SR, K extends React.Key>(
  props: HeaderRowProps<R, SR, K>
) => JSX.Element;<|MERGE_RESOLUTION|>--- conflicted
+++ resolved
@@ -1,19 +1,12 @@
 import { memo } from 'react';
-<<<<<<< HEAD
 import clsx from 'clsx';
-=======
 import { css } from '@linaria/core';
->>>>>>> f5c2c9ef
 
 import HeaderCell from './HeaderCell';
 import type { CalculatedColumn } from './types';
 import { getColSpan } from './utils';
 import type { DataGridProps } from './DataGrid';
-<<<<<<< HEAD
-import { headerRowClassname } from './style';
 import { useRovingRowRef } from './hooks';
-=======
->>>>>>> f5c2c9ef
 
 type SharedDataGridProps<R, SR, K extends React.Key> = Pick<
   DataGridProps<R, SR, K>,
@@ -45,6 +38,11 @@
   font-weight: bold;
   z-index: 3;
   touch-action: none;
+  outline: none;
+
+  &[aria-selected='true'] {
+    box-shadow: inset 0 0 0 2px var(--selection-color);
+  }
 `;
 
 const headerRowClassname = `rdg-header-row ${headerRow}`;
