import { memo } from 'react';
import clsx from 'clsx';
import { css } from '@linaria/core';

import HeaderCell from './HeaderCell';
import type { CalculatedColumn } from './types';
import { getColSpan, getRowStyle } from './utils';
import type { DataGridProps } from './DataGrid';
import { useRovingRowRef } from './hooks';
import { cell, cellFrozen } from './style';

type SharedDataGridProps<R, SR, K extends React.Key> = Pick<
  DataGridProps<R, SR, K>,
  'sortColumns' | 'onSortColumnsChange'
>;

export interface HeaderRowProps<R, SR, K extends React.Key> extends SharedDataGridProps<R, SR, K> {
  columns: readonly CalculatedColumn<R, SR>[];
  allRowsSelected: boolean;
  onAllRowsSelectionChange: (checked: boolean) => void;
  onColumnResize: (column: CalculatedColumn<R, SR>, width: number) => void;
  selectCell: (columnIdx: number) => void;
  lastFrozenColumnIndex: number;
  selectedCellIdx: number | undefined;
  shouldFocusGrid: boolean;
}

const headerRow = css`
<<<<<<< HEAD
  display: contents;
=======
  contain: strict;
  contain: size layout style paint;
  display: grid;
  grid-template-columns: var(--template-columns);
  grid-template-rows: var(--header-row-height);
  height: var(--header-row-height); /* needed on Firefox */
>>>>>>> e3ddda43
  line-height: var(--header-row-height);
  background-color: var(--header-background-color);
  font-weight: bold;
  outline: none;

  > .${cell} {
    z-index: 3;
    position: sticky;
    top: 0;
  }

  > .${cellFrozen} {
    z-index: 4;
  }

  &[aria-selected='true'] {
    box-shadow: inset 0 0 0 2px var(--selection-color);
  }
`;

const headerRowClassname = `rdg-header-row ${headerRow}`;

function HeaderRow<R, SR, K extends React.Key>({
  columns,
  allRowsSelected,
  onAllRowsSelectionChange,
  onColumnResize,
  sortColumns,
  onSortColumnsChange,
  lastFrozenColumnIndex,
  selectedCellIdx,
  selectCell,
  shouldFocusGrid
}: HeaderRowProps<R, SR, K>) {
  const { ref, tabIndex, className } = useRovingRowRef(selectedCellIdx);

  const cells = [];
  for (let index = 0; index < columns.length; index++) {
    const column = columns[index];
    const colSpan = getColSpan(column, lastFrozenColumnIndex, { type: 'HEADER' });
    if (colSpan !== undefined) {
      index += colSpan - 1;
    }

    cells.push(
      <HeaderCell<R, SR>
        key={column.key}
        column={column}
        colSpan={colSpan}
        isCellSelected={selectedCellIdx === column.idx}
        onColumnResize={onColumnResize}
        allRowsSelected={allRowsSelected}
        onAllRowsSelectionChange={onAllRowsSelectionChange}
        onSortColumnsChange={onSortColumnsChange}
        sortColumns={sortColumns}
        selectCell={selectCell}
        shouldFocusGrid={shouldFocusGrid && index === 0}
      />
    );
  }

  return (
    <div
      role="row"
      aria-rowindex={1} // aria-rowindex is 1 based
      ref={ref}
      tabIndex={tabIndex}
      className={clsx(headerRowClassname, className)}
      style={getRowStyle(1)}
    >
      {cells}
    </div>
  );
}

export default memo(HeaderRow) as <R, SR, K extends React.Key>(
  props: HeaderRowProps<R, SR, K>
) => JSX.Element;<|MERGE_RESOLUTION|>--- conflicted
+++ resolved
@@ -26,16 +26,7 @@
 }
 
 const headerRow = css`
-<<<<<<< HEAD
   display: contents;
-=======
-  contain: strict;
-  contain: size layout style paint;
-  display: grid;
-  grid-template-columns: var(--template-columns);
-  grid-template-rows: var(--header-row-height);
-  height: var(--header-row-height); /* needed on Firefox */
->>>>>>> e3ddda43
   line-height: var(--header-row-height);
   background-color: var(--header-background-color);
   font-weight: bold;
