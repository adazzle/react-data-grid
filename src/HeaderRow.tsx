--- conflicted
+++ resolved
@@ -1,8 +1,4 @@
-<<<<<<< HEAD
-import { useId } from 'react';
-=======
-import { memo, useState } from 'react';
->>>>>>> 7324728e
+import { useState } from 'react';
 import { css } from '@linaria/core';
 import clsx from 'clsx';
 
