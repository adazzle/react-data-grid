--- conflicted
+++ resolved
@@ -3,12 +3,7 @@
 import clsx from 'clsx';
 
 import { getColSpan } from './utils';
-<<<<<<< HEAD
-import type { CalculatedColumn, Direction, Position } from './types';
-import { Maybe } from './types';
-=======
-import type { CalculatedColumn, Direction, Position, ResizedWidth } from './types';
->>>>>>> f30e8195
+import type { CalculatedColumn, Direction, Maybe, Position, ResizedWidth } from './types';
 import type { DataGridProps } from './DataGrid';
 import HeaderCell from './HeaderCell';
 import { cell, cellFrozen } from './style/cell';
