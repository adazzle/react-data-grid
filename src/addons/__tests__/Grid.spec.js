--- conflicted
+++ resolved
@@ -231,8 +231,120 @@
     });
   });
 
-<<<<<<< HEAD
-  describe('When selection enabled and using rowSelection props', function() {
+  describe('Cell Navigation', function() {
+    describe('when cell navigation is configured to default, none', function() {
+      beforeEach(function() {
+        this.component = this.createComponent({enableCellSelect: true});
+      });
+
+      describe('when on last cell in a row', function() {
+        beforeEach(function() {
+          this.component.setState({ selected: { idx: 3, rowIdx: 1 } });
+        });
+        it('selection should stay on cell', function() {
+          this.simulateGridKeyDown('Tab');
+          expect(this.component.state.selected).toEqual({ idx: 3, rowIdx: 1 });
+        });
+      });
+      describe('when on first cell in row', function() {
+        beforeEach(function() {
+          this.component.setState({ selected: { idx: 0, rowIdx: 1 } });
+        });
+        it('nothing should happen', function() {
+          this.simulateGridKeyDown('ArrowLeft');
+          expect(this.component.state.selected).toEqual({ idx: 0, rowIdx: 1 });
+        });
+      });
+    });
+
+    describe('when cell navigation is configured to change rows', function() {
+      beforeEach(function() {
+        this.component = this.createComponent({cellNavigationMode: 'changeRow', enableCellSelect: true});
+      });
+
+      describe('when on last cell in a row that\'s not the last', function() {
+        beforeEach(function() {
+          this.component.setState({ selected: { idx: 3, rowIdx: 1 } });
+        });
+        it('selection should move to first cell in next row', function() {
+          this.simulateGridKeyDown('Tab');
+          expect(this.component.state.selected).toEqual({ idx: 0, rowIdx: 2 });
+        });
+      });
+      describe('when on last cell in last row', function() {
+        beforeEach(function() {
+          this.component.setState({ selected: { idx: 3, rowIdx: 999 } });
+        });
+        it('nothing should happen', function() {
+          this.simulateGridKeyDown('Tab');
+          expect(this.component.state.selected).toEqual({ idx: 3, rowIdx: 999 });
+        });
+      });
+      describe('when on first cell in a row that\'s not the first', function() {
+        beforeEach(function() {
+          this.component.setState({ selected: { idx: 0, rowIdx: 2 } });
+        });
+        it('selection should move to last cell in previous row', function() {
+          this.simulateGridKeyDown('ArrowLeft');
+          expect(this.component.state.selected).toEqual({ idx: 3, rowIdx: 1 });
+        });
+      });
+      describe('when on first cell in the first row', function() {
+        beforeEach(function() {
+          this.component.setState({ selected: { idx: 0, rowIdx: 0 } });
+        });
+        it('nothing should happen', function() {
+          this.simulateGridKeyDown('ArrowLeft');
+          expect(this.component.state.selected).toEqual({ idx: 0, rowIdx: 0 });
+        });
+      });
+    });
+
+    describe('when cell navigation is configured to loop over cells in row', function() {
+      beforeEach(function() {
+        this.component = this.createComponent({cellNavigationMode: 'loopOverRow', enableCellSelect: true});
+      });
+
+      describe('when on last cell, looping enabled', function() {
+        beforeEach(function() {
+          this.component.setState({ selected: { idx: 3, rowIdx: 1 } });
+        });
+        it('selection should move to first cell in same row', function() {
+          this.simulateGridKeyDown('Tab');
+          expect(this.component.state.selected).toEqual({ idx: 0, rowIdx: 1 });
+        });
+      });
+      describe('when on last cell in last row with looping enabled', function() {
+        beforeEach(function() {
+          this.component.setState({ selected: { idx: 3, rowIdx: 999 } });
+        });
+        it('selection should move to first cell in same row', function() {
+          this.simulateGridKeyDown('Tab');
+          expect(this.component.state.selected).toEqual({ idx: 0, rowIdx: 999 });
+        });
+      });
+      describe('when on first cell with looping enabled', function() {
+        beforeEach(function() {
+          this.component.setState({ selected: { idx: 0, rowIdx: 2 } });
+        });
+        it('selection should move to last cell in same row', function() {
+          this.simulateGridKeyDown('ArrowLeft');
+          expect(this.component.state.selected).toEqual({ idx: 3, rowIdx: 2 });
+        });
+      });
+      describe('when on first cell in first row with looping enabled', function() {
+        beforeEach(function() {
+          this.component.setState({ selected: { idx: 0, rowIdx: 0 } });
+        });
+        it('selection should move to last cell in same row', function() {
+          this.simulateGridKeyDown('ArrowLeft');
+          expect(this.component.state.selected).toEqual({ idx: 3, rowIdx: 0 });
+        });
+      });
+    });
+  });
+
+ describe('When selection enabled and using rowSelection props', function() {
     beforeEach(function() {
       let self = this;
       this._selectedRows = [];
@@ -343,121 +455,7 @@
   });
 
 
-=======
-  describe('Cell Navigation', function() {
-    describe('when cell navigation is configured to default, none', function() {
-      beforeEach(function() {
-        this.component = this.createComponent({enableCellSelect: true});
-      });
-
-      describe('when on last cell in a row', function() {
-        beforeEach(function() {
-          this.component.setState({ selected: { idx: 3, rowIdx: 1 } });
-        });
-        it('selection should stay on cell', function() {
-          this.simulateGridKeyDown('Tab');
-          expect(this.component.state.selected).toEqual({ idx: 3, rowIdx: 1 });
-        });
-      });
-      describe('when on first cell in row', function() {
-        beforeEach(function() {
-          this.component.setState({ selected: { idx: 0, rowIdx: 1 } });
-        });
-        it('nothing should happen', function() {
-          this.simulateGridKeyDown('ArrowLeft');
-          expect(this.component.state.selected).toEqual({ idx: 0, rowIdx: 1 });
-        });
-      });
-    });
-
-    describe('when cell navigation is configured to change rows', function() {
-      beforeEach(function() {
-        this.component = this.createComponent({cellNavigationMode: 'changeRow', enableCellSelect: true});
-      });
-
-      describe('when on last cell in a row that\'s not the last', function() {
-        beforeEach(function() {
-          this.component.setState({ selected: { idx: 3, rowIdx: 1 } });
-        });
-        it('selection should move to first cell in next row', function() {
-          this.simulateGridKeyDown('Tab');
-          expect(this.component.state.selected).toEqual({ idx: 0, rowIdx: 2 });
-        });
-      });
-      describe('when on last cell in last row', function() {
-        beforeEach(function() {
-          this.component.setState({ selected: { idx: 3, rowIdx: 999 } });
-        });
-        it('nothing should happen', function() {
-          this.simulateGridKeyDown('Tab');
-          expect(this.component.state.selected).toEqual({ idx: 3, rowIdx: 999 });
-        });
-      });
-      describe('when on first cell in a row that\'s not the first', function() {
-        beforeEach(function() {
-          this.component.setState({ selected: { idx: 0, rowIdx: 2 } });
-        });
-        it('selection should move to last cell in previous row', function() {
-          this.simulateGridKeyDown('ArrowLeft');
-          expect(this.component.state.selected).toEqual({ idx: 3, rowIdx: 1 });
-        });
-      });
-      describe('when on first cell in the first row', function() {
-        beforeEach(function() {
-          this.component.setState({ selected: { idx: 0, rowIdx: 0 } });
-        });
-        it('nothing should happen', function() {
-          this.simulateGridKeyDown('ArrowLeft');
-          expect(this.component.state.selected).toEqual({ idx: 0, rowIdx: 0 });
-        });
-      });
-    });
-
-    describe('when cell navigation is configured to loop over cells in row', function() {
-      beforeEach(function() {
-        this.component = this.createComponent({cellNavigationMode: 'loopOverRow', enableCellSelect: true});
-      });
-
-      describe('when on last cell, looping enabled', function() {
-        beforeEach(function() {
-          this.component.setState({ selected: { idx: 3, rowIdx: 1 } });
-        });
-        it('selection should move to first cell in same row', function() {
-          this.simulateGridKeyDown('Tab');
-          expect(this.component.state.selected).toEqual({ idx: 0, rowIdx: 1 });
-        });
-      });
-      describe('when on last cell in last row with looping enabled', function() {
-        beforeEach(function() {
-          this.component.setState({ selected: { idx: 3, rowIdx: 999 } });
-        });
-        it('selection should move to first cell in same row', function() {
-          this.simulateGridKeyDown('Tab');
-          expect(this.component.state.selected).toEqual({ idx: 0, rowIdx: 999 });
-        });
-      });
-      describe('when on first cell with looping enabled', function() {
-        beforeEach(function() {
-          this.component.setState({ selected: { idx: 0, rowIdx: 2 } });
-        });
-        it('selection should move to last cell in same row', function() {
-          this.simulateGridKeyDown('ArrowLeft');
-          expect(this.component.state.selected).toEqual({ idx: 3, rowIdx: 2 });
-        });
-      });
-      describe('when on first cell in first row with looping enabled', function() {
-        beforeEach(function() {
-          this.component.setState({ selected: { idx: 0, rowIdx: 0 } });
-        });
-        it('selection should move to last cell in same row', function() {
-          this.simulateGridKeyDown('ArrowLeft');
-          expect(this.component.state.selected).toEqual({ idx: 3, rowIdx: 0 });
-        });
-      });
-    });
-  });
-
->>>>>>> 3854ed9e
+
   describe('User Interaction', function() {
     it('hitting TAB should decrement selected cell index by 1', function() {
       this.simulateGridKeyDown('Tab');
