<<<<<<< HEAD
"use strict";
var React = require("react");
var ReactDOM = require('react-dom');
var rewire = require("rewire");
var Grid = rewire("../grids/ReactDataGrid.js");
var TestUtils = require("react/lib/ReactTestUtils");
var rewireModule = require("../../../test/rewireModule");
var StubComponent = require("../../../test/StubComponent");
var mockStateObject = require("./data/MockStateObject");

describe("Grid", function () {
  var BaseGridStub = StubComponent("BaseGrid");
  var CheckboxEditorStub = StubComponent("CheckboxEditor");

  // Configure local variable replacements for the module.
=======
const React = require('react');
const rewire = require('rewire');
const Grid = rewire('../grids/ReactDataGrid.js');
const TestUtils = require('react/lib/ReactTestUtils');
const rewireModule = require('../../../test/rewireModule');
const StubComponent = require('../../../test/StubComponent');
const mockStateObject = require('./data/MockStateObject');

describe('Grid', function() {
  let BaseGridStub = new StubComponent('BaseGrid');
  let CheckboxEditorStub = new StubComponent('CheckboxEditor');

  // Configure local letiable replacements for the module.
>>>>>>> 16211164
  rewireModule(Grid, {
    BaseGrid: BaseGridStub,
    CheckboxEditor: CheckboxEditorStub
  });

  beforeEach(function() {
    this.columns = [
      { key: 'id', name: 'ID', width: 100 },
      { key: 'title', name: 'Title', width: 100 },
      { key: 'count', name: 'Count', width: 100 }
    ];

    this._rows = [];
    this._selectedRows = [];
    this.rowGetter = (i) => this._rows[i];

    for (let i = 0; i < 1000; i++) {
      this._rows.push({
        id: i,
        title: `Title ${i}`,
        count: i * 1000,
        isOdd: !!(i % 2)
      });

      this._selectedRows.push(false);
    }

    this.noop = function() {};
    this.testProps = {
      enableCellSelect: true,
      columns: this.columns,
      rowGetter: this.rowGetter,
      rowsCount: this._rows.length,
      width: 300,
      onRowUpdated: this.noop,
      onCellCopyPaste: this.noop,
      onCellsDragged: this.noop,
      onGridSort: this.noop,
      onAddFilter: () => {}
    };

    this.buildFakeEvent = (addedData) => {
      return Object.assign({}, {
        preventDefault: this.noop,
        stopPropagation: this.noop
      }, addedData);
    };

    this.buildFakeCellUodate = (addedData) => {
      return Object.assign({}, {
        cellKey: 'title',
        rowIdx: 0,
        updated: { title: 'some new title' },
        key: 'Enter'
      }, addedData);
    };

    this.getBaseGrid = () => TestUtils.findRenderedComponentWithType(this.component, BaseGridStub);
    this.getCellMetaData = () => this.getBaseGrid().props.cellMetaData;

    this.simulateGridKeyDown = (key, ctrlKey) => {
      let fakeEvent = this.buildFakeEvent({
        key: key,
        keyCode: key,
        ctrlKey: ctrlKey
      });
      this.getBaseGrid().props.onViewportKeydown(fakeEvent);
    };

    let buildProps = (addedProps) => Object.assign({}, this.testProps, addedProps);
    this.createComponent = (addedProps) => {
      return TestUtils.renderIntoDocument(<Grid {...buildProps(addedProps)}/>);
    };

    this.component = this.createComponent();
  });

  it('should create a new instance of Grid', function() {
    expect(this.component).toBeDefined();
  });

  it('should render a BaseGrid stub', function() {
    expect(this.getBaseGrid()).toBeDefined();
  });

  it('should be initialized with correct state', function() {
    expect(this.component.state).toEqual(mockStateObject({
      selectedRows: this._selectedRows
    }));
  });

  describe('if passed in as props to grid', function() {
    beforeEach(function() {
      const ToolBarStub = new StubComponent('Toolbar');
      this.component = this.createComponent({ toolbar: <ToolBarStub /> });
      this.toolbarInstance = TestUtils.findRenderedComponentWithType(this.component, ToolBarStub);
    });

    it('should render a Toolbar', function() {
      expect(this.toolbarInstance).toBeDefined();
    });

    describe('onToggleFilter trigger of Toolbar', function() {
      beforeEach(function() {
        this.toolbarInstance.props.onToggleFilter();
        this.baseGrid = this.getBaseGrid();
      });

      it('should set filter state of grid and render a filterable header row', function() {
        let filterableHeaderRow = this.baseGrid.props.headerRows[1];
        expect(this.component.state.canFilter).toBe(true);
        expect(this.baseGrid.props.headerRows.length).toEqual(2);
        expect(filterableHeaderRow.ref).toEqual('filterRow');
      });
    });
  });

  describe('When cell selection disabled', function() {
    beforeEach(function() {
      this.component = this.createComponent({
        enableCellSelect: false,
        columns: this.columns,
        rowGetter: this.rowGetter,
        rowsCount: this._rows.length,
        width: 300
      });
    });

    it('grid should be initialized with selected state of {rowIdx : -1, idx : -1}', function() {
      expect(this.component.state.selected).toEqual({ rowIdx: -1, idx: -1 });
    });
  });

  describe('When row selection enabled', function() {
    beforeEach(function() {
      this.component = this.createComponent({ enableRowSelect: true });
      this.baseGrid = this.getBaseGrid();
      this.selectRowCol = this.baseGrid.props.columnMetrics.columns[0];
    });

    it('should render an additional Select Row column', function() {
      expect(this.baseGrid.props.columnMetrics.columns.length).toEqual(this.columns.length + 1);
      expect(this.selectRowCol.key).toEqual('select-row');
      expect(TestUtils.isElementOfType(this.selectRowCol.formatter, CheckboxEditorStub)).toBe(true);
    });

    describe('checking header checkbox', function() {
      beforeEach(function() {
        let checkboxWrapper = document.createElement('div');
        checkboxWrapper.innerHTML = '<input type="checkbox" value="value" checked="true" />';
        this.checkbox = checkboxWrapper.querySelector('input');

        this.headerCheckbox = this.selectRowCol.headerRenderer;
        this.fakeEvent = this.buildFakeEvent({ currentTarget: this.checkbox });
        this.headerCheckbox.props.onChange(this.fakeEvent);
      });

      it('should select all rows', function() {
        let selectedRows = this.component.state.selectedRows;
        expect(selectedRows.length).toEqual(this._rows.length);

        expect(selectedRows.length).toBeGreaterThan(1);
        selectedRows.forEach((selected) => expect(selected).toBe(true));
      });

      describe('and then unchecking header checkbox', function() {
        beforeEach(function() {
          this.checkbox.checked = false;
          this.headerCheckbox.props.onChange(this.fakeEvent);
        });

        it('should deselect all rows', function() {
          let selectedRows = this.component.state.selectedRows;

          expect(selectedRows.length).toBeGreaterThan(1);
          selectedRows.forEach((selected) => expect(selected).toBe(false));
        });
      });
    });

    describe('when selected is false', function() {
      beforeEach(function() {
        this.component.setState({ selectedRows: [false, false, false, false] });
        let selectRowCol = this.baseGrid.props.columnMetrics.columns[0];
        selectRowCol.onCellChange(3, 'select-row', this.buildFakeEvent());
      });

      it('should be able to select an individual row', function() {
        expect(this.component.state.selectedRows[3]).toBe(true);
      });
    });

    describe('when selected is null', function() {
      beforeEach(function() {
        this.component.setState({ selectedRows: [null, null, null, null] });
        let selectRowCol = this.baseGrid.props.columnMetrics.columns[0];
        selectRowCol.onCellChange(2, 'select-row', this.buildFakeEvent());
      });

      it('should be able to select an individual row', function() {
        expect(this.component.state.selectedRows[2]).toBe(true);
      });
    });

    describe('when selected is true', function() {
      beforeEach(function() {
        this.component.setState({ selectedRows: [null, true, true, true] });
        let selectRowCol = this.baseGrid.props.columnMetrics.columns[0];
        selectRowCol.onCellChange(3, 'select-row', this.buildFakeEvent());
      });

      it('should be able to unselect an individual row ', function() {
        expect(this.component.state.selectedRows[3]).toBe(false);
      });
    });
  });

  describe('User Interaction', function() {
    it('hitting TAB should decrement selected cell index by 1', function() {
      this.simulateGridKeyDown('Tab');
      expect(this.component.state.selected).toEqual({ idx: 1, rowIdx: 0 });
    });

    describe('When selected cell is in top corner of grid', function() {
      beforeEach(function() {
        this.component.setState({ selected: { idx: 0, rowIdx: 0 } });
      });

      it('on ArrowUp keyboard event should not change selected index', function() {
        this.simulateGridKeyDown('ArrowUp');
        expect(this.component.state.selected).toEqual({ idx: 0, rowIdx: 0 });
      });

      it('on ArrowLeft keyboard event should not change selected index', function() {
        this.simulateGridKeyDown('ArrowLeft');
        expect(this.component.state.selected).toEqual({ idx: 0, rowIdx: 0 });
      });
    });

    describe('When selected cell has adjacent cells on all sides', function() {
      beforeEach(function() {
        this.component.setState({ selected: { idx: 1, rowIdx: 1 } });
      });

      it('on ArrowRight keyboard event should increment selected cell index by 1', function() {
        this.simulateGridKeyDown('ArrowRight');
        expect(this.component.state.selected).toEqual({ idx: 2, rowIdx: 1 });
      });

      it('on ArrowDown keyboard event should increment selected row index by 1', function() {
        this.simulateGridKeyDown('ArrowDown');
        expect(this.component.state.selected).toEqual({ idx: 1, rowIdx: 2 });
      });

      it('on ArrowLeft keyboard event should decrement selected row index by 1', function() {
        this.simulateGridKeyDown('ArrowLeft');
        expect(this.component.state.selected).toEqual({ idx: 0, rowIdx: 1 });
      });

      it('on ArrowUp keyboard event should decrement selected row index by 1', function() {
        this.simulateGridKeyDown('ArrowUp');
        expect(this.component.state.selected).toEqual({ idx: 1, rowIdx: 0 });
      });
    });

    describe('When column is editable', function() {
      beforeEach(function() {
        const editableColumn = Object.assign({ editable: true }, this.columns[1]);
        this.columns[1] = editableColumn;
        this.component = this.createComponent({ columns: this.columns });
      });

      describe('double click on grid', function() {
        beforeEach(function() {
          this.component.setState({ selected: { idx: 1, rowIdx: 1 } });
          this.getBaseGrid().props.onViewportDoubleClick();
        });

        it('should activate current selected cell', function() {
          expect(this.component.state.selected).toEqual({ idx: 1, rowIdx: 1, active: true });
        });
      });

      describe('copy a cell value', function() {
        beforeEach(function() {
          const cCharacterKeyCode = 99;
          this.component.setState({ selected: { idx: 1, rowIdx: 1 } });
          this.simulateGridKeyDown(cCharacterKeyCode, true);
        });

        it('should store the value in grid state', function() {
          let expectedCellValue = this._rows[1].title;
          expect(this.component.state.textToCopy).toEqual(expectedCellValue);
          expect(this.component.state.copied).toEqual({ idx: 1, rowIdx: 1 });
        });
      });

      describe('paste a cell value', function() {
        beforeEach(function() {
          const vCharacterKeyCode = 118;
          spyOn(this.testProps, 'onCellCopyPaste');
          this.component.setProps({ onCellCopyPaste: this.testProps.onCellCopyPaste });
          this.component.setState({
            textToCopy: 'banana',
            selected: { idx: 1, rowIdx: 5 },
            copied: { idx: 1, rowIdx: 1 }
          });
          this.simulateGridKeyDown(vCharacterKeyCode, true);
        });

        it('should call onCellCopyPaste of component with correct params', function() {
          expect(this.component.props.onCellCopyPaste).toHaveBeenCalled();
          expect(this.component.props.onCellCopyPaste.mostRecentCall.args[0]).toEqual({
            cellKey: 'title',
            rowIdx: 5,
            value: 'banana',
            fromRow: 1,
            toRow: 5
          });
        });
      });

      describe('cell commit cancel', function() {
        beforeEach(function() {
          this.component.setState({ selected: { idx: 1, rowIdx: 1, active: true } });
          this.getCellMetaData().onCommitCancel();
        });

        it('should set grid state inactive', function() {
          expect(this.component.state.selected).toEqual({ idx: 1, rowIdx: 1, active: false });
        });
      });

      describe('pressing escape', function() {
        beforeEach(function() {
          this.component.setState({ selected: { idx: 1, rowIdx: 1, active: true } });
          this.simulateGridKeyDown('Escape');
        });

        it('should set grid state inactive', function() {
          expect(this.component.state.selected).toEqual({ idx: 1, rowIdx: 1, active: false });
        });
      });

      describe('pressing enter', function() {
        beforeEach(function() {
          this.component.setState({ selected: { idx: 1, rowIdx: 1, active: false } });
          this.simulateGridKeyDown('Enter');
        });

        it('should set grid state active', function() {
          expect(this.component.state.selected).toEqual({ idx: 1, rowIdx: 1, active: true, initialKeyCode: 'Enter' });
        });
      });

      describe('pressing delete', function() {
        beforeEach(function() {
          this.component.setState({ selected: { idx: 1, rowIdx: 1, active: false } });
          this.simulateGridKeyDown('Delete');
        });

        it('should set grid state active', function() {
          expect(this.component.state.selected).toEqual({ idx: 1, rowIdx: 1, active: true, initialKeyCode: 'Delete' });
        });
      });

      describe('pressing backspace', function() {
        beforeEach(function() {
          this.component.setState({ selected: { idx: 1, rowIdx: 1, active: false } });
          this.simulateGridKeyDown('Backspace');
        });

        it('should set grid state active', function() {
          expect(this.component.state.selected).toEqual({ idx: 1, rowIdx: 1, active: true, initialKeyCode: 'Backspace' });
        });
      });

      describe('typing a char', function() {
        beforeEach(function() {
          const fakeEvent = this.buildFakeEvent({ keyCode: 66, key: 'Unidentified' });
          this.component.setState({ selected: { idx: 1, rowIdx: 1, active: false } });
          this.getBaseGrid().props.onViewportKeydown(fakeEvent);
        });

        it('should set grid state active and store the typed value', function() {
          expect(this.component.state.selected).toEqual({ idx: 1, rowIdx: 1, active: true, initialKeyCode: 66 });
        });
      });
    });

    describe('When column is not editable', function() {
      beforeEach(function() {
        const uneditableColumn = Object.assign({ editable: false }, this.columns[1]);
        this.columns[1] = uneditableColumn;
        this.component = this.createComponent({ columns: this.columns });
      });

      describe('double click on grid ', function() {
        beforeEach(function() {
          this.component.setState({ selected: { idx: 1, rowIdx: 1 } });
          this.getBaseGrid().props.onViewportDoubleClick();
        });

        it('should not activate current selected cell', function() {
          expect(this.component.state.selected).toEqual({ idx: 1, rowIdx: 1 });
        });
      });
    });

    describe('Drag events', function() {
      describe('dragging in grid', function() {
        beforeEach(function() {
          this.component.setState({ selected: { idx: 1, rowIdx: 2 } });
          this.getBaseGrid().props.onViewportDragStart();
        });

        it('should store drag rowIdx, idx and value of cell in state', function() {
          const thirdRowTitle = this._rows[2].title;
          expect(this.component.state.dragged).toEqual({ idx: 1, rowIdx: 2, value: thirdRowTitle });
        });
      });

      describe('dragging over a row', function() {
        beforeEach(function() {
          this.component.setState({
            selected: { idx: 1, rowIdx: 2 },
            dragged: { idx: 1, rowIdx: 2, value: 'apple', overRowIdx: 6 }
          });
          this.getCellMetaData().handleDragEnterRow(4);
        });

        it('should store the current rowIdx in grid state', function() {
          expect(this.component.state.dragged).toEqual({ idx: 1, rowIdx: 2, value: 'apple', overRowIdx: 4 });
        });
      });

      describe('finishing drag', function() {
        beforeEach(function() {
          spyOn(this.testProps, 'onCellsDragged');
          this.component.setProps({ onCellsDragged: this.testProps.onCellsDragged });
          this.component.setState({
            selected: { idx: 1, rowIdx: 2 },
            dragged: { idx: 1, rowIdx: 2, value: 'apple', overRowIdx: 6 }
          });
          this.getBaseGrid().props.onViewportDragEnd();
        });

        it('should trigger onCellsDragged event and call it with correct params', function() {
          expect(this.component.props.onCellsDragged).toHaveBeenCalled();
          expect(this.component.props.onCellsDragged.argsForCall[0][0]).toEqual({ cellKey: 'title', fromRow: 2, toRow: 6, value: 'apple' });
        });
      });

      describe('terminating drag', function() {
        beforeEach(function() {
          this.component.setState({ dragged: { idx: 1, rowIdx: 2, value: 'apple', overRowIdx: 6 } });
          this.getCellMetaData().handleTerminateDrag();
        });

        it('should clear drag state', function() {
          expect(this.component.state.dragged).toBe(null);
        });
      });
    });

    describe('Adding a new row', function() {
      beforeEach(function() {
        let newRow = { id: 1000, title: 'Title 1000', count: 1000 };
        this._rows.push(newRow);
        this.component.setProps({ rowsCount: this._rows.length });
      });

      it('should set the selected cell to be on the last row', function() {
        expect(this.component.state.selected).toEqual({
          idx: 1,
          rowIdx: 1000
        });
      });
    });

    describe('Adding a new column', function() {
      beforeEach(function() {
        const newColumn = { key: 'isodd', name: 'Is Odd', width: 100 };
        const newColumns = Object.assign([], this.columns);
        newColumns.splice(2, 0, newColumn);
        this.component.setProps({ columns: newColumns });
        this.columns = this.component.state.columnMetrics.columns;
      });

      it('should add column', function() {
        expect(this.columns.length).toEqual(4);
      });

      it('should calculate column metrics for added column', function() {
        expect(this.columns[2]).toEqual(jasmine.objectContaining({ key: 'isodd', name: 'Is Odd', width: 100 }));
      });
    });

    describe('Remove a column', function() {
      beforeEach(function() {
        const newColumns = Object.assign([], this.columns);
        newColumns.splice(1, 1);
        this.component.setProps({ columns: newColumns });
        this.columns = this.component.state.columnMetrics.columns;
      });

      it('should remove column', function() {
        expect(this.columns.length).toEqual(2);
      });

      it('should no longer include metrics for removed column', function() {
        expect(this.columns[0]).toEqual(jasmine.objectContaining({ key: 'id', name: 'ID', width: 100 }));
        expect(this.columns[1]).toEqual(jasmine.objectContaining({ key: 'count', name: 'Count', width: 100 }));
      });
    });
  });

  describe('Cell Meta Data', function() {
    it('should create a cellMetaData object and pass to baseGrid as props', function() {
      let meta = this.getCellMetaData();
      expect(meta).toEqual(jasmine.objectContaining({
        selected: { rowIdx: 0, idx: 0 },
        dragged: null,
        copied: null
      }));
      expect(meta.onCellClick).toBeFunction();
      expect(meta.onCommit).toBeFunction();
      expect(meta.onCommitCancel).toBeFunction();
      expect(meta.handleDragEnterRow).toBeFunction();
      expect(meta.handleTerminateDrag).toBeFunction();
    });

    describe('Changing Grid state', function() {
      beforeEach(function() {
        let newState = {
          selected: { idx: 2, rowIdx: 2 },
          dragged: { idx: 2, rowIdx: 2 }
        };
        this.component.setState(newState);
      });

      it(' should update cellMetaData', function() {
        expect(this.getCellMetaData()).toEqual(jasmine.objectContaining({
          selected: { idx: 2, rowIdx: 2 },
          dragged: { idx: 2, rowIdx: 2 }
        }));
      });
    });

    describe('cell commit', function() {
      beforeEach(function() {
        spyOn(this.testProps, 'onRowUpdated');
        this.component.setProps({ onRowUpdated: this.testProps.onRowUpdated });
        this.component.setState({ selected: { idx: 3, rowIdx: 3, active: true } });
        this.getCellMetaData().onCommit(this.buildFakeCellUodate());
      });

      it('should trigger onRowUpdated with correct params', function() {
        const onRowUpdated = this.component.props.onRowUpdated;
        expect(onRowUpdated.callCount).toEqual(1);
        expect(onRowUpdated.argsForCall[0][0]).toEqual(this.buildFakeCellUodate());
      });

      it('should deactivate selected cell', function() {
        expect(this.component.state.selected).toEqual({ idx: 3, rowIdx: 3, active: false });
      });
    });

    describe('cell commit after "Tab"', function() {
      beforeEach(function() {
        this.component.setState({ selected: { idx: 1, rowIdx: 1, active: true } });
        this.getCellMetaData().onCommit(this.buildFakeCellUodate({ key: 'Tab' }));
      });

      it('should select next cell', function() {
        expect(this.component.state.selected).toEqual({ idx: 2, rowIdx: 1, active: false });
      });
    });

    describe('Cell click', function() {
      beforeEach(function() {
        this.getCellMetaData().onCellClick({ idx: 2, rowIdx: 2 });
      });

      it('should set selected state of grid', function() {
        expect(this.component.state.selected).toEqual({ idx: 2, rowIdx: 2 });
      });
    });
  });

  describe('changes to non metric column data', function() {
    beforeEach(function() {
      this.originalMetrics = Object.assign({}, this.component.state.columnMetrics);
      const editableColumn = Object.assign({ editable: true }, this.columns[0]);
      this.columns[0] = editableColumn;
      this.component.setProps({ columns: this.columns });
    });

    it('should keep original metric information', function() {
      let columnMetrics = this.component.state.columnMetrics;
      expect(columnMetrics.columns.length).toBeGreaterThan(1);
      columnMetrics.columns.forEach((column, index) => {
        expect(column.width).toEqual(this.originalMetrics.columns[index].width);
        expect(column.left).toEqual(this.originalMetrics.columns[index].left);
      });
    });
  });

<<<<<<< HEAD
  describe("Table width", function () {
    beforeEach(function () {
      this.tableElement = ReactDOM.findDOMNode(this.component);
=======
  describe('Table width', function() {
    beforeEach(function() {
      this.tableElement = React.findDOMNode(this.component);
>>>>>>> 16211164
    });

    it('should generate the width based on the container size', function() {
      expect(this.tableElement.style.width).toEqual('0px');
    });

    describe('providing table width as prop', function() {
      beforeEach(function() {
        this.component.setProps({ minWidth: 900 });
      });

      it('should set the width of the table', function() {
        expect(this.tableElement.style.width).toEqual('900px');
      });
    });
  });
});<|MERGE_RESOLUTION|>--- conflicted
+++ resolved
@@ -1,21 +1,5 @@
-<<<<<<< HEAD
-"use strict";
-var React = require("react");
+const React = require('react');
 var ReactDOM = require('react-dom');
-var rewire = require("rewire");
-var Grid = rewire("../grids/ReactDataGrid.js");
-var TestUtils = require("react/lib/ReactTestUtils");
-var rewireModule = require("../../../test/rewireModule");
-var StubComponent = require("../../../test/StubComponent");
-var mockStateObject = require("./data/MockStateObject");
-
-describe("Grid", function () {
-  var BaseGridStub = StubComponent("BaseGrid");
-  var CheckboxEditorStub = StubComponent("CheckboxEditor");
-
-  // Configure local variable replacements for the module.
-=======
-const React = require('react');
 const rewire = require('rewire');
 const Grid = rewire('../grids/ReactDataGrid.js');
 const TestUtils = require('react/lib/ReactTestUtils');
@@ -28,7 +12,6 @@
   let CheckboxEditorStub = new StubComponent('CheckboxEditor');
 
   // Configure local letiable replacements for the module.
->>>>>>> 16211164
   rewireModule(Grid, {
     BaseGrid: BaseGridStub,
     CheckboxEditor: CheckboxEditorStub
@@ -637,15 +620,9 @@
     });
   });
 
-<<<<<<< HEAD
-  describe("Table width", function () {
-    beforeEach(function () {
-      this.tableElement = ReactDOM.findDOMNode(this.component);
-=======
   describe('Table width', function() {
     beforeEach(function() {
       this.tableElement = React.findDOMNode(this.component);
->>>>>>> 16211164
     });
 
     it('should generate the width based on the container size', function() {
