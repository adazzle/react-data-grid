--- conflicted
+++ resolved
@@ -366,6 +366,7 @@
           expect(this.component.state.selected).toEqual({ idx: 3, rowIdx: 0 });
         });
       });
+
       describe('when row selection enabled and positionned on cell before last in row', function() {
         beforeEach(function() {
           this.component.setState({ selected: { idx: 2, rowIdx: 1 }, enableRowSelect: true });
@@ -386,7 +387,30 @@
         this.component = this.createComponent(extraProps);
       });
 
-<<<<<<< HEAD
+      describe('cell is selected', function() {
+        beforeEach(function() {
+          this.component.setState({ selected: { rowIdx: 1, idx: 2 } });
+        });
+        it('deselection handler should have been called', function() {
+          this.simulateGridKeyDown('Tab');
+          expect(this.component.props.onCellDeSelected).toHaveBeenCalled();
+          expect(this.component.props.onCellDeSelected.mostRecentCall.args[0]).toEqual({
+            rowIdx: 1,
+            idx: 2
+          });
+        });
+        it('selection handler should have been called', function() {
+          this.simulateGridKeyDown('Tab');
+          expect(this.component.props.onCellSelected).toHaveBeenCalled();
+          expect(this.component.props.onCellSelected.mostRecentCall.args[0]).toEqual({
+            rowIdx: 1,
+            idx: 3
+          });
+        });
+      });
+    });
+  });
+
   describe('When selection enabled and using rowSelection props', function() {
     beforeEach(function() {
       let self = this;
@@ -522,33 +546,6 @@
     });
   });
 
-
-
-=======
-      describe('cell is selected', function() {
-        beforeEach(function() {
-          this.component.setState({ selected: { rowIdx: 1, idx: 2 } });
-        });
-        it('deselection handler should have been called', function() {
-          this.simulateGridKeyDown('Tab');
-          expect(this.component.props.onCellDeSelected).toHaveBeenCalled();
-          expect(this.component.props.onCellDeSelected.mostRecentCall.args[0]).toEqual({
-            rowIdx: 1,
-            idx: 2
-          });
-        });
-        it('selection handler should have been called', function() {
-          this.simulateGridKeyDown('Tab');
-          expect(this.component.props.onCellSelected).toHaveBeenCalled();
-          expect(this.component.props.onCellSelected.mostRecentCall.args[0]).toEqual({
-            rowIdx: 1,
-            idx: 3
-          });
-        });
-      });
-    });
-  });
->>>>>>> f1a2bdaa
   describe('User Interaction', function() {
     it('hitting TAB should decrement selected cell index by 1', function() {
       this.simulateGridKeyDown('Tab');
