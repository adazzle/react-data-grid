--- conflicted
+++ resolved
@@ -1,117 +1,3 @@
-<<<<<<< HEAD
-// 'use strict';
-//
-// var React              = require('react');
-// var TestUtils          = require('react-addons-test-utils');
-// var rewire             = require('rewire');
-// var rewireModule       = require('../../../../test/rewireModule');
-// var StubComponent      = require('../../../../test/StubComponent');
-// var AutoCompleteEditor = rewire('../AutoCompleteEditor');
-//
-// describe('AutoCompleteEditor', () => {
-//   var component;
-//   function fakeCb(keyEvent) { return true; };
-//   var fakeOptions = [{id: 1, title:'test-result1'},{id: 2, title:'test-result2'}];
-//   var fakeParams = ['param1', 'param2', 'param3'];
-//   var fakeColumn = { key: 'autocomplete' };
-//   var fakeLabelFn = function (item) { return item; };
-//
-//
-//   describe('Unit Tests', () => {
-//     var ReactAutocompleteStub = StubComponent('ReactAutocomplete');
-//
-//     // Configure local variable replacements for the module.
-//     rewireModule(AutoCompleteEditor, {
-//       ReactAutocomplete: ReactAutocompleteStub
-//     });
-//
-//     describe('Basic tests', () => {
-//
-//       beforeEach(() => {
-//         component = TestUtils.renderIntoDocument(<AutoCompleteEditor
-//           onCommit={fakeCb}
-//           options={fakeOptions}
-//           label='title'
-//           value='value'
-//           valueParams={fakeParams}
-//           column={fakeColumn}
-//           resultIdentifier='id'
-//           search='test'
-//           height={30}
-//           onKeyDown={fakeCb}/>);
-//         });
-//
-//         it('should create a new AutoCompleteEditor instance', () => {
-//           expect(component).toBeDefined();
-//         });
-//
-//         it('should render a ReactAutocomplete component', () => {
-//           var Autocomplete = TestUtils.findRenderedComponentWithType(component, ReactAutocompleteStub);
-//           expect(Autocomplete).toBeDefined();
-//         });
-//
-//         it('should pass the search text to ReachAutocomplete as a prop', () => {
-//           var Autocomplete = TestUtils.findRenderedComponentWithType(component, ReactAutocompleteStub);
-//           expect(Autocomplete.props.search).toBeDefined('test');
-//         });
-//
-//         it('should pass the label to ReachAutocomplete as a prop', () => {
-//           var Autocomplete = TestUtils.findRenderedComponentWithType(component, ReactAutocompleteStub);
-//           expect(Autocomplete.props.label).toBeDefined('autocomplete');
-//         });
-//
-//         it('should pass the resultIdentifier to ReachAutocomplete as a prop', () => {
-//           var Autocomplete = TestUtils.findRenderedComponentWithType(component, ReactAutocompleteStub);
-//           expect(Autocomplete.props.resultIdentifier).toBeDefined('id');
-//         });
-//
-//         it('should pass the options to ReachAutocomplete as a prop', () => {
-//           var Autocomplete = TestUtils.findRenderedComponentWithType(component, ReactAutocompleteStub);
-//           expect(Autocomplete.props.options).toBeDefined(fakeOptions);
-//         });
-//
-//         it('should pass the value to ReachAutocomplete as a prop', () => {
-//           var Autocomplete = TestUtils.findRenderedComponentWithType(component, ReactAutocompleteStub);
-//           expect(Autocomplete.props.value.title).toBeDefined('value');
-//         });
-//
-//         it('should construct values from the parameters', () => {
-//           var constructedValues = component.constuctValueFromParams({'param1' : 'value1','param2' : 'value2'}, fakeParams);
-//           expect(constructedValues).toBe('value1|value2|');
-//         });
-//
-//         it('should return the value for getLabel if item is a string', () => {
-//           var value = component.getLabel({'title': 'autocomplete'});
-//           expect(value).toBe('autocomplete');
-//         });
-//     });
-//
-//     describe('With different props', () => {
-//
-//       beforeEach(() => {
-//         component = TestUtils.renderIntoDocument(<AutoCompleteEditor
-//           onCommit={fakeCb}
-//           options={fakeOptions}
-//           label={fakeLabelFn}
-//           value='value'
-//           valueParams={fakeParams}
-//           column={fakeColumn}
-//           resultIdentifier='id'
-//           search='test'
-//           height='30px'
-//           onKeyDown={fakeCb}/>);
-//         });
-//
-//         it('should return the value for getLabel if item is a function', () => {
-//           var value = component.getLabel('autocomplete');
-//           expect(value).toBe('autocomplete');
-//         });
-//
-//     });
-//   });
-//
-// });
-=======
 
 
 let React              = require('react');
@@ -219,5 +105,4 @@
       });
     });
   });
-});
->>>>>>> 16211164
+});