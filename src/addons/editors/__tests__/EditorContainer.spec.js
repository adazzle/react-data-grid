--- conflicted
+++ resolved
@@ -1,19 +1,10 @@
-<<<<<<< HEAD
-'use strict';
-var React            = require('react');
-var ReactDOM         = require('react-dom');
-var rewire           = require('rewire');
-var EditorContainer  = rewire('../EditorContainer.js');
-var TestUtils        = require('react-addons-test-utils');
-var SimpleTextEditor = require('../SimpleTextEditor');
-=======
 
 const React            = require('react');
+var ReactDOM         = require('react-dom');
 const rewire           = require('rewire');
 const EditorContainer  = rewire('../EditorContainer.js');
 const TestUtils        = require('react/lib/ReactTestUtils');
 const SimpleTextEditor = require('../SimpleTextEditor');
->>>>>>> 16211164
 
 describe('Editor Container Tests', () => {
   let cellMetaData = {
@@ -78,12 +69,10 @@
     });
   });
 
-<<<<<<< HEAD
-  describe("Events", () => {
-
-      beforeEach(() => {
-        cellMetaData.onCommit = function(value){};
-        spyOn(cellMetaData, 'onCommit');
+  describe('Events', () => {
+    beforeEach(() => {
+      cellMetaData.onCommit = function() {};
+      spyOn(cellMetaData, 'onCommit');
 
         //render into an actual div, not a detached one
         //otherwise IE (11) gives an error when we try and setCaretAtEndOfInput
@@ -96,42 +85,6 @@
           column={fakeColumn}
           height={50}/>, container);
       });
-
-      afterEach(() => {
-        //remove our container
-        document.body.removeChild(container);
-      })
-
-      it('hitting enter should call commit of cellMetaData only once', () => {
-        var Editor = TestUtils.findRenderedComponentWithType(component, SimpleTextEditor)
-        TestUtils.Simulate.keyDown(Editor.getInputNode(), {key: "Enter"});
-        expect(cellMetaData.onCommit).toHaveBeenCalled();
-        expect(cellMetaData.onCommit.callCount).toEqual(1);
-      });
-
-      // it('should commit editor changes on blur', () => {
-      //   let textEdtr = TestUtils.findRenderedComponentWithType(component, SimpleTextEditor);
-      //   TestUtils.Simulate.blur(ReactDOM.findDOMNode(component));
-      //   expect(cellMetaData.onCommit).toHaveBeenCalled();
-      // });
-=======
-  describe('Events', () => {
-    beforeEach(() => {
-      cellMetaData.onCommit = function() {};
-      spyOn(cellMetaData, 'onCommit');
-
-      // render into an actual div, not a detached one
-      // otherwise IE (11) gives an error when we try and setCaretAtEndOfInput
-      container = document.createElement('div');
-      document.body.appendChild(container);
-      component = React.render(<EditorContainer
-        rowData={rowData}
-        value={'Adwolf'}
-        cellMetaData={cellMetaData}
-        column={fakeColumn}
-        height={50}/>, container);
-    });
->>>>>>> 16211164
 
     afterEach(() => {
       // remove our container
