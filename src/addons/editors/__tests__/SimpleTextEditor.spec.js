<<<<<<< HEAD
'use strict';

var React            = require('react');
var TestUtils        = require('react-addons-test-utils');
var SimpleTextEditor = require('../SimpleTextEditor');
=======
const React            = require('react');
const TestUtils        = require('react/lib/ReactTestUtils');
const SimpleTextEditor = require('../SimpleTextEditor');
>>>>>>> 16211164

describe('SimpleTextEditor', () => {
  describe('Basic tests', () => {
    let component;

    let fakeColumn = { key: 'text', name: 'name', width: 0};
    function fakeBlurCb() { return true; }
    function fakeFunction() { }
    beforeEach(() => {
      component = TestUtils.renderIntoDocument(<SimpleTextEditor
        value={'This is a test'}
        onBlur={fakeBlurCb}
        onKeyDown={fakeFunction}
        commit={fakeFunction}
        column={fakeColumn}
        />);
    });

    it('should create a new SimpleTextEditor instance', () => {
      expect(component).toBeDefined();
    });

    it('should pass the onBlur fuction down to the input as a prop', () => {
      let Input = TestUtils.findRenderedDOMComponentWithTag(component, 'input');
      expect(Input.props.onBlur()).toBe(true);
    });

    it('should return the value when getValue is called', () => {
      expect(component.getValue().text).toBe('This is a test');
    });
  });
});<|MERGE_RESOLUTION|>--- conflicted
+++ resolved
@@ -1,14 +1,6 @@
-<<<<<<< HEAD
-'use strict';
-
-var React            = require('react');
-var TestUtils        = require('react-addons-test-utils');
-var SimpleTextEditor = require('../SimpleTextEditor');
-=======
 const React            = require('react');
 const TestUtils        = require('react/lib/ReactTestUtils');
 const SimpleTextEditor = require('../SimpleTextEditor');
->>>>>>> 16211164
 
 describe('SimpleTextEditor', () => {
   describe('Basic tests', () => {
