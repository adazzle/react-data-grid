--- conflicted
+++ resolved
@@ -1,57 +1,9 @@
 
-<<<<<<< HEAD
-var React          = require('react');
-var ReactDOM       = require('react-dom');
-var TestUtils      = require('react/lib/ReactTestUtils');
-var CheckboxEditor = require('../CheckboxEditor');
-
-describe('CheckboxEditor', () => {
- var component;
- var testColumn = {
-   key: 'columnKey',
-   onCellChange : function(){}
- };
-
- describe('Basic tests', () => {
-   beforeEach(() => {
-     spyOn(testColumn, 'onCellChange');
-     component = TestUtils.renderIntoDocument(<CheckboxEditor
-       value={true}
-       rowIdx={1}
-       column={testColumn}/>);
-     });
-
-     it('should create a new CheckboxEditor instance', () => {
-       expect(component).toBeDefined();
-     });
-
-     it('should be selected if value prop is true', () => {
-       var Input = TestUtils.findRenderedDOMComponentWithTag(component, 'input');
-       var checkboxNode = ReactDOM.findDOMNode(Input);
-       expect(checkboxNode.checked).toBe(true);
-     });
-
-     it('should not be selected if value prop is false', () => {
-       component.setProps({value: false});
-       var Input = TestUtils.findRenderedDOMComponentWithTag(component, 'input');
-       var checkboxNode = ReactDOM.findDOMNode(Input);
-       expect(checkboxNode.checked).toBe(false);
-     });
-
-     it('should call onCellChange with correct rowIdx and columnKey when checkbox is clicked', () => {
-       var Input = TestUtils.findRenderedDOMComponentWithTag(component, 'input');
-       TestUtils.Simulate.click(ReactDOM.findDOMNode(Input));
-       expect(testColumn.onCellChange).toHaveBeenCalled();
-       var fakeEvent = {stopPropagation : function(){}};
-       expect(testColumn.onCellChange.mostRecentCall.args[0]).toEqual(1, 'columnKey', fakeEvent);
-     });
- });
-=======
 
 const React          = require('react');
+const ReactDOM       = require('react-dom');
 const TestUtils      = require('react/lib/ReactTestUtils');
 const CheckboxEditor = require('../CheckboxEditor');
->>>>>>> 16211164
 
 describe('CheckboxEditor', () => {
   let component;
