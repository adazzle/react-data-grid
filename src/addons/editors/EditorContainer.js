--- conflicted
+++ resolved
@@ -66,11 +66,7 @@
       //return custom column editor or SimpleEditor if none specified
       return cloneWithProps(customEditor, editorProps)
     }else{
-<<<<<<< HEAD
       return <SimpleTextEditor ref={editorRef} column={this.props.column} onKeyDown={this.onKeyDown} value={this.getInitialValue()} onBlur={this.commit} rowMetaData={this.getRowMetaData()} />;
-=======
-      return <SimpleTextEditor ref={'editor'} column={this.props.column} value={this.getInitialValue()} rowMetaData={this.getRowMetaData()} />;
->>>>>>> ab575669
     }
   },
 
@@ -204,7 +200,6 @@
     })
   },
 
-<<<<<<< HEAD
   renderStatusIcon(): ?ReactElement{
     if(this.state.isInvalid === true){
       return <span className="glyphicon glyphicon-remove form-control-feedback"></span>
@@ -213,15 +208,13 @@
 
   render(): ?ReactElement{
   return (
-      <div className={this.getContainerClass()}>
+      <div className={this.getContainerClass()} onKeyDown={this.onKeyDown} >
       {this.createEditor()}
       {this.renderStatusIcon()}
       </div>
     )
   },
 
-=======
->>>>>>> ab575669
   setCaretAtEndOfInput(){
     var input = this.getInputNode();
     //taken from http://stackoverflow.com/questions/511088/use-javascript-to-place-cursor-at-end-of-text-in-text-input-element
