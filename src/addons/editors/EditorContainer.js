const React                   = require('react');
const joinClasses              = require('classnames');
const keyboardHandlerMixin    = require('../../KeyboardHandlerMixin');
const SimpleTextEditor        = require('./SimpleTextEditor');
const isFunction              = require('../utils/isFunction');
const cloneWithProps          = require('react/lib/cloneWithProps');


const EditorContainer = React.createClass({
  mixins: [keyboardHandlerMixin],

<<<<<<< HEAD
var React                   = require('react');
var joinClasses             = require('classnames');
var keyboardHandlerMixin    = require('../../KeyboardHandlerMixin');
var SimpleTextEditor        = require('./SimpleTextEditor');
var isFunction              = require('../utils/isFunction');


var EditorContainer = React.createClass({

  mixins : [keyboardHandlerMixin],

  propTypes : {
    rowData :React.PropTypes.object.isRequired,
    value: React.PropTypes.oneOfType([React.PropTypes.string,React.PropTypes.number, React.PropTypes.object, React.PropTypes.bool]).isRequired,
=======
  propTypes: {
    rowIdx: React.PropTypes.number,
    rowData: React.PropTypes.object.isRequired,
    value: React.PropTypes.oneOfType([React.PropTypes.string, React.PropTypes.number, React.PropTypes.object, React.PropTypes.bool]).isRequired,
>>>>>>> 16211164
    cellMetaData: React.PropTypes.shape({
      selected: React.PropTypes.object.isRequired,
      copied: React.PropTypes.object,
      dragged: React.PropTypes.object,
      onCellClick: React.PropTypes.func,
      onCellDoubleClick: React.PropTypes.func,
      onCommitCancel: React.PropTypes.func,
      onCommit: React.PropTypes.func
    }).isRequired,
    column: React.PropTypes.object.isRequired,
    height: React.PropTypes.number.isRequired
  },

  changeCommitted: false,

  getInitialState() {
    return {isInvalid: false};
  },

  componentDidMount: function() {
    let inputNode = this.getInputNode();
    if (inputNode !== undefined) {
      this.setTextInputFocus();
      if (!this.getEditor().disableContainerStyles) {
        inputNode.className += ' editor-main';
        inputNode.style.height = this.props.height - 1 + 'px';
      }
    }
  },

<<<<<<< HEAD
  createEditor(): ReactElement{
    var editorRef = (c) => this.editor = c;
    var editorProps = {
		ref: editorRef,
		column : this.props.column,
		value : this.getInitialValue(),
		onCommit : this.commit,
		rowMetaData : this.getRowMetaData(),
		height : this.props.height,
    onBlur : this.commit,
    onOverrideKeyDown : this.onKeyDown
	};
    var customEditor = this.props.column.editor;
    if(customEditor && React.isValidElement(customEditor)){
      //return custom column editor or SimpleEditor if none specified
      return React.cloneElement(customEditor, editorProps)
    }else{
      return <SimpleTextEditor ref={editorRef} column={this.props.column} value={this.getInitialValue()} onBlur={this.commit} rowMetaData={this.getRowMetaData()} />;
=======
  componentWillUnmount: function() {
    if (!this.changeCommitted && !this.hasEscapeBeenPressed()) {
      this.commit({key: 'Enter'});
>>>>>>> 16211164
    }
  },

  createEditor(): ReactElement {
    let editorRef = (c) => this.editor = c;
    let editorProps = {
      ref: editorRef,
      column: this.props.column,
      value: this.getInitialValue(),
      onCommit: this.commit,
      rowMetaData: this.getRowMetaData(),
      height: this.props.height,
      onBlur: this.commit,
      onOverrideKeyDown: this.onKeyDown
    };

    let customEditor = this.props.column.editor;
    if (customEditor && React.isValidElement(customEditor)) {
      // return custom column editor or SimpleEditor if none specified
      return cloneWithProps(customEditor, editorProps);
    }

    return <SimpleTextEditor ref={editorRef} column={this.props.column} value={this.getInitialValue()} onBlur={this.commit} rowMetaData={this.getRowMetaData()} onKeyDown={() => {}} commit={() => {}}/>;
  },

  onPressEnter() {
    this.commit({key: 'Enter'});
  },

  onPressTab() {
    this.commit({key: 'Tab'});
  },

  onPressEscape(e: SyntheticKeyboardEvent) {
    if (!this.editorIsSelectOpen()) {
      this.props.cellMetaData.onCommitCancel();
    } else {
      // prevent event from bubbling if editor has results to select
      e.stopPropagation();
    }
  },

  onPressArrowDown(e: SyntheticKeyboardEvent) {
    if (this.editorHasResults()) {
      // dont want to propogate as that then moves us round the grid
      e.stopPropagation();
    } else {
      this.commit(e);
    }
  },

  onPressArrowUp(e: SyntheticKeyboardEvent) {
    if (this.editorHasResults()) {
      // dont want to propogate as that then moves us round the grid
      e.stopPropagation();
    } else {
      this.commit(e);
    }
  },

  onPressArrowLeft(e: SyntheticKeyboardEvent) {
    // prevent event propogation. this disables left cell navigation
    if (!this.isCaretAtBeginningOfInput()) {
      e.stopPropagation();
    } else {
      this.commit(e);
    }
  },

  onPressArrowRight(e: SyntheticKeyboardEvent) {
    // prevent event propogation. this disables right cell navigation
    if (!this.isCaretAtEndOfInput()) {
      e.stopPropagation();
    } else {
      this.commit(e);
    }
  },

  editorHasResults(): boolean {
    if (isFunction(this.getEditor().hasResults)) {
      return this.getEditor().hasResults();
    }

    return false;
  },

  editorIsSelectOpen() {
    if (isFunction(this.getEditor().isSelectOpen)) {
      return this.getEditor().isSelectOpen();
    }

    return false;
  },

  getRowMetaData(): ?any {
    // clone row data so editor cannot actually change this
    // convention based method to get corresponding Id or Name of any Name or Id property
    if (typeof this.props.column.getRowMetaData === 'function') {
      return this.props.column.getRowMetaData(this.props.rowData, this.props.column);
    }
  },

  getEditor(): Editor {
    return this.editor;
  },

  getInputNode(): HTMLInputElement {
    return this.getEditor().getInputNode();
  },

  getInitialValue(): string {
    let selected = this.props.cellMetaData.selected;
    let keyCode = selected.initialKeyCode;
    if (keyCode === 'Delete' || keyCode === 'Backspace') {
      return '';
    } else if (keyCode === 'Enter') {
      return this.props.value;
    }

    let text = keyCode ? String.fromCharCode(keyCode) : this.props.value;
    return text;
  },

  getContainerClass() {
    return joinClasses({
      'has-error': this.state.isInvalid === true
    });
  },

  commit(args: {key : string}) {
    let opts = args || {};
    let updated = this.getEditor().getValue();
    if (this.isNewValueValid(updated)) {
      let cellKey = this.props.column.key;
      this.props.cellMetaData.onCommit({cellKey: cellKey, rowIdx: this.props.rowIdx, updated: updated, key: opts.key});
    }

    this.changeCommitted = true;
  },

  isNewValueValid(value: string): boolean {
    if (isFunction(this.getEditor().validate)) {
      let isValid = this.getEditor().validate(value);
      this.setState({isInvalid: !isValid});

      return isValid;
    }

    return true;
  },

  setCaretAtEndOfInput() {
    let input = this.getInputNode();
    // taken from http://stackoverflow.com/questions/511088/use-javascript-to-place-cursor-at-end-of-text-in-text-input-element
    let txtLength = input.value.length;
    if (input.setSelectionRange) {
      input.setSelectionRange(txtLength, txtLength);
    } else if (input.createTextRange) {
      let fieldRange = input.createTextRange();
      fieldRange.moveStart('character', txtLength);
      fieldRange.collapse();
      fieldRange.select();
    }
  },

  isCaretAtBeginningOfInput(): boolean {
    let inputNode = this.getInputNode();
    return inputNode.selectionStart === inputNode.selectionEnd
      && inputNode.selectionStart === 0;
  },

  isCaretAtEndOfInput(): boolean {
    let inputNode = this.getInputNode();
    return inputNode.selectionStart === inputNode.value.length;
  },

  setTextInputFocus() {
    let selected = this.props.cellMetaData.selected;
    let keyCode = selected.initialKeyCode;
    let inputNode = this.getInputNode();
    inputNode.focus();
    if (inputNode.tagName === 'INPUT') {
      if (!this.isKeyPrintable(keyCode)) {
        inputNode.focus();
        inputNode.select();
      } else {
        inputNode.select();
      }
    }
  },

  hasEscapeBeenPressed() {
    let pressed = false;
    let escapeKey = 27;
    if (window.event) {
      if (window.event.keyCode === escapeKey) {
        pressed = true;
      } else if (window.event.which === escapeKey) {
        pressed  = true;
      }
    }
    return pressed;
  },

  renderStatusIcon(): ?ReactElement {
    if (this.state.isInvalid === true) {
      return <span className="glyphicon glyphicon-remove form-control-feedback"></span>;
    }
  },

  render(): ?ReactElement {
    return (
        <div className={this.getContainerClass()} onKeyDown={this.onKeyDown} commit={this.commit}>
        {this.createEditor()}
        {this.renderStatusIcon()}
        </div>
      );
  }
});

module.exports = EditorContainer;<|MERGE_RESOLUTION|>--- conflicted
+++ resolved
@@ -9,27 +9,10 @@
 const EditorContainer = React.createClass({
   mixins: [keyboardHandlerMixin],
 
-<<<<<<< HEAD
-var React                   = require('react');
-var joinClasses             = require('classnames');
-var keyboardHandlerMixin    = require('../../KeyboardHandlerMixin');
-var SimpleTextEditor        = require('./SimpleTextEditor');
-var isFunction              = require('../utils/isFunction');
-
-
-var EditorContainer = React.createClass({
-
-  mixins : [keyboardHandlerMixin],
-
-  propTypes : {
-    rowData :React.PropTypes.object.isRequired,
-    value: React.PropTypes.oneOfType([React.PropTypes.string,React.PropTypes.number, React.PropTypes.object, React.PropTypes.bool]).isRequired,
-=======
   propTypes: {
     rowIdx: React.PropTypes.number,
     rowData: React.PropTypes.object.isRequired,
     value: React.PropTypes.oneOfType([React.PropTypes.string, React.PropTypes.number, React.PropTypes.object, React.PropTypes.bool]).isRequired,
->>>>>>> 16211164
     cellMetaData: React.PropTypes.shape({
       selected: React.PropTypes.object.isRequired,
       copied: React.PropTypes.object,
@@ -60,30 +43,9 @@
     }
   },
 
-<<<<<<< HEAD
-  createEditor(): ReactElement{
-    var editorRef = (c) => this.editor = c;
-    var editorProps = {
-		ref: editorRef,
-		column : this.props.column,
-		value : this.getInitialValue(),
-		onCommit : this.commit,
-		rowMetaData : this.getRowMetaData(),
-		height : this.props.height,
-    onBlur : this.commit,
-    onOverrideKeyDown : this.onKeyDown
-	};
-    var customEditor = this.props.column.editor;
-    if(customEditor && React.isValidElement(customEditor)){
-      //return custom column editor or SimpleEditor if none specified
-      return React.cloneElement(customEditor, editorProps)
-    }else{
-      return <SimpleTextEditor ref={editorRef} column={this.props.column} value={this.getInitialValue()} onBlur={this.commit} rowMetaData={this.getRowMetaData()} />;
-=======
   componentWillUnmount: function() {
     if (!this.changeCommitted && !this.hasEscapeBeenPressed()) {
       this.commit({key: 'Enter'});
->>>>>>> 16211164
     }
   },
 
