const React                   = require('react');
const joinClasses              = require('classnames');
const keyboardHandlerMixin    = require('../../KeyboardHandlerMixin');
const SimpleTextEditor        = require('./SimpleTextEditor');
const isFunction              = require('../utils/isFunction');


const EditorContainer = React.createClass({
  mixins: [keyboardHandlerMixin],

  propTypes: {
    rowIdx: React.PropTypes.number,
    rowData: React.PropTypes.object.isRequired,
    value: React.PropTypes.oneOfType([React.PropTypes.string, React.PropTypes.number, React.PropTypes.object, React.PropTypes.bool]).isRequired,
    cellMetaData: React.PropTypes.shape({
      selected: React.PropTypes.object.isRequired,
      copied: React.PropTypes.object,
      dragged: React.PropTypes.object,
      onCellClick: React.PropTypes.func,
      onCellDoubleClick: React.PropTypes.func,
      onCommitCancel: React.PropTypes.func,
      onCommit: React.PropTypes.func
    }).isRequired,
    column: React.PropTypes.object.isRequired,
    height: React.PropTypes.number.isRequired
  },

  changeCommitted: false,

  getInitialState() {
    return {isInvalid: false};
  },

  componentDidMount: function() {
    let inputNode = this.getInputNode();
    if (inputNode !== undefined) {
      this.setTextInputFocus(inputNode);
      if (!this.getEditor().disableContainerStyles) {
        inputNode.className += ' editor-main';
        inputNode.style.height = this.props.height - 1 + 'px';
      }
    }
  },

  componentWillUnmount: function() {
    if (!this.changeCommitted && !this.hasEscapeBeenPressed()) {
      this.commit({key: 'Enter'});
    }
  },

  createEditor(): ReactElement {
    let editorRef = (c) => this.editor = c;
    let editorProps = {
      ref: editorRef,
      column: this.props.column,
      value: this.getInitialValue(),
      onCommit: this.commit,
      rowMetaData: this.getRowMetaData(),
      rowData: this.props.rowData,
      height: this.props.height,
      onBlur: this.commit,
      onOverrideKeyDown: this.onKeyDown
    };

    let CustomEditor = this.props.column.editor;
    // return custom column editor or SimpleEditor if none specified
    if (React.isValidElement(CustomEditor)) {
      return React.cloneElement(CustomEditor, editorProps);
    }
    if (isFunction(CustomEditor)) {
      return <CustomEditor ref={editorRef} {...editorProps} />;
    }

    return <SimpleTextEditor ref={editorRef} column={this.props.column} value={this.getInitialValue()} onBlur={this.commit} rowMetaData={this.getRowMetaData()} onKeyDown={() => {}} commit={() => {}}/>;
  },

  onPressEnter() {
    this.commit({key: 'Enter'});
  },

  onPressTab() {
    this.commit({key: 'Tab'});
  },

  onPressEscape(e: SyntheticKeyboardEvent) {
    if (!this.editorIsSelectOpen()) {
      this.props.cellMetaData.onCommitCancel();
    } else {
      // prevent event from bubbling if editor has results to select
      e.stopPropagation();
    }
  },

  onPressArrowDown(e: SyntheticKeyboardEvent) {
    if (this.editorHasResults()) {
      // dont want to propogate as that then moves us round the grid
      e.stopPropagation();
    } else {
      this.commit(e);
    }
  },

  onPressArrowUp(e: SyntheticKeyboardEvent) {
    if (this.editorHasResults()) {
      // dont want to propogate as that then moves us round the grid
      e.stopPropagation();
    } else {
      this.commit(e);
    }
  },

  onPressArrowLeft(e: SyntheticKeyboardEvent) {
    // prevent event propogation. this disables left cell navigation
    if (this.isElemTextInput(e.target) && !this.isCaretAtBeginningOfInput()) {
      e.stopPropagation();
    } else {
      this.commit(e);
    }
  },

  onPressArrowRight(e: SyntheticKeyboardEvent) {
    // prevent event propogation. this disables right cell navigation
    if (this.isElemTextInput(e.target) && !this.isCaretAtEndOfInput()) {
      e.stopPropagation();
    } else {
      this.commit(e);
    }
  },

  isElemTextInput(element): boolean {
    return element && element.type === 'text';
  },

  editorHasResults(): boolean {
    if (isFunction(this.getEditor().hasResults)) {
      return this.getEditor().hasResults();
    }

    return false;
  },

  editorIsSelectOpen() {
    if (isFunction(this.getEditor().isSelectOpen)) {
      return this.getEditor().isSelectOpen();
    }

    return false;
  },

  getRowMetaData(): ?any {
    // clone row data so editor cannot actually change this
    // convention based method to get corresponding Id or Name of any Name or Id property
    if (typeof this.props.column.getRowMetaData === 'function') {
      return this.props.column.getRowMetaData(this.props.rowData, this.props.column);
    }
  },

  getEditor(): Editor {
    return this.editor;
  },

  getInputNode(): HTMLInputElement {
    return this.getEditor().getInputNode();
  },

  getInitialValue(): string {
    let selected = this.props.cellMetaData.selected;
    let keyCode = selected.initialKeyCode;
    if (keyCode === 'Delete' || keyCode === 'Backspace') {
      return '';
    } else if (keyCode === 'Enter') {
      return this.props.value;
    }

    let text = keyCode ? String.fromCharCode(keyCode) : this.props.value;
    return text;
  },

  getContainerClass() {
    return joinClasses({
      'has-error': this.state.isInvalid === true
    });
  },

  commit(args: {key : string}) {
    let opts = args || {};
    let updated = this.getEditor().getValue();
    if (this.isNewValueValid(updated)) {
      this.changeCommitted = true;
      let cellKey = this.props.column.key;
      this.props.cellMetaData.onCommit({cellKey: cellKey, rowIdx: this.props.rowIdx, updated: updated, key: opts.key});
    }
  },
  isNewValueValid(value: string): boolean {
    if (isFunction(this.getEditor().validate)) {
      let isValid = this.getEditor().validate(value);
      this.setState({isInvalid: !isValid});
      return isValid;
    }

    return true;
  },

  setCaretAtEndOfInput() {
    let input = this.getInputNode();
    // taken from http://stackoverflow.com/questions/511088/use-javascript-to-place-cursor-at-end-of-text-in-text-input-element
    let txtLength = input.value.length;
    if (input.setSelectionRange) {
      input.setSelectionRange(txtLength, txtLength);
    } else if (input.createTextRange) {
      let fieldRange = input.createTextRange();
      fieldRange.moveStart('character', txtLength);
      fieldRange.collapse();
      fieldRange.select();
    }
  },

  isCaretAtBeginningOfInput(): boolean {
    let inputNode = this.getInputNode();
    return inputNode.selectionStart === inputNode.selectionEnd
      && inputNode.selectionStart === 0;
  },

  isCaretAtEndOfInput(): boolean {
    let inputNode = this.getInputNode();
    return inputNode.selectionStart === inputNode.value.length;
  },

<<<<<<< HEAD
  setTextInputFocus(inputNode) {
=======
  isBodyClicked(e) {
    return (e.relatedTarget === null);
  },

  isViewportClicked(e) {
    return (e.relatedTarget.classList.contains('react-grid-Viewport'));
  },

  isClickInisdeEditor(e) {
    return (e.currentTarget.contains(e.relatedTarget) || (e.relatedTarget.classList.contains('editing') || e.relatedTarget.classList.contains('react-grid-Cell')));
  },

  handleBlur(e) {
    e.stopPropagation();
    if (this.isBodyClicked(e)) {
	    this.commit(e);
	  }

	  if (!this.isBodyClicked(e)) {
	    // prevent null reference
	    if (this.isViewportClicked(e) || !this.isClickInisdeEditor(e)) {
	      this.commit(e);
	    }
    }
  },

  setTextInputFocus() {
>>>>>>> e2b67734
    let selected = this.props.cellMetaData.selected;
    let keyCode = selected.initialKeyCode;
    inputNode.focus();
    if (inputNode.tagName === 'INPUT') {
      if (!this.isKeyPrintable(keyCode)) {
        inputNode.focus();
        inputNode.select();
      } else {
        inputNode.select();
      }
    }
  },

  hasEscapeBeenPressed() {
    let pressed = false;
    let escapeKey = 27;
    if (window.event) {
      if (window.event.keyCode === escapeKey) {
        pressed = true;
      } else if (window.event.which === escapeKey) {
        pressed  = true;
      }
    }
    return pressed;
  },

  renderStatusIcon(): ?ReactElement {
    if (this.state.isInvalid === true) {
      return <span className="glyphicon glyphicon-remove form-control-feedback"></span>;
    }
  },

  render(): ?ReactElement {
    return (
        <div className={this.getContainerClass()} onBlur={this.handleBlur} onKeyDown={this.onKeyDown} commit={this.commit}>
          {this.createEditor()}
          {this.renderStatusIcon()}
        </div>
      );
  }
});

module.exports = EditorContainer;<|MERGE_RESOLUTION|>--- conflicted
+++ resolved
@@ -226,9 +226,6 @@
     return inputNode.selectionStart === inputNode.value.length;
   },
 
-<<<<<<< HEAD
-  setTextInputFocus(inputNode) {
-=======
   isBodyClicked(e) {
     return (e.relatedTarget === null);
   },
@@ -255,8 +252,7 @@
     }
   },
 
-  setTextInputFocus() {
->>>>>>> e2b67734
+  setTextInputFocus(inputNode) {
     let selected = this.props.cellMetaData.selected;
     let keyCode = selected.initialKeyCode;
     inputNode.focus();
