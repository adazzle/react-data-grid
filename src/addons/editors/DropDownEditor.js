--- conflicted
+++ resolved
@@ -3,24 +3,13 @@
  * @jsx React.DOM
  */
 
-<<<<<<< HEAD
-var React = require('react');
-var ReactDOM = require('react-dom');
-var EditorBase = require('./EditorBase');
+const React = require('react');
+const EditorBase = require('./EditorBase');
 
 class DropDownEditor extends EditorBase {
 
   getInputNode(): HTMLInputElement{
     return ReactDOM.findDOMNode(this);
-=======
-const React = require('react');
-const EditorBase = require('./EditorBase');
-
-class DropDownEditor extends EditorBase {
-
-  getInputNode(): HTMLInputElement {
-    return React.findDOMNode(this);
->>>>>>> 16211164
   }
 
   onClick() {
@@ -45,13 +34,7 @@
     }, this);
     return options;
   }
-<<<<<<< HEAD
-
 }
-
-=======
-}
->>>>>>> 16211164
 
 DropDownEditor.propTypes = {
   options: React.PropTypes.arrayOf(React.PropTypes.string).isRequired
