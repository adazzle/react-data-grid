--- conflicted
+++ resolved
@@ -6,26 +6,14 @@
  */
 'use strict';
 
-<<<<<<< HEAD
-var React      = require('react');
-var EditorBase = require('./EditorBase');
-
-class DropDownEditor extends EditorBase{
-
-  render(): ?ReactElement{
-    return (
-      <select ref="select" style={{width:'100%'}} defaultValue={this.props.value} onChange={this.props.onCommit} onClick={this.onClick} >
-=======
 var React                   = require('react');
-var ExcelColumn             = require('../grids/ExcelColumn');
 
 var DropDownEditor = React.createClass({
 
   propTypes : {
     options : React.PropTypes.arrayOf(React.PropTypes.string).isRequired,
     value : React.PropTypes.string.isRequired,
-    onCommit : React.PropTypes.func.isRequired,
-    column : React.PropTypes.shape(ExcelColumn).isRequired
+    commit : React.PropTypes.func.isRequired
   },
 
   getStyle(): {width: string}{
@@ -36,11 +24,10 @@
 
   render(): ?ReactElement{
     return (
-      <select ref="select" style={this.getStyle()} defaultValue={this.props.value} onChange={this.onChange} onClick={this.onClick} onDoubleClick={this.onDoubleClick} >
->>>>>>> 988d7c9f
+      <select ref="select" style={this.getStyle()} defaultValue={this.props.value} onChange={this.onChange} >
         {this.renderOptions()}
       </select>);
-  }
+  },
 
   renderOptions(): Array<ReactElement>{
     var options = [];
@@ -48,11 +35,11 @@
       options.push(<option key={name} value={name}  >{name}</option>);
     }, this);
     return options;
-  }
+  },
 
   getInputNode(): HTMLInputElement{
     return this.refs.select.getDOMNode();
-  }
+  },
 
   onClick(e: Event){
     this.getInputNode().focus();
@@ -62,7 +49,7 @@
     this.getInputNode().focus();
   }
 
-};
+});
 
 
 DropDownEditor.propTypes = {
