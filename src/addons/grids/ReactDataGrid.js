import HTML5Backend from 'react-dnd-html5-backend';
import { DragDropContext } from 'react-dnd';
const React                 = require('react');
const ReactDOM = require('react-dom');
const BaseGrid              = require('../../Grid');
const Row                   = require('../../Row');
const ExcelColumn           = require('./ExcelColumn');
const KeyboardHandlerMixin  = require('../../KeyboardHandlerMixin');
const CheckboxEditor        = require('../editors/CheckboxEditor');
const DOMMetrics           = require('../../DOMMetrics');
const ColumnMetricsMixin      = require('../../ColumnMetricsMixin');
const RowUtils = require('../../RowUtils');
const ColumnUtils = require('../../ColumnUtils');

if (!Object.assign) {
  Object.assign = require('object-assign');
}
type SelectedType = {
  rowIdx: number;
  idx: number;
};

type ColumnEvent = {
  name: string,
  rowIdx: number;
  idx: number;
}

type DraggedType = {
  idx: number;
  rowIdx: number;
  value: string;
};

type RowUpdateEvent = {
  keyCode: string;
  changed: {expandedHeight: number};
  rowIdx: number;
};

const ReactDataGrid = React.createClass({

  mixins: [
    ColumnMetricsMixin,
    DOMMetrics.MetricsComputatorMixin,
    KeyboardHandlerMixin
  ],

  propTypes: {
    rowHeight: React.PropTypes.number.isRequired,
    headerRowHeight: React.PropTypes.number,
    minHeight: React.PropTypes.number.isRequired,
    minWidth: React.PropTypes.number,
    enableRowSelect: React.PropTypes.oneOfType([React.PropTypes.bool, React.PropTypes.string]),
    onRowUpdated: React.PropTypes.func,
    rowGetter: React.PropTypes.func.isRequired,
    rowsCount: React.PropTypes.number.isRequired,
    toolbar: React.PropTypes.element,
    enableCellSelect: React.PropTypes.bool,
    columns: React.PropTypes.oneOfType([React.PropTypes.object, React.PropTypes.array]).isRequired,
    onFilter: React.PropTypes.func,
    onCellCopyPaste: React.PropTypes.func,
    onCellsDragged: React.PropTypes.func,
    onAddFilter: React.PropTypes.func,
    onGridSort: React.PropTypes.func,
    onDragHandleDoubleClick: React.PropTypes.func,
    onGridRowsUpdated: React.PropTypes.func,
    onRowSelect: React.PropTypes.func,
    rowKey: React.PropTypes.string,
    rowScrollTimeout: React.PropTypes.number,
    contextMenu: React.PropTypes.element,
    onClearFilters: React.PropTypes.func,
<<<<<<< HEAD
    onCellExpand: React.PropTypes.func,
    enableDragAndDrop: React.PropTypes.bool,
    onRowExpandToggle: React.PropTypes.func
=======
    contextMenu: React.PropTypes.element,
    cellNavigationMode: React.PropTypes.oneOf(['none', 'loopOverRow', 'changeRow']),
    onCellSelected: React.PropTypes.func,
    onCellDeSelected: React.PropTypes.func
>>>>>>> f1bf5b48
  },

  getDefaultProps(): {enableCellSelect: boolean} {
    return {
      enableCellSelect: false,
      tabIndex: -1,
      rowHeight: 35,
      enableRowSelect: false,
      minHeight: 350,
      rowKey: 'id',
      rowScrollTimeout: 0,
      cellNavigationMode: 'none'
    };
  },

  getInitialState: function(): {selected: SelectedType; copied: ?{idx: number; rowIdx: number}; selectedRows: Array<Row>; expandedRows: Array<Row>; canFilter: boolean; columnFilters: any; sortDirection: ?SortType; sortColumn: ?ExcelColumn; dragged: ?DraggedType;  } {
    let columnMetrics = this.createColumnMetrics();
    let initialState = {columnMetrics, selectedRows: [], copied: null, expandedRows: [], canFilter: false, columnFilters: {}, sortDirection: null, sortColumn: null, dragged: null, scrollOffset: 0 };
    if (this.props.enableCellSelect) {
      initialState.selected = {rowIdx: 0, idx: 0};
    } else {
      initialState.selected = {rowIdx: -1, idx: -1};
    }
    return initialState;
  },

  hasSelectedCellChanged: function(selected: SelectedType) {
    let previouslySelected = Object.assign({}, this.state.selected);
    return previouslySelected.rowIdx !== selected.rowIdx || previouslySelected.idx !== selected.idx || previouslySelected.active === false;
  },

  onContextMenuHide: function() {
    document.removeEventListener('click', this.onContextMenuHide);
    let newSelected = Object.assign({}, this.state.selected, {contextMenuDisplayed: false});
    this.setState({selected: newSelected});
  },

  onColumnEvent: function(ev :SyntheticEvent, columnEvent: ColumnEvent) {
    let {idx, name} = columnEvent;

    if (name && typeof idx !== 'undefined') {
      let column = this.getColumn(idx);

      if (column && column.events && column.events[name] && typeof column.events[name] === 'function') {
        let eventArgs = {
          rowIdx: columnEvent.rowIdx,
          idx,
          column
        };

        column.events[name](ev, eventArgs);
      }
    }
  },

  onSelect: function(selected: SelectedType) {
    if (this.state.selected.rowIdx !== selected.rowIdx
      || this.state.selected.idx !== selected.idx
      || this.state.selected.active === false) {
      let idx = selected.idx;
      let rowIdx = selected.rowIdx;
      if (
          idx >= 0
          && rowIdx >= 0
          && idx < ColumnUtils.getSize(this.state.columnMetrics.columns)
          && rowIdx < this.props.rowsCount
        ) {
        const oldSelection = this.state.selected;
        this.setState({selected: selected}, () => {
          if (typeof this.props.onCellDeSelected === 'function') {
            this.props.onCellDeSelected(oldSelection);
          }
          if (typeof this.props.onCellSelected === 'function') {
            this.props.onCellSelected(selected);
          }
        });
      }
    }
  },

  onCellClick: function(cell: SelectedType) {
    this.onSelect({rowIdx: cell.rowIdx, idx: cell.idx});
  },

  onCellContextMenu: function(cell: SelectedType) {
    this.onSelect({rowIdx: cell.rowIdx, idx: cell.idx, contextMenuDisplayed: this.props.contextMenu});
    if (this.props.contextMenu) {
      document.addEventListener('click', this.onContextMenuHide);
    }
  },

  onCellDoubleClick: function(cell: SelectedType) {
    this.onSelect({rowIdx: cell.rowIdx, idx: cell.idx});
    this.setActive('Enter');
  },

  onViewportDoubleClick: function() {
    this.setActive();
  },

  onPressArrowUp(e: SyntheticEvent) {
    this.moveSelectedCell(e, -1, 0);
  },

  onPressArrowDown(e: SyntheticEvent) {
    this.moveSelectedCell(e, 1, 0);
  },

  onPressArrowLeft(e: SyntheticEvent) {
    this.moveSelectedCell(e, 0, -1);
  },

  onPressArrowRight(e: SyntheticEvent) {
    this.moveSelectedCell(e, 0, 1);
  },

  onPressTab(e: SyntheticEvent) {
    this.moveSelectedCell(e, 0, e.shiftKey ? -1 : 1);
  },

  onPressEnter(e: SyntheticKeyboardEvent) {
    this.setActive(e.key);
  },

  onPressDelete(e: SyntheticKeyboardEvent) {
    this.setActive(e.key);
  },

  onPressEscape(e: SyntheticKeyboardEvent) {
    this.setInactive(e.key);
  },

  onPressBackspace(e: SyntheticKeyboardEvent) {
    this.setActive(e.key);
  },

  onPressChar(e: SyntheticKeyboardEvent) {
    if (this.isKeyPrintable(e.keyCode)) {
      this.setActive(e.keyCode);
    }
  },

  onPressKeyWithCtrl(e: SyntheticKeyboardEvent) {
    let keys = {
      KeyCode_c: 99,
      KeyCode_C: 67,
      KeyCode_V: 86,
      KeyCode_v: 118
    };

    let rowIdx = this.state.selected.rowIdx;
    let row = this.props.rowGetter(rowIdx);

    let idx = this.state.selected.idx;
    let col = this.getColumn(idx);

    if (ColumnUtils.canEdit(col, row, this.props.enableCellSelect)) {
      if (e.keyCode === keys.KeyCode_c || e.keyCode === keys.KeyCode_C) {
        let value = this.getSelectedValue();
        this.handleCopy({ value: value });
      } else if (e.keyCode === keys.KeyCode_v || e.keyCode === keys.KeyCode_V) {
        this.handlePaste();
      }
    }
  },

  onCellCommit(commit: RowUpdateEvent) {
    let selected = Object.assign({}, this.state.selected);
    selected.active = false;
    if (commit.key === 'Tab') {
      selected.idx += 1;
    }
    let expandedRows = this.state.expandedRows;
    // if(commit.changed && commit.changed.expandedHeight){
    //   expandedRows = this.expandRow(commit.rowIdx, commit.changed.expandedHeight);
    // }
    this.setState({selected: selected, expandedRows: expandedRows});

    if (this.props.onRowUpdated) {
      this.props.onRowUpdated(commit);
    }

    let targetRow = commit.rowIdx;

    if (this.props.onGridRowsUpdated) {
      this.props.onGridRowsUpdated({
        cellKey: commit.cellKey,
        fromRow: targetRow,
        toRow: targetRow,
        updated: commit.updated,
        action: 'cellUpdate'});
    }
  },

  onDragStart(e: SyntheticEvent) {
    let value = this.getSelectedValue();
    this.handleDragStart({idx: this.state.selected.idx, rowIdx: this.state.selected.rowIdx, value: value});
    // need to set dummy data for FF
    if (e && e.dataTransfer) {
      if (e.dataTransfer.setData) {
        e.dataTransfer.dropEffect = 'move';
        e.dataTransfer.effectAllowed = 'move';
        e.dataTransfer.setData('text/plain', 'dummy');
      }
    }
  },

  onToggleFilter() {
    // setState() does not immediately mutate this.state but creates a pending state transition.
    // Therefore if you want to do something after the state change occurs, pass it in as a callback function.
    this.setState({ canFilter: !this.state.canFilter }, () => {
      if (this.state.canFilter === false && this.props.onClearFilters) {
        this.props.onClearFilters();
      }
    });
  },

  onDragHandleDoubleClick(e) {
    if (this.props.onDragHandleDoubleClick) {
      this.props.onDragHandleDoubleClick(e);
    }

    if (this.props.onGridRowsUpdated) {
      let cellKey = this.getColumn(e.idx).key;

      let updated = {
        [cellKey]: e.rowData[cellKey]
      };

      this.props.onGridRowsUpdated({
        cellKey: cellKey,
        fromRow: e.rowIdx,
        toRow: this.props.rowsCount - 1,
        updated: updated,
        action: 'columnFill'});
    }
  },

  onCellExpand(args) {
    if (this.props.onCellExpand) {
      this.props.onCellExpand(args);
    }
  },

  onRowExpandToggle(args) {
    if (typeof this.props.onRowExpandToggle === 'function') {
      this.props.onRowExpandToggle(args);
    }
  },

  handleDragStart(dragged: DraggedType) {
    if (!this.dragEnabled()) { return; }
    let idx = dragged.idx;
    let rowIdx = dragged.rowIdx;
    if (
        idx >= 0
        && rowIdx >= 0
        && idx < this.getSize()
        && rowIdx < this.props.rowsCount
      ) {
      this.setState({ dragged: dragged });
    }
  },

  handleDragEnd() {
    if (!this.dragEnabled()) { return; }
    let fromRow;
    let toRow;
    let selected = this.state.selected;
    let dragged = this.state.dragged;
    let cellKey = this.getColumn(this.state.selected.idx).key;
    fromRow = selected.rowIdx < dragged.overRowIdx ? selected.rowIdx : dragged.overRowIdx;
    toRow   = selected.rowIdx > dragged.overRowIdx ? selected.rowIdx : dragged.overRowIdx;
    if (this.props.onCellsDragged) {
      this.props.onCellsDragged({cellKey: cellKey, fromRow: fromRow, toRow: toRow, value: dragged.value});
    }
    if (this.props.onGridRowsUpdated) {
      let updated = {
        [cellKey]: dragged.value
      };

      this.props.onGridRowsUpdated({
        cellKey: cellKey,
        fromRow: fromRow,
        toRow: toRow,
        updated: updated,
        action: 'cellDrag'});
    }
    this.setState({dragged: {complete: true}});
  },

  handleDragEnter(row: any) {
    if (!this.dragEnabled()) { return; }
    let dragged = this.state.dragged;
    dragged.overRowIdx = row;
    this.setState({dragged: dragged});
  },

  handleTerminateDrag() {
    if (!this.dragEnabled()) { return; }
    this.setState({ dragged: null });
  },

  handlePaste() {
    if (!this.copyPasteEnabled()) { return; }
    let selected = this.state.selected;
    let cellKey = this.getColumn(this.state.selected.idx).key;
    let textToCopy = this.state.textToCopy;
    let toRow = selected.rowIdx;

    if (this.props.onCellCopyPaste) {
      this.props.onCellCopyPaste({cellKey: cellKey, rowIdx: toRow, value: textToCopy, fromRow: this.state.copied.rowIdx, toRow: toRow});
    }

    if (this.props.onGridRowsUpdated) {
      let updated = {
        [cellKey]: textToCopy
      };

      this.props.onGridRowsUpdated({
        cellKey: cellKey,
        fromRow: toRow,
        toRow: toRow,
        updated: updated,
        action: 'copyPaste'});
    }

    this.setState({copied: null});
  },

  handleCopy(args: {value: string}) {
    if (!this.copyPasteEnabled()) { return; }
    let textToCopy = args.value;
    let selected = this.state.selected;
    let copied = {idx: selected.idx, rowIdx: selected.rowIdx};
    this.setState({textToCopy: textToCopy, copied: copied});
  },

  handleSort: function(columnKey: string, direction: SortType) {
    this.setState({sortDirection: direction, sortColumn: columnKey}, function() {
      this.props.onGridSort(columnKey, direction);
    });
  },

  getSelectedRow(rows, key) {
    let selectedRow = rows.filter(r => {
      if (r[this.props.rowKey] === key) {
        return true;
      }
      return false;
    });
    if (selectedRow.length > 0) {
      return selectedRow[0];
    }
  },

  // columnKey not used here as this function will select the whole row,
  // but needed to match the function signature in the CheckboxEditor
  handleRowSelect(rowIdx: number, columnKey: string, rowData, e: Event) {
    e.stopPropagation();
    let selectedRows = this.props.enableRowSelect === 'single' ? [] : this.state.selectedRows.slice(0);
    let selectedRow = this.getSelectedRow(selectedRows, rowData[this.props.rowKey]);
    if (selectedRow) {
      selectedRow.isSelected = !selectedRow.isSelected;
    } else {
      rowData.isSelected = true;
      selectedRows.push(rowData);
    }
    this.setState({selectedRows: selectedRows, selected: {rowIdx: rowIdx, idx: 0}});
    if (this.props.onRowSelect) {
      this.props.onRowSelect(selectedRows.filter(r => r.isSelected === true));
    }
  },

  handleCheckboxChange: function(e: SyntheticEvent) {
    let allRowsSelected;
    if (e.currentTarget instanceof HTMLInputElement && e.currentTarget.checked === true) {
      allRowsSelected = true;
    } else {
      allRowsSelected = false;
    }
    let selectedRows = [];
    for (let i = 0; i < this.props.rowsCount; i++) {
      let row = Object.assign({}, this.props.rowGetter(i), {isSelected: allRowsSelected});
      selectedRows.push(row);
    }
    this.setState({selectedRows: selectedRows});
    if (typeof this.props.onRowSelect === 'function') {
      this.props.onRowSelect(selectedRows.filter(r => r.isSelected === true));
    }
  },

  getScrollOffSet() {
    let scrollOffset = 0;
    let canvas = ReactDOM.findDOMNode(this).querySelector('.react-grid-Canvas');
    if (canvas) {
      scrollOffset = canvas.offsetWidth - canvas.clientWidth;
    }
    this.setState({scrollOffset: scrollOffset});
  },

  getRowOffsetHeight(): number {
    let offsetHeight = 0;
    this.getHeaderRows().forEach((row) => offsetHeight += parseFloat(row.height, 10) );
    return offsetHeight;
  },

  getHeaderRows(): Array<{ref: string; height: number;}> {
    let rows = [{ ref: 'row', height: this.props.headerRowHeight || this.props.rowHeight, rowType: 'header' }];
    if (this.state.canFilter === true) {
      rows.push({
        ref: 'filterRow',
        filterable: true,
        onFilterChange: this.props.onAddFilter,
        height: 45,
        rowType: 'filter'
      });
    }
    return rows;
  },

  getInitialSelectedRows: function() {
    let selectedRows = [];
    for (let i = 0; i < this.props.rowsCount; i++) {
      selectedRows.push(false);
    }
    return selectedRows;
  },

  getSelectedValue(): string {
    let rowIdx = this.state.selected.rowIdx;
    let idx = this.state.selected.idx;
    let cellKey = this.getColumn(idx).key;
    let row = this.props.rowGetter(rowIdx);
    return RowUtils.get(row, cellKey);
  },

  moveSelectedCell(e: SyntheticEvent, rowDelta: number, cellDelta: number) {
    // we need to prevent default as we control grid scroll
    // otherwise it moves every time you left/right which is janky
    e.preventDefault();
    let rowIdx;
    let idx;
    const { cellNavigationMode } = this.props;
    if (cellNavigationMode !== 'none') {
      ({idx, rowIdx} = this.calculateNextSelectionPosition(cellNavigationMode, cellDelta, rowDelta));
    } else {
      rowIdx = this.state.selected.rowIdx + rowDelta;
      idx = this.state.selected.idx + cellDelta;
    }
    this.onSelect({ idx: idx, rowIdx: rowIdx });
  },

  getNbrColumns() {
    const {columns, enableRowSelect} = this.props;
    return enableRowSelect ? columns.length + 1 : columns.length;
  },

  calculateNextSelectionPosition(cellNavigationMode: string, cellDelta: number, rowDelta: number) {
    let _rowDelta = rowDelta;
    let idx = this.state.selected.idx + cellDelta;
    const nbrColumns = this.getNbrColumns();
    if (cellDelta > 0) {
      if (this.isAtLastCellInRow(nbrColumns)) {
        if (cellNavigationMode === 'changeRow') {
          _rowDelta = this.isAtLastRow() ? rowDelta : rowDelta + 1;
          idx = this.isAtLastRow() ? idx : 0;
        } else {
          idx = 0;
        }
      }
    } else if (cellDelta < 0) {
      if (this.isAtFirstCellInRow()) {
        if (cellNavigationMode === 'changeRow') {
          _rowDelta = this.isAtFirstRow() ? rowDelta : rowDelta - 1;
          idx = this.isAtFirstRow() ? 0 : nbrColumns - 1;
        } else {
          idx = nbrColumns - 1;
        }
      }
    }
    let rowIdx = this.state.selected.rowIdx + _rowDelta;
    return {idx, rowIdx};
  },

  isAtLastCellInRow(nbrColumns) {
    return this.state.selected.idx === nbrColumns - 1;
  },

  isAtLastRow() {
    return this.state.selected.rowIdx === this.props.rowsCount - 1;
  },

  isAtFirstCellInRow() {
    return this.state.selected.idx === 0;
  },

  isAtFirstRow() {
    return this.state.selected.rowIdx === 0;
  },

  openCellEditor(rowIdx, idx) {
    let row = this.props.rowGetter(rowIdx);
    let col = this.getColumn(idx);

    if (!ColumnUtils.canEdit(col, row, this.props.enableCellSelect)) {
      return;
    }

    let selected = {rowIdx, idx};
    if (this.hasSelectedCellChanged(selected)) {
      this.setState({selected}, () => {
        this.setActive('Enter');
      });
    } else {
      this.setActive('Enter');
    }
  },

  setActive(keyPressed: string) {
    let rowIdx = this.state.selected.rowIdx;
    let row = this.props.rowGetter(rowIdx);

    let idx = this.state.selected.idx;
    let col = this.getColumn(idx);

    if (ColumnUtils.canEdit(col, row, this.props.enableCellSelect) && !this.isActive()) {
      let selected = Object.assign(this.state.selected, {idx: idx, rowIdx: rowIdx, active: true, initialKeyCode: keyPressed});
      this.setState({selected: selected});
    }
  },

  setInactive() {
    let rowIdx = this.state.selected.rowIdx;
    let row = this.props.rowGetter(rowIdx);

    let idx = this.state.selected.idx;
    let col = this.getColumn(idx);

    if (ColumnUtils.canEdit(col, row, this.props.enableCellSelect) && this.isActive()) {
      let selected = Object.assign(this.state.selected, {idx: idx, rowIdx: rowIdx, active: false});
      this.setState({selected: selected});
    }
  },

  isActive(): boolean {
    return this.state.selected.active === true;
  },

  setupGridColumns: function(props = this.props): Array<any> {
    let cols = props.columns.slice(0);
    let unshiftedCols = {};
    if (props.enableRowSelect) {
      let headerRenderer = props.enableRowSelect === 'single' ? null :
      <div className="react-grid-checkbox-container">
        <input className="react-grid-checkbox" type="checkbox" name="select-all-checkbox" onChange={this.handleCheckboxChange} />
        <label htmlFor="select-all-checkbox" className="react-grid-checkbox-label"></label>
      </div>;
      let selectColumn = {
        key: 'select-row',
        name: '',
        formatter: <CheckboxEditor/>,
        onCellChange: this.handleRowSelect,
        filterable: false,
        headerRenderer: headerRenderer,
        width: 60,
        locked: true,
        getRowMetaData: (rowData) => rowData
      };
      unshiftedCols = cols.unshift(selectColumn);
      cols = unshiftedCols > 0 ? cols : unshiftedCols;
    }
    return cols;
  },


  copyPasteEnabled: function(): boolean {
    return this.props.onCellCopyPaste !== null;
  },

  dragEnabled: function(): boolean {
    return this.props.onCellsDragged !== null;
  },

  renderToolbar(): ReactElement {
    let Toolbar = this.props.toolbar;
    if (React.isValidElement(Toolbar)) {
      return ( React.cloneElement(Toolbar, {columns: this.props.columns, onToggleFilter: this.onToggleFilter, numberOfRows: this.props.rowsCount}));
    }
  },

  render() {
    let cellMetaData = {
      selected: this.state.selected,
      dragged: this.state.dragged,
      onCellClick: this.onCellClick,
      onCellContextMenu: this.onCellContextMenu,
      onCellDoubleClick: this.onCellDoubleClick,
      onCommit: this.onCellCommit,
      onCommitCancel: this.setInactive,
      copied: this.state.copied,
      handleDragEnterRow: this.handleDragEnter,
      handleTerminateDrag: this.handleTerminateDrag,
      enableCellSelect: this.props.enableCellSelect,
      onColumnEvent: this.onColumnEvent,
      openCellEditor: this.openCellEditor,
      onDragHandleDoubleClick: this.onDragHandleDoubleClick,
      onCellExpand: this.onCellExpand,
      onRowExpandToggle: this.onRowExpandToggle
    };

    let toolbar = this.renderToolbar();
    let containerWidth = this.props.minWidth || this.DOMMetrics.gridWidth();
    let gridWidth = containerWidth - this.state.scrollOffset;

    // depending on the current lifecycle stage, gridWidth() may not initialize correctly
    // this also handles cases where it always returns undefined -- such as when inside a div with display:none
    // eg Bootstrap tabs and collapses
    if (typeof containerWidth === 'undefined' || isNaN(containerWidth) || containerWidth === 0) {
      containerWidth = '100%';
    }
    if (typeof gridWidth === 'undefined' || isNaN(gridWidth) || gridWidth === 0) {
      gridWidth = '100%';
    }

    return (
      <div className="react-grid-Container" style={{width: containerWidth}}>
        {toolbar}
        <div className="react-grid-Main">
          <BaseGrid
            ref="base"
            {...this.props}
            rowKey={this.props.rowKey}
            headerRows={this.getHeaderRows()}
            columnMetrics={this.state.columnMetrics}
            rowGetter={this.props.rowGetter}
            rowsCount={this.props.rowsCount}
            rowHeight={this.props.rowHeight}
            cellMetaData={cellMetaData}
            selectedRows={this.state.selectedRows.filter(r => r.isSelected === true)}
            expandedRows={this.state.expandedRows}
            rowOffsetHeight={this.getRowOffsetHeight()}
            sortColumn={this.state.sortColumn}
            sortDirection={this.state.sortDirection}
            onSort={this.handleSort}
            minHeight={this.props.minHeight}
            totalWidth={gridWidth}
            onViewportKeydown={this.onKeyDown}
            onViewportDragStart={this.onDragStart}
            onViewportDragEnd={this.handleDragEnd}
            onViewportDoubleClick={this.onViewportDoubleClick}
            onColumnResize={this.onColumnResize}
            rowScrollTimeout={this.props.rowScrollTimeout}
            contextMenu={this.props.contextMenu} />
          </div>
        </div>
      );
  }
});


module.exports = DragDropContext(HTML5Backend)(ReactDataGrid);<|MERGE_RESOLUTION|>--- conflicted
+++ resolved
@@ -70,16 +70,13 @@
     rowScrollTimeout: React.PropTypes.number,
     contextMenu: React.PropTypes.element,
     onClearFilters: React.PropTypes.func,
-<<<<<<< HEAD
-    onCellExpand: React.PropTypes.func,
-    enableDragAndDrop: React.PropTypes.bool,
-    onRowExpandToggle: React.PropTypes.func
-=======
     contextMenu: React.PropTypes.element,
     cellNavigationMode: React.PropTypes.oneOf(['none', 'loopOverRow', 'changeRow']),
     onCellSelected: React.PropTypes.func,
-    onCellDeSelected: React.PropTypes.func
->>>>>>> f1bf5b48
+    onCellDeSelected: React.PropTypes.func,
+onCellExpand: React.PropTypes.func,
+    enableDragAndDrop: React.PropTypes.bool,
+    onRowExpandToggle: React.PropTypes.func
   },
 
   getDefaultProps(): {enableCellSelect: boolean} {
