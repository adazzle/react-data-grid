/* @flow */
/**
 * @jsx React.DOM

 */
<<<<<<< HEAD
"use strict";

var React                 = require('react');
var ReactDOM = require('react-dom');
var PropTypes             = React.PropTypes;
var BaseGrid              = require('../../Grid');
var Row                   = require('../../Row');
var ExcelColumn           = require('./ExcelColumn');
var KeyboardHandlerMixin  = require('../../KeyboardHandlerMixin');
var CheckboxEditor        = require('../editors/CheckboxEditor');
var FilterableHeaderCell  = require('../cells/headerCells/FilterableHeaderCell');
var DOMMetrics           = require('../../DOMMetrics');
var ColumnMetricsMixin      = require('../../ColumnMetricsMixin');
var RowUtils = require('../../RowUtils');
var ColumnUtils = require('../../ColumnUtils');

if(!Object.assign){
=======

const React                 = require('react');
const BaseGrid              = require('../../Grid');
const Row                   = require('../../Row');
const ExcelColumn           = require('./ExcelColumn');
const KeyboardHandlerMixin  = require('../../KeyboardHandlerMixin');
const CheckboxEditor        = require('../editors/CheckboxEditor');
const FilterableHeaderCell  = require('../cells/headerCells/FilterableHeaderCell');
const cloneWithProps        = require('react/lib/cloneWithProps');
const DOMMetrics           = require('../../DOMMetrics');
const ColumnMetricsMixin      = require('../../ColumnMetricsMixin');
const RowUtils = require('../../RowUtils');
const ColumnUtils = require('../../ColumnUtils');

if (!Object.assign) {
>>>>>>> 16211164
  Object.assign = require('object-assign');
}
type SelectedType = {
  rowIdx: number;
  idx: number;
};

type DraggedType = {
  idx: number;
  rowIdx: number;
  value: string;
};

type ReactDataGridProps = {
  rowHeight: number;
  minHeight: number;
  enableRowSelect: ?boolean;
  onRowUpdated: ?() => void;
  columns: Array<ExcelColumn>;
  rowGetter: () => Array<any>;
  rowsCount: number;
  toolbar: ?any;
  enableCellSelect: ?boolean;
  onCellCopyPaste: ?() => any;
  onCellsDragged: ?() => any;
  onFilter: ?() => any;
};

type RowUpdateEvent = {
  keyCode: string;
  changed: {expandedHeight: number};
  rowIdx: number;
};

const ReactDataGrid = React.createClass({

  mixins: [
    ColumnMetricsMixin,
    DOMMetrics.MetricsComputatorMixin,
    KeyboardHandlerMixin
  ],

  propTypes: {
    rowHeight: React.PropTypes.number.isRequired,
    headerRowHeight: React.PropTypes.number,
    minHeight: React.PropTypes.number.isRequired,
    minWidth: React.PropTypes.number,
    enableRowSelect: React.PropTypes.bool,
    onRowUpdated: React.PropTypes.func,
    rowGetter: React.PropTypes.func.isRequired,
    rowsCount: React.PropTypes.number.isRequired,
    toolbar: React.PropTypes.element,
    enableCellSelect: React.PropTypes.bool,
    columns: React.PropTypes.oneOfType([React.PropTypes.object, React.PropTypes.array]).isRequired,
    onFilter: React.PropTypes.func,
    onCellCopyPaste: React.PropTypes.func,
    onCellsDragged: React.PropTypes.func,
    onAddFilter: React.PropTypes.func,
    onGridSort: React.PropTypes.func
  },

  getDefaultProps(): {enableCellSelect: boolean} {
    return {
      enableCellSelect: false,
      tabIndex: -1,
      rowHeight: 35,
      enableRowSelect: false,
      minHeight: 350
    };
  },

  getInitialState: function(): {selected: SelectedType; copied: ?{idx: number; rowIdx: number}; selectedRows: Array<Row>; expandedRows: Array<Row>; canFilter: boolean; columnFilters: any; sortDirection: ?SortType; sortColumn: ?ExcelColumn; dragged: ?DraggedType;  } {
    let columnMetrics = this.createColumnMetrics();
    let initialState = {columnMetrics, selectedRows: this.getInitialSelectedRows(), copied: null, expandedRows: [], canFilter: false, columnFilters: {}, sortDirection: null, sortColumn: null, dragged: null, scrollOffset: 0 };
    if (this.props.enableCellSelect) {
      initialState.selected = {rowIdx: 0, idx: 0};
    } else {
      initialState.selected = {rowIdx: -1, idx: -1};
    }
    return initialState;
  },

  componentWillReceiveProps: function(nextProps: ReactDataGridProps) {
    if (nextProps.rowsCount  === this.props.rowsCount + 1) {
      this.onAfterAddRow(nextProps.rowsCount + 1);
    }
  },

<<<<<<< HEAD
  componentDidMount() {
    var scrollOffset = 0;
    var canvas = ReactDOM.findDOMNode(this).querySelector('.react-grid-Canvas');
    if(canvas != null){
        scrollOffset = canvas.offsetWidth - canvas.clientWidth;
    }
    this.setState({scrollOffset: scrollOffset});
  },

  render: function(): ?ReactElement {
    var cellMetaData = {
      selected : this.state.selected,
      dragged : this.state.dragged,
      onCellClick : this.onCellClick,
      onCellDoubleClick : this.onCellDoubleClick,
      onCommit : this.onCellCommit,
      onCommitCancel : this.setInactive,
      copied : this.state.copied,
      handleDragEnterRow : this.handleDragEnter,
      handleTerminateDrag : this.handleTerminateDrag
    }

    var toolbar = this.renderToolbar();
    var containerWidth = this.props.minWidth || this.DOMMetrics.gridWidth();
    var gridWidth = containerWidth  - this.state.scrollOffset;

    //if NaN without coercion
    if (gridWidth !== gridWidth)
      gridWidth = 0;

    return(
      <div className="react-grid-Container" style={{width:containerWidth}}>
      {toolbar}
        <div className="react-grid-Main">
          <BaseGrid
            ref="base"
            {...this.props}
            headerRows={this.getHeaderRows()}
            columnMetrics={this.state.columnMetrics}
            rowGetter={this.props.rowGetter}
            rowsCount={this.props.rowsCount}
            rowHeight={this.props.rowHeight}
            cellMetaData={cellMetaData}
            selectedRows={this.state.selectedRows}
            expandedRows={this.state.expandedRows}
            rowOffsetHeight={this.getRowOffsetHeight()}
            sortColumn={this.state.sortColumn}
            sortDirection={this.state.sortDirection}
            onSort={this.handleSort}
            minHeight={this.props.minHeight}
            totalWidth={gridWidth}
            onViewportKeydown={this.onKeyDown}
            onViewportDragStart={this.onDragStart}
            onViewportDragEnd={this.handleDragEnd}
            onViewportDoubleClick={this.onViewportDoubleClick}
            onColumnResize={this.onColumnResize}/>
          </div>
        </div>
      )
  },

  renderToolbar(): ReactElement {
    var Toolbar = this.props.toolbar;
    if(React.isValidElement(Toolbar)){
      return( React.cloneElement(Toolbar, { onToggleFilter : this.onToggleFilter, numberOfRows : this.props.rowsCount}));
    }

  },

=======
>>>>>>> 16211164
  onSelect: function(selected: SelectedType) {
    if (this.props.enableCellSelect) {
      if (this.state.selected.rowIdx !== selected.rowIdx
        || this.state.selected.idx !== selected.idx
        || this.state.selected.active === false) {
        let idx = selected.idx;
        let rowIdx = selected.rowIdx;
        if (
            idx >= 0
            && rowIdx >= 0
            && idx < ColumnUtils.getSize(this.state.columnMetrics.columns)
            && rowIdx < this.props.rowsCount
          ) {
          this.setState({selected: selected});
        }
      }
    }
  },

  onCellClick: function(cell: SelectedType) {
    this.onSelect({rowIdx: cell.rowIdx, idx: cell.idx});
  },

  onCellDoubleClick: function(cell: SelectedType) {
    this.onSelect({rowIdx: cell.rowIdx, idx: cell.idx});
    this.setActive('Enter');
  },

  onViewportDoubleClick: function() {
    this.setActive();
  },

  onPressArrowUp(e: SyntheticEvent) {
    this.moveSelectedCell(e, -1, 0);
  },

  onPressArrowDown(e: SyntheticEvent) {
    this.moveSelectedCell(e, 1, 0);
  },

  onPressArrowLeft(e: SyntheticEvent) {
    this.moveSelectedCell(e, 0, -1);
  },

  onPressArrowRight(e: SyntheticEvent) {
    this.moveSelectedCell(e, 0, 1);
  },

  onPressTab(e: SyntheticEvent) {
    this.moveSelectedCell(e, 0, e.shiftKey ? -1 : 1);
  },

  onPressEnter(e: SyntheticKeyboardEvent) {
    this.setActive(e.key);
  },

  onPressDelete(e: SyntheticKeyboardEvent) {
    this.setActive(e.key);
  },

  onPressEscape(e: SyntheticKeyboardEvent) {
    this.setInactive(e.key);
  },

  onPressBackspace(e: SyntheticKeyboardEvent) {
    this.setActive(e.key);
  },

  onPressChar(e: SyntheticKeyboardEvent) {
    if (this.isKeyPrintable(e.keyCode)) {
      this.setActive(e.keyCode);
    }
  },

  onPressKeyWithCtrl(e: SyntheticKeyboardEvent) {
    let keys = {
      KeyCode_c: 99,
      KeyCode_C: 67,
      KeyCode_V: 86,
      KeyCode_v: 118
    };

    let idx = this.state.selected.idx;
    if (this.canEdit(idx)) {
      if (e.keyCode === keys.KeyCode_c || e.keyCode === keys.KeyCode_C) {
        let value = this.getSelectedValue();
        this.handleCopy({ value: value });
      } else if (e.keyCode === keys.KeyCode_v || e.keyCode === keys.KeyCode_V) {
        this.handlePaste();
      }
    }
  },

  onCellCommit(commit: RowUpdateEvent) {
    let selected = Object.assign({}, this.state.selected);
    selected.active = false;
    if (commit.key === 'Tab') {
      selected.idx += 1;
    }
    let expandedRows = this.state.expandedRows;
    // if(commit.changed && commit.changed.expandedHeight){
    //   expandedRows = this.expandRow(commit.rowIdx, commit.changed.expandedHeight);
    // }
    this.setState({selected: selected, expandedRows: expandedRows});
    this.props.onRowUpdated(commit);
  },

  onDragStart(e: SyntheticEvent) {
    let value = this.getSelectedValue();
    this.handleDragStart({idx: this.state.selected.idx, rowIdx: this.state.selected.rowIdx, value: value});
    // need to set dummy data for FF
    if (e && e.dataTransfer && e.dataTransfer.setData) e.dataTransfer.setData('text/plain', 'dummy');
  },

  onAfterAddRow: function(numberOfRows: number) {
    this.setState({selected: { idx: 1, rowIdx: numberOfRows - 2 }});
  },

  onToggleFilter() {
    this.setState({ canFilter: !this.state.canFilter });
  },

  handleDragStart(dragged: DraggedType) {
    if (!this.dragEnabled()) { return; }
    let idx = dragged.idx;
    let rowIdx = dragged.rowIdx;
    if (
        idx >= 0
        && rowIdx >= 0
        && idx < this.getSize()
        && rowIdx < this.props.rowsCount
      ) {
      this.setState({ dragged: dragged });
    }
  },

  handleDragEnd() {
    if (!this.dragEnabled()) { return; }
    let fromRow;
    let toRow;
    let selected = this.state.selected;
    let dragged = this.state.dragged;
    let cellKey = this.getColumn(this.state.selected.idx).key;
    fromRow = selected.rowIdx < dragged.overRowIdx ? selected.rowIdx : dragged.overRowIdx;
    toRow   = selected.rowIdx > dragged.overRowIdx ? selected.rowIdx : dragged.overRowIdx;
    if (this.props.onCellsDragged) {
      this.props.onCellsDragged({cellKey: cellKey, fromRow: fromRow, toRow: toRow, value: dragged.value});
    }
    this.setState({dragged: {complete: true}});
  },

  handleDragEnter(row: any) {
    if (!this.dragEnabled()) { return; }
    let dragged = this.state.dragged;
    dragged.overRowIdx = row;
    this.setState({dragged: dragged});
  },

  handleTerminateDrag() {
    if (!this.dragEnabled()) { return; }
    this.setState({ dragged: null });
  },

  handlePaste() {
    if (!this.copyPasteEnabled()) { return; }
    let selected = this.state.selected;
    let cellKey = this.getColumn(this.state.selected.idx).key;

    if (this.props.onCellCopyPaste) {
      this.props.onCellCopyPaste({cellKey: cellKey, rowIdx: selected.rowIdx, value: this.state.textToCopy, fromRow: this.state.copied.rowIdx, toRow: selected.rowIdx});
    }
    this.setState({copied: null});
  },

  handleCopy(args: {value: string}) {
    if (!this.copyPasteEnabled()) { return; }
    let textToCopy = args.value;
    let selected = this.state.selected;
    let copied = {idx: selected.idx, rowIdx: selected.rowIdx};
    this.setState({textToCopy: textToCopy, copied: copied});
  },

  handleSort: function(columnKey: string, direction: SortType) {
    this.setState({sortDirection: direction, sortColumn: columnKey}, function() {
      this.props.onGridSort(columnKey, direction);
    });
  },

  // columnKey not used here as this function will select the whole row,
  // but needed to match the function signature in the CheckboxEditor
  handleRowSelect(rowIdx: number, columnKey: string, e: Event) {
    e.stopPropagation();
    if (this.state.selectedRows !== null && this.state.selectedRows.length > 0) {
      let selectedRows = this.state.selectedRows.slice();
      if (selectedRows[rowIdx] === null || selectedRows[rowIdx] === false) {
        selectedRows[rowIdx] = true;
      } else {
        selectedRows[rowIdx] = false;
      }
      this.setState({selectedRows: selectedRows});
    }
  },

  handleCheckboxChange: function(e: SyntheticEvent) {
    let allRowsSelected;
    if (e.currentTarget instanceof HTMLInputElement && e.currentTarget.checked === true) {
      allRowsSelected = true;
    } else {
      allRowsSelected = false;
    }
    let selectedRows = [];
    for (let i = 0; i < this.props.rowsCount; i++) {
      selectedRows.push(allRowsSelected);
    }
    this.setState({selectedRows: selectedRows});
  },

  getScrollOffSet() {
    let scrollOffset = 0;
    let canvas = this.getDOMNode().querySelector('.react-grid-Canvas');
    if (canvas) {
      scrollOffset = canvas.offsetWidth - canvas.clientWidth;
    }
    this.setState({scrollOffset: scrollOffset});
  },

  getRowOffsetHeight(): number {
    let offsetHeight = 0;
    this.getHeaderRows().forEach((row) => offsetHeight += parseFloat(row.height, 10) );
    return offsetHeight;
  },

  getHeaderRows(): Array<{ref: string; height: number;}> {
    let rows = [{ ref: 'row', height: this.props.headerRowHeight || this.props.rowHeight }];
    if (this.state.canFilter === true) {
      rows.push({
        ref: 'filterRow',
        headerCellRenderer: <FilterableHeaderCell onChange={this.props.onAddFilter} />,
        height: 45
      });
    }
    return rows;
  },

  getInitialSelectedRows: function() {
    let selectedRows = [];
    for (let i = 0; i < this.props.rowsCount; i++) {
      selectedRows.push(false);
    }
    return selectedRows;
  },

  getSelectedValue(): string {
    let rowIdx = this.state.selected.rowIdx;
    let idx = this.state.selected.idx;
    let cellKey = this.getColumn(idx).key;
    let row = this.props.rowGetter(rowIdx);
    return RowUtils.get(row, cellKey);
  },

  moveSelectedCell(e: SyntheticEvent, rowDelta: number, cellDelta: number) {
    // we need to prevent default as we control grid scroll
    // otherwise it moves every time you left/right which is janky
    e.preventDefault();
    let rowIdx = this.state.selected.rowIdx + rowDelta;
    let idx = this.state.selected.idx + cellDelta;
    this.onSelect({idx: idx, rowIdx: rowIdx});
  },

  setActive(keyPressed: string) {
    let rowIdx = this.state.selected.rowIdx;
    let idx = this.state.selected.idx;
    if (this.canEdit(idx) && !this.isActive()) {
      let selected = Object.assign(this.state.selected, {idx: idx, rowIdx: rowIdx, active: true, initialKeyCode: keyPressed});
      this.setState({selected: selected});
    }
  },

  setInactive() {
    let rowIdx = this.state.selected.rowIdx;
    let idx = this.state.selected.idx;
    if (this.canEdit(idx) && this.isActive()) {
      let selected = Object.assign(this.state.selected, {idx: idx, rowIdx: rowIdx, active: false});
      this.setState({selected: selected});
    }
  },

  canEdit(idx: number): boolean {
    let col = this.getColumn(idx);
    return this.props.enableCellSelect === true && ((col.editor != null) || col.editable);
  },

  isActive(): boolean {
    return this.state.selected.active === true;
  },

  setupGridColumns: function(props = this.props): Array<any> {
    let cols = props.columns.slice(0);
    let unshiftedCols = {};
    if (props.enableRowSelect) {
      let selectColumn = {
        key: 'select-row',
        name: '',
        formatter: <CheckboxEditor/>,
        onCellChange: this.handleRowSelect,
        filterable: false,
        headerRenderer: <input type="checkbox" onChange={this.handleCheckboxChange} />,
        width: 60,
        locked: true
      };
      unshiftedCols = cols.unshift(selectColumn);
      cols = unshiftedCols > 0 ? cols : unshiftedCols;
    }
    return cols;
  },


  copyPasteEnabled: function(): boolean {
    return this.props.onCellCopyPaste !== null;
  },

  dragEnabled: function(): boolean {
    return this.props.onCellsDragged !== null;
  },

  renderToolbar(): ReactElement {
    let Toolbar = this.props.toolbar;
    if (React.isValidElement(Toolbar)) {
      return ( cloneWithProps(Toolbar, {onToggleFilter: this.onToggleFilter, numberOfRows: this.props.rowsCount}));
    }
  },

  render: function(): ?ReactElement {
    let cellMetaData = {
      selected: this.state.selected,
      dragged: this.state.dragged,
      onCellClick: this.onCellClick,
      onCellDoubleClick: this.onCellDoubleClick,
      onCommit: this.onCellCommit,
      onCommitCancel: this.setInactive,
      copied: this.state.copied,
      handleDragEnterRow: this.handleDragEnter,
      handleTerminateDrag: this.handleTerminateDrag
    };

    let toolbar = this.renderToolbar();
    let containerWidth = this.props.minWidth || this.DOMMetrics.gridWidth();
    let gridWidth = containerWidth - this.state.scrollOffset;

    return (
      <div className="react-grid-Container" style={{width: containerWidth}}>
        {toolbar}
        <div className="react-grid-Main">
          <BaseGrid
            ref="base"
            {...this.props}
            headerRows={this.getHeaderRows()}
            columnMetrics={this.state.columnMetrics}
            rowGetter={this.props.rowGetter}
            rowsCount={this.props.rowsCount}
            rowHeight={this.props.rowHeight}
            cellMetaData={cellMetaData}
            selectedRows={this.state.selectedRows}
            expandedRows={this.state.expandedRows}
            rowOffsetHeight={this.getRowOffsetHeight()}
            sortColumn={this.state.sortColumn}
            sortDirection={this.state.sortDirection}
            onSort={this.handleSort}
            minHeight={this.props.minHeight}
            totalWidth={gridWidth}
            onViewportKeydown={this.onKeyDown}
            onViewportDragStart={this.onDragStart}
            onViewportDragEnd={this.handleDragEnd}
            onViewportDoubleClick={this.onViewportDoubleClick}
            onColumnResize={this.onColumnResize}/>
          </div>
        </div>
      );
  }
});


module.exports = ReactDataGrid;<|MERGE_RESOLUTION|>--- conflicted
+++ resolved
@@ -3,27 +3,10 @@
  * @jsx React.DOM
 
  */
-<<<<<<< HEAD
-"use strict";
-
-var React                 = require('react');
+
+const React                 = require('react');
 var ReactDOM = require('react-dom');
 var PropTypes             = React.PropTypes;
-var BaseGrid              = require('../../Grid');
-var Row                   = require('../../Row');
-var ExcelColumn           = require('./ExcelColumn');
-var KeyboardHandlerMixin  = require('../../KeyboardHandlerMixin');
-var CheckboxEditor        = require('../editors/CheckboxEditor');
-var FilterableHeaderCell  = require('../cells/headerCells/FilterableHeaderCell');
-var DOMMetrics           = require('../../DOMMetrics');
-var ColumnMetricsMixin      = require('../../ColumnMetricsMixin');
-var RowUtils = require('../../RowUtils');
-var ColumnUtils = require('../../ColumnUtils');
-
-if(!Object.assign){
-=======
-
-const React                 = require('react');
 const BaseGrid              = require('../../Grid');
 const Row                   = require('../../Row');
 const ExcelColumn           = require('./ExcelColumn');
@@ -37,7 +20,6 @@
 const ColumnUtils = require('../../ColumnUtils');
 
 if (!Object.assign) {
->>>>>>> 16211164
   Object.assign = require('object-assign');
 }
 type SelectedType = {
@@ -126,78 +108,6 @@
     }
   },
 
-<<<<<<< HEAD
-  componentDidMount() {
-    var scrollOffset = 0;
-    var canvas = ReactDOM.findDOMNode(this).querySelector('.react-grid-Canvas');
-    if(canvas != null){
-        scrollOffset = canvas.offsetWidth - canvas.clientWidth;
-    }
-    this.setState({scrollOffset: scrollOffset});
-  },
-
-  render: function(): ?ReactElement {
-    var cellMetaData = {
-      selected : this.state.selected,
-      dragged : this.state.dragged,
-      onCellClick : this.onCellClick,
-      onCellDoubleClick : this.onCellDoubleClick,
-      onCommit : this.onCellCommit,
-      onCommitCancel : this.setInactive,
-      copied : this.state.copied,
-      handleDragEnterRow : this.handleDragEnter,
-      handleTerminateDrag : this.handleTerminateDrag
-    }
-
-    var toolbar = this.renderToolbar();
-    var containerWidth = this.props.minWidth || this.DOMMetrics.gridWidth();
-    var gridWidth = containerWidth  - this.state.scrollOffset;
-
-    //if NaN without coercion
-    if (gridWidth !== gridWidth)
-      gridWidth = 0;
-
-    return(
-      <div className="react-grid-Container" style={{width:containerWidth}}>
-      {toolbar}
-        <div className="react-grid-Main">
-          <BaseGrid
-            ref="base"
-            {...this.props}
-            headerRows={this.getHeaderRows()}
-            columnMetrics={this.state.columnMetrics}
-            rowGetter={this.props.rowGetter}
-            rowsCount={this.props.rowsCount}
-            rowHeight={this.props.rowHeight}
-            cellMetaData={cellMetaData}
-            selectedRows={this.state.selectedRows}
-            expandedRows={this.state.expandedRows}
-            rowOffsetHeight={this.getRowOffsetHeight()}
-            sortColumn={this.state.sortColumn}
-            sortDirection={this.state.sortDirection}
-            onSort={this.handleSort}
-            minHeight={this.props.minHeight}
-            totalWidth={gridWidth}
-            onViewportKeydown={this.onKeyDown}
-            onViewportDragStart={this.onDragStart}
-            onViewportDragEnd={this.handleDragEnd}
-            onViewportDoubleClick={this.onViewportDoubleClick}
-            onColumnResize={this.onColumnResize}/>
-          </div>
-        </div>
-      )
-  },
-
-  renderToolbar(): ReactElement {
-    var Toolbar = this.props.toolbar;
-    if(React.isValidElement(Toolbar)){
-      return( React.cloneElement(Toolbar, { onToggleFilter : this.onToggleFilter, numberOfRows : this.props.rowsCount}));
-    }
-
-  },
-
-=======
->>>>>>> 16211164
   onSelect: function(selected: SelectedType) {
     if (this.props.enableCellSelect) {
       if (this.state.selected.rowIdx !== selected.rowIdx
