--- conflicted
+++ resolved
@@ -71,7 +71,8 @@
     onClearFilters: React.PropTypes.func,
     contextMenu: React.PropTypes.element,
     cellNavigationMode: React.PropTypes.oneOf(['none', 'loopOverRow', 'changeRow']),
-<<<<<<< HEAD
+    onCellSelected: React.PropTypes.func,
+    onCellDeSelected: React.PropTypes.func,
     rowSelection: React.PropTypes.shape({
       enableShiftSelect: React.PropTypes.bool,
       onRowsSelected: React.PropTypes.func,
@@ -95,10 +96,6 @@
     onRowClick: React.PropTypes.func,
     onGridKeyUp: React.PropTypes.func,
     onGridKeyDown: React.PropTypes.func
-=======
-    onCellSelected: React.PropTypes.func,
-    onCellDeSelected: React.PropTypes.func
->>>>>>> f1a2bdaa
   },
 
   getDefaultProps(): {enableCellSelect: boolean} {
