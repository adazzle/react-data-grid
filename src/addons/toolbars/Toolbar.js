--- conflicted
+++ resolved
@@ -8,17 +8,10 @@
 
 const Toolbar = React.createClass({
   propTypes: {
-<<<<<<< HEAD
-    onAddRow : React.PropTypes.func,
-    onToggleFilter : React.PropTypes.func,
-    enableFilter : React.PropTypes.bool,
-    numberOfRows : React.PropTypes.number
-=======
     onAddRow: React.PropTypes.func,
     onToggleFilter: React.PropTypes.func.isRequired,
     enableFilter: React.PropTypes.bool,
     numberOfRows: React.PropTypes.number.isRequired
->>>>>>> 16211164
   },
 
   onAddRow() {
