<<<<<<< HEAD
import { EditorProps } from '../types';
=======
import React from 'react';
import type { EditorProps } from '../types';
>>>>>>> 7b015eb1

function autoFocusAndSelect(input: HTMLInputElement | null) {
  input?.focus();
  input?.select();
}

export default function TextEditor<TRow, TSummaryRow = unknown>({
  row,
  column,
  onRowChange,
  onClose
}: EditorProps<TRow, TSummaryRow>) {
  return (
    <input
      className="rdg-text-editor"
      ref={autoFocusAndSelect}
      value={row[column.key as keyof TRow] as unknown as string}
      onChange={event => onRowChange({ ...row, [column.key]: event.target.value })}
      onBlur={() => onClose(true)}
    />
  );
}<|MERGE_RESOLUTION|>--- conflicted
+++ resolved
@@ -1,9 +1,4 @@
-<<<<<<< HEAD
-import { EditorProps } from '../types';
-=======
-import React from 'react';
 import type { EditorProps } from '../types';
->>>>>>> 7b015eb1
 
 function autoFocusAndSelect(input: HTMLInputElement | null) {
   input?.focus();
