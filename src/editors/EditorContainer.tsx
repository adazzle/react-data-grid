--- conflicted
+++ resolved
@@ -30,14 +30,8 @@
   onCommit,
   onCommitCancel,
   scrollLeft,
-<<<<<<< HEAD
   scrollTop
-}: EditorContainerProps<R, K>) {
-=======
-  scrollTop,
-  firstEditorKeyPress: key
 }: EditorContainerProps<R>) {
->>>>>>> 2fddbd34
   const editorRef = useRef<Editor>(null);
   const [isValid, setValid] = useState(true);
   const prevScrollLeft = useRef(scrollLeft);
