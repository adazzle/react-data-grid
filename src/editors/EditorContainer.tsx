--- conflicted
+++ resolved
@@ -4,17 +4,13 @@
 import type { EditorProps } from '../types';
 import { useClickOutside } from '../hooks';
 
-<<<<<<< HEAD
-export default function EditorContainer<R, SR, FR>({
-=======
 const editorContainer = css`
   display: contents;
 `;
 
 const editorContainerClassname = `rdg-editor-container ${editorContainer}`;
 
-export default function EditorContainer<R, SR>({
->>>>>>> a6fc34a9
+export default function EditorContainer<R, SR, FR>({
   row,
   column,
   onRowChange,
