import { useState } from 'react';
import { css } from '@linaria/core';

import { useRovingTabIndex } from './hooks';
import {
  clampColumnWidth,
  getCellClassname,
  getCellStyle,
  getHeaderCellRowSpan,
  getHeaderCellStyle,
  stopPropagation
} from './utils';
import type { CalculatedColumn, SortColumn } from './types';
import type { HeaderRowProps } from './HeaderRow';
import defaultRenderHeaderCell from './renderHeaderCell';

const cellSortableClassname = css`
  @layer rdg.HeaderCell {
    cursor: pointer;
  }
`;

const cellResizable = css`
  @layer rdg.HeaderCell {
    touch-action: none;
  }
`;

const cellResizableClassname = `rdg-cell-resizable ${cellResizable}`;

export const resizeHandleClassname = css`
  @layer rdg.HeaderCell {
    cursor: col-resize;
    position: absolute;
    inset-block-start: 0;
    inset-inline-end: 0;
    inset-block-end: 0;
    inline-size: 10px;
  }
`;

const cellDraggableClassname = 'rdg-cell-draggable';

const cellDragging = css`
  opacity: 0.5;
`;

const cellDraggingClassname = `rdg-cell-dragging ${cellDragging}`;

const cellOver = css`
  background-color: var(--rdg-header-draggable-background-color);
`;

const cellOverClassname = `rdg-cell-drag-over ${cellOver}`;

type SharedHeaderRowProps<R, SR> = Pick<
  HeaderRowProps<R, SR, React.Key>,
  | 'sortColumns'
  | 'onSortColumnsChange'
  | 'selectCell'
  | 'onColumnResize'
  | 'shouldFocusGrid'
  | 'direction'
  | 'onColumnsReorder'
>;

export interface HeaderCellProps<R, SR> extends SharedHeaderRowProps<R, SR> {
  column: CalculatedColumn<R, SR>;
  colSpan: number | undefined;
  rowIdx: number;
  isCellSelected: boolean;
  dragDropKey: string;
}

export default function HeaderCell<R, SR>({
  column,
  colSpan,
  rowIdx,
  isCellSelected,
  onColumnResize,
  onColumnsReorder,
  sortColumns,
  onSortColumnsChange,
  selectCell,
  shouldFocusGrid,
  direction,
  dragDropKey
}: HeaderCellProps<R, SR>) {
  const [isDragging, setIsDragging] = useState(false);
  const [isOver, setIsOver] = useState(false);
  const isRtl = direction === 'rtl';
  const rowSpan = getHeaderCellRowSpan(column, rowIdx);
  const { tabIndex, childTabIndex, onFocus } = useRovingTabIndex(isCellSelected);
  const sortIndex = sortColumns?.findIndex((sort) => sort.columnKey === column.key);
  const sortColumn =
    sortIndex !== undefined && sortIndex > -1 ? sortColumns![sortIndex] : undefined;
  const sortDirection = sortColumn?.direction;
  const priority = sortColumn !== undefined && sortColumns!.length > 1 ? sortIndex! + 1 : undefined;
  const ariaSort =
    sortDirection && !priority ? (sortDirection === 'ASC' ? 'ascending' : 'descending') : undefined;
  const { sortable, resizable, draggable } = column;

  const className = getCellClassname(column, column.headerCellClass, {
    [cellSortableClassname]: sortable,
    [cellResizableClassname]: resizable,
    [cellDraggableClassname]: draggable,
    [cellDraggingClassname]: isDragging,
    [cellOverClassname]: isOver
  });

  const renderHeaderCell = column.renderHeaderCell ?? defaultRenderHeaderCell;

  function onPointerDown(event: React.PointerEvent<HTMLDivElement>) {
    if (event.pointerType === 'mouse' && event.buttons !== 1) {
      return;
    }

    // Fix column resizing on a draggable column in FF
    event.preventDefault();

    const { currentTarget, pointerId } = event;
    const headerCell = currentTarget.parentElement!;
    const { right, left } = headerCell.getBoundingClientRect();
    const offset = isRtl ? event.clientX - left : right - event.clientX;

<<<<<<< HEAD
    function onPointerMove(event: PointerEvent | MouseEvent) {
      // prevents text selection in Chrome, which fixes scrolling the grid while dragging, and fixes re-size on an autosized column
      event.preventDefault();
=======
    function onPointerMove(event: PointerEvent) {
>>>>>>> d752fc7e
      const { right, left } = headerCell.getBoundingClientRect();
      const width = isRtl ? right + offset - event.clientX : event.clientX + offset - left;
      if (width > 0) {
        onColumnResize(column, clampColumnWidth(width, column));
      }
    }

    function onLostPointerCapture() {
      currentTarget.removeEventListener('pointermove', onPointerMove);
      currentTarget.removeEventListener('lostpointercapture', onLostPointerCapture);
    }

    // user-event cannot simulate native user interactions in real browsers
    if (process.env.NODE_ENV === 'test') {
      currentTarget.addEventListener('mousemove', onPointerMove);
      currentTarget.addEventListener('pointerup', onLostPointerCapture);
    } else {
      currentTarget.setPointerCapture(pointerId);
      currentTarget.addEventListener('pointermove', onPointerMove);
      currentTarget.addEventListener('lostpointercapture', onLostPointerCapture);
    }
  }

  function onSort(ctrlClick: boolean) {
    if (onSortColumnsChange == null) return;
    const { sortDescendingFirst } = column;
    if (sortColumn === undefined) {
      // not currently sorted
      const nextSort: SortColumn = {
        columnKey: column.key,
        direction: sortDescendingFirst ? 'DESC' : 'ASC'
      };
      onSortColumnsChange(sortColumns && ctrlClick ? [...sortColumns, nextSort] : [nextSort]);
    } else {
      let nextSortColumn: SortColumn | undefined;
      if (
        (sortDescendingFirst === true && sortDirection === 'DESC') ||
        (sortDescendingFirst !== true && sortDirection === 'ASC')
      ) {
        nextSortColumn = {
          columnKey: column.key,
          direction: sortDirection === 'ASC' ? 'DESC' : 'ASC'
        };
      }
      if (ctrlClick) {
        const nextSortColumns = [...sortColumns!];
        if (nextSortColumn) {
          // swap direction
          nextSortColumns[sortIndex!] = nextSortColumn;
        } else {
          // remove sort
          nextSortColumns.splice(sortIndex!, 1);
        }
        onSortColumnsChange(nextSortColumns);
      } else {
        onSortColumnsChange(nextSortColumn ? [nextSortColumn] : []);
      }
    }
  }

  function onClick(event: React.MouseEvent<HTMLSpanElement>) {
    selectCell({ idx: column.idx, rowIdx });

    if (sortable) {
      onSort(event.ctrlKey || event.metaKey);
    }
  }

  function onDoubleClick() {
    onColumnResize(column, 'max-content');
  }

  function handleFocus(event: React.FocusEvent<HTMLDivElement>) {
    onFocus?.(event);
    if (shouldFocusGrid) {
      // Select the first header cell if there is no selected cell
      selectCell({ idx: 0, rowIdx });
    }
  }

  function onKeyDown(event: React.KeyboardEvent<HTMLSpanElement>) {
    if (event.key === ' ' || event.key === 'Enter') {
      // prevent scrolling
      event.preventDefault();
      onSort(event.ctrlKey || event.metaKey);
    }
  }

  function onDragStart(event: React.DragEvent<HTMLDivElement>) {
    event.dataTransfer.setData(dragDropKey, column.key);
    event.dataTransfer.dropEffect = 'move';
    setIsDragging(true);
  }

  function onDragEnd() {
    setIsDragging(false);
  }

  function onDragOver(event: React.DragEvent<HTMLDivElement>) {
    // prevent default to allow drop
    event.preventDefault();
    event.dataTransfer.dropEffect = 'move';
  }

  function onDrop(event: React.DragEvent<HTMLDivElement>) {
    setIsOver(false);
    if (event.dataTransfer.types.includes(dragDropKey)) {
      const sourceKey = event.dataTransfer.getData(dragDropKey);
      if (sourceKey !== column.key) {
        event.preventDefault();
        onColumnsReorder?.(sourceKey, column.key);
      }
    }
  }

  function onDragEnter(event: React.DragEvent<HTMLDivElement>) {
    if (isEventPertinent(event)) {
      setIsOver(true);
    }
  }

  function onDragLeave(event: React.DragEvent<HTMLDivElement>) {
    if (isEventPertinent(event)) {
      setIsOver(false);
    }
  }

  let draggableProps: React.HTMLAttributes<HTMLDivElement> | undefined;
  if (draggable) {
    draggableProps = {
      draggable: true,
      /* events fired on the draggable target */
      onDragStart,
      onDragEnd,
      /* events fired on the drop targets */
      onDragOver,
      onDragEnter,
      onDragLeave,
      onDrop
    };
  }

  return (
    <div
      role="columnheader"
      aria-colindex={column.idx + 1}
      aria-colspan={colSpan}
      aria-rowspan={rowSpan}
      aria-selected={isCellSelected}
      aria-sort={ariaSort}
      // set the tabIndex to 0 when there is no selected cell so grid can receive focus
      tabIndex={shouldFocusGrid ? 0 : tabIndex}
      className={className}
      style={{
        ...getHeaderCellStyle(column, rowIdx, rowSpan),
        ...getCellStyle(column, colSpan)
      }}
      onFocus={handleFocus}
      onClick={onClick}
      onKeyDown={sortable ? onKeyDown : undefined}
      {...draggableProps}
    >
      {renderHeaderCell({
        column,
        sortDirection,
        priority,
        tabIndex: childTabIndex
      })}

      {resizable && (
        <div
          className={resizeHandleClassname}
          onClick={stopPropagation}
          onDoubleClick={onDoubleClick}
          onPointerDown={onPointerDown}
        />
      )}
    </div>
  );
}

// only accept pertinent drag events:
// - ignore drag events going from the container to an element inside the container
// - ignore drag events going from an element inside the container to the container
function isEventPertinent(event: React.DragEvent) {
  const relatedTarget = event.relatedTarget as HTMLElement | null;

  return !event.currentTarget.contains(relatedTarget);
}<|MERGE_RESOLUTION|>--- conflicted
+++ resolved
@@ -123,13 +123,7 @@
     const { right, left } = headerCell.getBoundingClientRect();
     const offset = isRtl ? event.clientX - left : right - event.clientX;
 
-<<<<<<< HEAD
     function onPointerMove(event: PointerEvent | MouseEvent) {
-      // prevents text selection in Chrome, which fixes scrolling the grid while dragging, and fixes re-size on an autosized column
-      event.preventDefault();
-=======
-    function onPointerMove(event: PointerEvent) {
->>>>>>> d752fc7e
       const { right, left } = headerCell.getBoundingClientRect();
       const width = isRtl ? right + offset - event.clientX : event.clientX + offset - left;
       if (width > 0) {
@@ -142,7 +136,7 @@
       currentTarget.removeEventListener('lostpointercapture', onLostPointerCapture);
     }
 
-    // user-event cannot simulate native user interactions in real browsers
+    // TODO: remove? user-event cannot simulate native user interactions in real browsers
     if (process.env.NODE_ENV === 'test') {
       currentTarget.addEventListener('mousemove', onPointerMove);
       currentTarget.addEventListener('pointerup', onLostPointerCapture);
