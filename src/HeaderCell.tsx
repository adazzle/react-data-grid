import React, { createElement } from 'react';
import classNames from 'classnames';

import { CalculatedColumn } from './common/types';
import { HeaderRowProps } from './HeaderRow';
import SortableHeaderCell from './headerCells/SortableHeaderCell';
import ResizableHeaderCell from './headerCells/ResizableHeaderCell';

type SharedHeaderRowProps<R, SR> = Pick<HeaderRowProps<R, never, SR>,
  | 'sortColumn'
  | 'sortDirection'
  | 'onSort'
  | 'height'
  | 'onHeaderDrop'
  | 'allRowsSelected'
  | 'draggableHeaderCell'
>;

export interface HeaderCellProps<R, SR> extends SharedHeaderRowProps<R, SR> {
  column: CalculatedColumn<R, SR>;
  lastFrozenColumnIndex: number;
<<<<<<< HEAD
  onResize(column: CalculatedColumn<R, SR>, width: number): void;
  onAllRowsSelectionChange(checked: boolean): void;
=======
  scrollLeft: number | undefined;
  onResize: (column: CalculatedColumn<R, SR>, width: number) => void;
  onAllRowsSelectionChange: (checked: boolean) => void;
>>>>>>> ca5f6331
}

export default function HeaderCell<R, SR>({
  height,
  column,
  allRowsSelected,
  onAllRowsSelectionChange,
  ...props
}: HeaderCellProps<R, SR>) {
  function getCell() {
    if (!column.headerRenderer) return column.name;

    return createElement(column.headerRenderer, { column, allRowsSelected, onAllRowsSelectionChange });
  }

  let cell = getCell();

  if (column.sortable) {
    cell = (
      <SortableHeaderCell
        column={column}
        onSort={props.onSort}
        sortColumn={props.sortColumn}
        sortDirection={props.sortDirection}
      >
        {cell}
      </SortableHeaderCell>
    );
  }

  const className = classNames('rdg-cell', column.headerCellClass, {
    'rdg-cell-frozen': column.frozen,
    'rdg-cell-frozen-last': column.idx === props.lastFrozenColumnIndex
  });
  const style: React.CSSProperties = {
    width: column.width,
    left: column.left
  };

  cell = (
    <div
      className={className}
      style={style}
    >
      {cell}
    </div>
  );

  if (column.resizable) {
    cell = (
      <ResizableHeaderCell
        column={column}
        onResize={props.onResize}
      >
        {cell as React.ReactElement<React.ComponentProps<'div'>>}
      </ResizableHeaderCell>
    );
  }

  const DraggableHeaderCell = props.draggableHeaderCell;
  if (column.draggable && DraggableHeaderCell) {
    return (
      <DraggableHeaderCell
        column={column}
        onHeaderDrop={props.onHeaderDrop!}
      >
        {cell}
      </DraggableHeaderCell>
    );
  }

  return cell;
}<|MERGE_RESOLUTION|>--- conflicted
+++ resolved
@@ -19,14 +19,8 @@
 export interface HeaderCellProps<R, SR> extends SharedHeaderRowProps<R, SR> {
   column: CalculatedColumn<R, SR>;
   lastFrozenColumnIndex: number;
-<<<<<<< HEAD
-  onResize(column: CalculatedColumn<R, SR>, width: number): void;
-  onAllRowsSelectionChange(checked: boolean): void;
-=======
-  scrollLeft: number | undefined;
   onResize: (column: CalculatedColumn<R, SR>, width: number) => void;
   onAllRowsSelectionChange: (checked: boolean) => void;
->>>>>>> ca5f6331
 }
 
 export default function HeaderCell<R, SR>({
