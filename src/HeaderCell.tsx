import clsx from 'clsx';

import { CalculatedColumn } from './types';
import { HeaderRowProps } from './HeaderRow';
import SortableHeaderCell from './headerCells/SortableHeaderCell';
import ResizableHeaderCell from './headerCells/ResizableHeaderCell';
import { SortDirection } from './enums';

function getAriaSort(sortDirection?: SortDirection) {
  switch (sortDirection) {
    case 'ASC':
      return 'ascending';
    case 'DESC':
      return 'descending';
    default:
      return 'none';
  }
}

type SharedHeaderRowProps<R, SR> = Pick<HeaderRowProps<R, SR>,
  | 'sortColumn'
  | 'sortDirection'
  | 'onSort'
  | 'allRowsSelected'
>;

export interface HeaderCellProps<R, SR> extends SharedHeaderRowProps<R, SR> {
  column: CalculatedColumn<R, SR>;
  onResize: (column: CalculatedColumn<R, SR>, width: number) => void;
  onAllRowsSelectionChange: (checked: boolean) => void;
}

export default function HeaderCell<R, SR>({
  column,
  onResize,
  allRowsSelected,
  onAllRowsSelectionChange,
  sortColumn,
  sortDirection,
  onSort
}: HeaderCellProps<R, SR>) {
  function getCell() {
    if (column.headerRenderer) {
      return createElement(column.headerRenderer, {
        column,
        sortColumn,
        sortDirection,
        onSort,
        allRowsSelected,
        onAllRowsSelectionChange
      });
    }

<<<<<<< HEAD
    return (
      <column.headerRenderer
        column={column}
        allRowsSelected={allRowsSelected}
        onAllRowsSelectionChange={onAllRowsSelectionChange}
      />
    );
=======
    if (column.sortable) {
      return (
        <SortableHeaderCell
          column={column}
          onSort={onSort}
          sortColumn={sortColumn}
          sortDirection={sortDirection}
        >
          {column.name}
        </SortableHeaderCell>
      );
    }

    return column.name;
>>>>>>> 2b119029
  }

  let cell = getCell();

  const className = clsx('rdg-cell', column.headerCellClass, {
    'rdg-cell-frozen': column.frozen,
    'rdg-cell-frozen-last': column.isLastFrozenColumn
  });
  const style: React.CSSProperties = {
    width: column.width,
    left: column.left
  };

  cell = (
    <div
      role="columnheader"
      aria-colindex={column.idx + 1}
      aria-sort={sortColumn === column.key ? getAriaSort(sortDirection) : undefined}
      className={className}
      style={style}
    >
      {cell}
    </div>
  );

  if (column.resizable) {
    cell = (
      <ResizableHeaderCell
        column={column}
        onResize={onResize}
      >
        {cell as React.ReactElement<React.ComponentProps<'div'>>}
      </ResizableHeaderCell>
    );
  }

  return cell;
}<|MERGE_RESOLUTION|>--- conflicted
+++ resolved
@@ -41,25 +41,18 @@
 }: HeaderCellProps<R, SR>) {
   function getCell() {
     if (column.headerRenderer) {
-      return createElement(column.headerRenderer, {
-        column,
-        sortColumn,
-        sortDirection,
-        onSort,
-        allRowsSelected,
-        onAllRowsSelectionChange
-      });
+      return (
+        <column.headerRenderer
+          column={column}
+          sortColumn={sortColumn}
+          sortDirection={sortDirection}
+          onSort={onSort}
+          allRowsSelected={allRowsSelected}
+          onAllRowsSelectionChange={onAllRowsSelectionChange}
+        />
+      );
     }
 
-<<<<<<< HEAD
-    return (
-      <column.headerRenderer
-        column={column}
-        allRowsSelected={allRowsSelected}
-        onAllRowsSelectionChange={onAllRowsSelectionChange}
-      />
-    );
-=======
     if (column.sortable) {
       return (
         <SortableHeaderCell
@@ -74,7 +67,6 @@
     }
 
     return column.name;
->>>>>>> 2b119029
   }
 
   let cell = getCell();
