--- conflicted
+++ resolved
@@ -3,12 +3,7 @@
 import type { CalculatedColumn } from './types';
 import type { HeaderRowProps } from './HeaderRow';
 import SortableHeaderCell from './headerCells/SortableHeaderCell';
-<<<<<<< HEAD
-import { SortDirection } from './enums';
-=======
-import ResizableHeaderCell from './headerCells/ResizableHeaderCell';
 import type { SortDirection } from './enums';
->>>>>>> bdcb9e0a
 
 function getAriaSort(sortDirection?: SortDirection) {
   switch (sortDirection) {
