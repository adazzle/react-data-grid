--- conflicted
+++ resolved
@@ -1,17 +1,14 @@
 import { css } from '@linaria/core';
 
 import { useRovingTabIndex } from './hooks';
-<<<<<<< HEAD
 import {
   clampColumnWidth,
   getCellClassname,
   getCellStyle,
   getHeaderCellRowSpan,
-  getHeaderCellStyle
+  getHeaderCellStyle,
+  stopPropagation
 } from './utils';
-=======
-import { clampColumnWidth, getCellClassname, getCellStyle, stopPropagation } from './utils';
->>>>>>> c7a8e826
 import type { CalculatedColumn, SortColumn } from './types';
 import type { HeaderRowProps } from './HeaderRow';
 import defaultRenderHeaderCell from './renderHeaderCell';
