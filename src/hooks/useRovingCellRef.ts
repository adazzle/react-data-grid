import { useCallback, useState } from 'react';

// https://www.w3.org/TR/wai-aria-practices-1.1/#kbd_roving_tabindex
export function useRovingCellRef(isSelected: boolean) {
  // https://www.w3.org/TR/wai-aria-practices-1.1/#gridNav_focus
  const [isChildFocused, setIsChildFocused] = useState(false);

  if (isChildFocused && !isSelected) {
    setIsChildFocused(false);
  }

<<<<<<< HEAD
  const ref = useCallback(
    (cell: HTMLDivElement | null) => {
      if (cell === null || !isSelected || cell.contains(document.activeElement)) return;

      cell.focus({ preventScroll: true });
    },
    [isSelected]
  );
=======
  const ref = useCallback((cell: HTMLDivElement | null) => {
    if (cell === null || cell.contains(document.activeElement)) return;

    cell.focus({ preventScroll: true });
  }, []);
>>>>>>> 2b402e81

  function onFocus(event: React.FocusEvent<HTMLDivElement>) {
    if (event.target !== event.currentTarget) {
      setIsChildFocused(true);
    }
  }

  const isFocused = isSelected && !isChildFocused;

  return {
    ref: isSelected ? ref : undefined,
    tabIndex: isFocused ? 0 : -1,
    onFocus: isSelected ? onFocus : undefined
  };
}<|MERGE_RESOLUTION|>--- conflicted
+++ resolved
@@ -9,22 +9,11 @@
     setIsChildFocused(false);
   }
 
-<<<<<<< HEAD
-  const ref = useCallback(
-    (cell: HTMLDivElement | null) => {
-      if (cell === null || !isSelected || cell.contains(document.activeElement)) return;
-
-      cell.focus({ preventScroll: true });
-    },
-    [isSelected]
-  );
-=======
   const ref = useCallback((cell: HTMLDivElement | null) => {
     if (cell === null || cell.contains(document.activeElement)) return;
 
     cell.focus({ preventScroll: true });
   }, []);
->>>>>>> 2b402e81
 
   function onFocus(event: React.FocusEvent<HTMLDivElement>) {
     if (event.target !== event.currentTarget) {
