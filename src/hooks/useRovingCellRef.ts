import { useCallback, useState } from 'react';
import { scrollIntoView } from '../utils';

// https://www.w3.org/TR/wai-aria-practices-1.1/#kbd_roving_tabindex
export function useRovingCellRef(isSelected: boolean) {
  // https://www.w3.org/TR/wai-aria-practices-1.1/#gridNav_focus
  const [isChildFocused, setIsChildFocused] = useState(false);

  if (isChildFocused && !isSelected) {
    setIsChildFocused(false);
  }

<<<<<<< HEAD
    if (
      document.activeElement &&
      document.activeElement !== document.body &&
      !ref.current?.closest('.rdg')?.contains(document.activeElement)
    ) {
      return;
    }

    if (isChildFocused.current) {
      // When the child is focused, we need to rerender
      // the cell again so tabIndex is updated to -1
      forceRender({});
      return;
    }
    ref.current?.focus({ preventScroll: true });
  }, [isSelected]);
=======
  const ref = useCallback((cell: HTMLDivElement | null) => {
    if (cell === null) return;
    scrollIntoView(cell);
    if (cell.contains(document.activeElement)) return;
    cell.focus({ preventScroll: true });
  }, []);
>>>>>>> 66bc0506

  function onFocus(event: React.FocusEvent<HTMLDivElement>) {
    if (event.target !== event.currentTarget) {
      setIsChildFocused(true);
    }
  }

<<<<<<< HEAD
  const isFocusable = isSelected && !isChildFocused.current;

  return {
    ref,
    tabIndex: isFocusable ? 0 : -1,
    onFocus
=======
  const isFocused = isSelected && !isChildFocused;

  return {
    ref: isSelected ? ref : undefined,
    tabIndex: isFocused ? 0 : -1,
    onFocus: isSelected ? onFocus : undefined
>>>>>>> 66bc0506
  };
}<|MERGE_RESOLUTION|>--- conflicted
+++ resolved
@@ -10,31 +10,15 @@
     setIsChildFocused(false);
   }
 
-<<<<<<< HEAD
-    if (
-      document.activeElement &&
-      document.activeElement !== document.body &&
-      !ref.current?.closest('.rdg')?.contains(document.activeElement)
-    ) {
-      return;
-    }
-
-    if (isChildFocused.current) {
-      // When the child is focused, we need to rerender
-      // the cell again so tabIndex is updated to -1
-      forceRender({});
-      return;
-    }
-    ref.current?.focus({ preventScroll: true });
-  }, [isSelected]);
-=======
   const ref = useCallback((cell: HTMLDivElement | null) => {
     if (cell === null) return;
     scrollIntoView(cell);
     if (cell.contains(document.activeElement)) return;
+    if (!cell.closest('.rdg')!.contains(document.activeElement)) {
+      return;
+    }
     cell.focus({ preventScroll: true });
   }, []);
->>>>>>> 66bc0506
 
   function onFocus(event: React.FocusEvent<HTMLDivElement>) {
     if (event.target !== event.currentTarget) {
@@ -42,20 +26,11 @@
     }
   }
 
-<<<<<<< HEAD
-  const isFocusable = isSelected && !isChildFocused.current;
-
-  return {
-    ref,
-    tabIndex: isFocusable ? 0 : -1,
-    onFocus
-=======
-  const isFocused = isSelected && !isChildFocused;
+  const isFocusable = isSelected && !isChildFocused;
 
   return {
     ref: isSelected ? ref : undefined,
-    tabIndex: isFocused ? 0 : -1,
+    tabIndex: isFocusable ? 0 : -1,
     onFocus: isSelected ? onFocus : undefined
->>>>>>> 66bc0506
   };
 }