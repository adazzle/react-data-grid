<<<<<<< HEAD
import { useRef, useState } from 'react';
import { scrollIntoView } from '../utils';
import { useLayoutEffect } from './useLayoutEffect';
=======
import { useCallback, useState } from 'react';
>>>>>>> 4a57ce27

// https://www.w3.org/TR/wai-aria-practices-1.1/#kbd_roving_tabindex
export function useRovingCellRef(isSelected: boolean) {
  // https://www.w3.org/TR/wai-aria-practices-1.1/#gridNav_focus
  const [isChildFocused, setIsChildFocused] = useState(false);

  if (isChildFocused && !isSelected) {
    setIsChildFocused(false);
  }

<<<<<<< HEAD
    if (isChildFocused.current) {
      // When the child is focused, we need to rerender
      // the cell again so tabIndex is updated to -1
      scrollIntoView(ref.current);
      forceRender({});
      return;
    }
    ref.current?.focus({ preventScroll: true });
    scrollIntoView(ref.current);
  }, [isSelected]);
=======
  const ref = useCallback((cell: HTMLDivElement | null) => {
    if (cell === null || cell.contains(document.activeElement)) return;

    cell.focus({ preventScroll: true });
  }, []);
>>>>>>> 4a57ce27

  function onFocus(event: React.FocusEvent<HTMLDivElement>) {
    if (event.target !== event.currentTarget) {
      setIsChildFocused(true);
    }
  }

  const isFocused = isSelected && !isChildFocused;

  return {
    ref: isSelected ? ref : undefined,
    tabIndex: isFocused ? 0 : -1,
    onFocus: isSelected ? onFocus : undefined
  };
}<|MERGE_RESOLUTION|>--- conflicted
+++ resolved
@@ -1,10 +1,5 @@
-<<<<<<< HEAD
-import { useRef, useState } from 'react';
+import { useCallback, useState } from 'react';
 import { scrollIntoView } from '../utils';
-import { useLayoutEffect } from './useLayoutEffect';
-=======
-import { useCallback, useState } from 'react';
->>>>>>> 4a57ce27
 
 // https://www.w3.org/TR/wai-aria-practices-1.1/#kbd_roving_tabindex
 export function useRovingCellRef(isSelected: boolean) {
@@ -15,24 +10,12 @@
     setIsChildFocused(false);
   }
 
-<<<<<<< HEAD
-    if (isChildFocused.current) {
-      // When the child is focused, we need to rerender
-      // the cell again so tabIndex is updated to -1
-      scrollIntoView(ref.current);
-      forceRender({});
-      return;
-    }
-    ref.current?.focus({ preventScroll: true });
-    scrollIntoView(ref.current);
-  }, [isSelected]);
-=======
   const ref = useCallback((cell: HTMLDivElement | null) => {
-    if (cell === null || cell.contains(document.activeElement)) return;
-
+    if (cell === null) return;
+    scrollIntoView(cell);
+    if (cell.contains(document.activeElement)) return;
     cell.focus({ preventScroll: true });
   }, []);
->>>>>>> 4a57ce27
 
   function onFocus(event: React.FocusEvent<HTMLDivElement>) {
     if (event.target !== event.currentTarget) {
