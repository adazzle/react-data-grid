--- conflicted
+++ resolved
@@ -1,43 +1,11 @@
 import { useMemo } from 'react';
 
-<<<<<<< HEAD
-import type { CalculatedColumn, Column, ColumnMetric } from '../types';
-import type { DataGridProps } from '../DataGrid';
-import { ValueFormatter, ToggleGroupFormatter } from '../formatters';
-import { SELECT_COLUMN_KEY } from '../Columns';
-
-interface ViewportColumnsArgs<R, SR, FR> extends Pick<DataGridProps<R, SR, FR>, 'defaultColumnOptions'> {
-  rawColumns: readonly Column<R, SR, FR>[];
-  rawGroupBy?: readonly string[];
-  viewportWidth: number;
-  scrollLeft: number;
-  columnWidths: ReadonlyMap<string, number>;
-}
-
-export function useViewportColumns<R, SR, FR>({
-  rawColumns,
-  columnWidths,
-  viewportWidth,
-  scrollLeft,
-  defaultColumnOptions,
-  rawGroupBy
-}: ViewportColumnsArgs<R, SR, FR>) {
-  const minColumnWidth = defaultColumnOptions?.minWidth ?? 80;
-  const defaultFormatter = defaultColumnOptions?.formatter ?? ValueFormatter;
-  const defaultSortable = defaultColumnOptions?.sortable ?? false;
-  const defaultResizable = defaultColumnOptions?.resizable ?? false;
-
-  const { columns, lastFrozenColumnIndex, groupBy } = useMemo(() => {
-    // Filter rawGroupBy and ignore keys that do not match the columns prop
-    const groupBy: string[] = [];
-    let lastFrozenColumnIndex = -1;
-=======
 import { getColSpan } from '../utils';
 import type { CalculatedColumn, GroupRow } from '../types';
 
-interface ViewportColumnsArgs<R, SR> {
-  columns: readonly CalculatedColumn<R, SR>[];
-  colSpanColumns: readonly CalculatedColumn<R, SR>[];
+interface ViewportColumnsArgs<R, SR, FR> {
+  columns: readonly CalculatedColumn<R, SR, FR>[];
+  colSpanColumns: readonly CalculatedColumn<R, SR, FR>[];
   rows: readonly (R | GroupRow<R>)[];
   summaryRows: readonly SR[] | undefined | null;
   colOverscanStartIdx: number;
@@ -49,7 +17,7 @@
   isGroupRow: (row: R | GroupRow<R>) => row is GroupRow<R>;
 }
 
-export function useViewportColumns<R, SR>({
+export function useViewportColumns<R, SR, FR>({
   columns,
   colSpanColumns,
   rows,
@@ -61,65 +29,27 @@
   rowOverscanEndIdx,
   enableFilterRow,
   isGroupRow
-}: ViewportColumnsArgs<R, SR>) {
+}: ViewportColumnsArgs<R, SR, FR>) {
   // find the column that spans over a column within the visible columns range and adjust colOverscanStartIdx
   const startIdx = useMemo(() => {
     if (colOverscanStartIdx === 0) return 0;
->>>>>>> 70b55ddb
 
     let startIdx = colOverscanStartIdx;
 
-<<<<<<< HEAD
-      const column: CalculatedColumn<R, SR, FR> = {
-        ...rawColumn,
-        idx: 0,
-        frozen,
-        isLastFrozenColumn: false,
-        rowGroup,
-        sortable: rawColumn.sortable ?? defaultSortable,
-        resizable: rawColumn.resizable ?? defaultResizable,
-        formatter: rawColumn.formatter ?? defaultFormatter
-      };
-
-      if (rowGroup) {
-        column.groupFormatter ??= ToggleGroupFormatter;
-=======
     const updateStartIdx = (colIdx: number, colSpan: number | undefined) => {
       if (colSpan !== undefined && colIdx + colSpan > colOverscanStartIdx) {
         startIdx = colIdx;
         return true;
->>>>>>> 70b55ddb
       }
       return false;
     };
 
-<<<<<<< HEAD
-  const { layoutCssVars, totalColumnWidth, totalFrozenColumnWidth, columnMetrics } = useMemo(() => {
-    const columnMetrics = new Map<CalculatedColumn<R, SR, FR>, ColumnMetric>();
-    let left = 0;
-    let totalColumnWidth = 0;
-    let totalFrozenColumnWidth = 0;
-    let templateColumns = '';
-    let allocatedWidth = 0;
-    let unassignedColumnsCount = 0;
-
-    for (const column of columns) {
-      let width = getSpecifiedWidth(column, columnWidths, viewportWidth);
-
-      if (width === undefined) {
-        unassignedColumnsCount++;
-      } else {
-        width = clampColumnWidth(width, column, minColumnWidth);
-        allocatedWidth += width;
-        columnMetrics.set(column, { width, left: 0 });
-=======
     for (const column of colSpanColumns) {
       // check header row
       const colIdx = column.idx;
       if (colIdx >= startIdx) break;
       if (updateStartIdx(colIdx, getColSpan(column, lastFrozenColumnIndex, { type: 'HEADER' }))) {
         break;
->>>>>>> 70b55ddb
       }
 
       // check filter row
@@ -156,16 +86,6 @@
       }
     }
 
-<<<<<<< HEAD
-    const colOverscanStartIdx = Math.max(firstUnfrozenColumnIdx, colVisibleStartIdx - 1);
-    const colOverscanEndIdx = Math.min(lastColIdx, colVisibleEndIdx + 1);
-
-    return [colOverscanStartIdx, colOverscanEndIdx];
-  }, [columns, columnMetrics, lastFrozenColumnIndex, scrollLeft, totalFrozenColumnWidth, viewportWidth]);
-
-  const viewportColumns = useMemo((): readonly CalculatedColumn<R, SR, FR>[] => {
-    const viewportColumns: CalculatedColumn<R, SR, FR>[] = [];
-=======
     return startIdx;
   }, [
     rowOverscanStartIdx,
@@ -179,9 +99,8 @@
     enableFilterRow
   ]);
 
-  return useMemo((): readonly CalculatedColumn<R, SR>[] => {
-    const viewportColumns: CalculatedColumn<R, SR>[] = [];
->>>>>>> 70b55ddb
+  return useMemo((): readonly CalculatedColumn<R, SR, FR>[] => {
+    const viewportColumns: CalculatedColumn<R, SR, FR>[] = [];
     for (let colIdx = 0; colIdx <= colOverscanEndIdx; colIdx++) {
       const column = columns[colIdx];
 
@@ -190,43 +109,5 @@
     }
 
     return viewportColumns;
-<<<<<<< HEAD
-  }, [colOverscanEndIdx, colOverscanStartIdx, columns]);
-
-  return { columns, viewportColumns, layoutCssVars, columnMetrics, totalColumnWidth, lastFrozenColumnIndex, totalFrozenColumnWidth, groupBy };
-}
-
-function getSpecifiedWidth<R, SR, FR>(
-  { key, width }: CalculatedColumn<R, SR, FR>,
-  columnWidths: ReadonlyMap<string, number>,
-  viewportWidth: number
-): number | undefined {
-  if (columnWidths.has(key)) {
-    // Use the resized width if available
-    return columnWidths.get(key);
-  }
-  if (typeof width === 'number') {
-    return width;
-  }
-  if (typeof width === 'string' && /^\d+%$/.test(width)) {
-    return Math.floor(viewportWidth * parseInt(width, 10) / 100);
-  }
-  return undefined;
-}
-
-function clampColumnWidth<R, SR, FR>(
-  width: number,
-  { minWidth, maxWidth }: CalculatedColumn<R, SR, FR>,
-  minColumnWidth: number
-): number {
-  width = Math.max(width, minWidth ?? minColumnWidth);
-
-  if (typeof maxWidth === 'number') {
-    return Math.min(width, maxWidth);
-  }
-
-  return width;
-=======
   }, [startIdx, colOverscanEndIdx, columns]);
->>>>>>> 70b55ddb
 }