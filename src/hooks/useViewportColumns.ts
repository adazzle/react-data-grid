import { useMemo } from 'react';

import { getColSpan } from '../utils';
import type { CalculatedColumn, Maybe } from '../types';

interface ViewportColumnsArgs<R, SR> {
  columns: readonly CalculatedColumn<R, SR>[];
  colSpanColumns: readonly CalculatedColumn<R, SR>[];
  rows: readonly R[];
  topSummaryRows: Maybe<readonly SR[]>;
  bottomSummaryRows: Maybe<readonly SR[]>;
  colOverscanStartIdx: number;
  colOverscanEndIdx: number;
  lastFrozenColumnIndex: number;
  rowOverscanStartIdx: number;
  rowOverscanEndIdx: number;
<<<<<<< HEAD
  columnWidths: ReadonlyMap<string, number>;
=======
  isGroupRow: (row: R | GroupRow<R>) => row is GroupRow<R>;
>>>>>>> 270e9bf0
}

export function useViewportColumns<R, SR>({
  columns,
  colSpanColumns,
  rows,
  topSummaryRows,
  bottomSummaryRows,
  colOverscanStartIdx,
  colOverscanEndIdx,
  lastFrozenColumnIndex,
  rowOverscanStartIdx,
  rowOverscanEndIdx,
<<<<<<< HEAD
  columnWidths
=======
  isGroupRow
>>>>>>> 270e9bf0
}: ViewportColumnsArgs<R, SR>) {
  // find the column that spans over a column within the visible columns range and adjust colOverscanStartIdx
  const startIdx = useMemo(() => {
    if (colOverscanStartIdx === 0) return 0;

    let startIdx = colOverscanStartIdx;

    const updateStartIdx = (colIdx: number, colSpan: number | undefined) => {
      if (colSpan !== undefined && colIdx + colSpan > colOverscanStartIdx) {
        startIdx = colIdx;
        return true;
      }
      return false;
    };

    for (const column of colSpanColumns) {
      // check header row
      const colIdx = column.idx;
      if (colIdx >= startIdx) break;
      if (updateStartIdx(colIdx, getColSpan(column, lastFrozenColumnIndex, { type: 'HEADER' }))) {
        break;
      }

      // check viewport rows
      for (let rowIdx = rowOverscanStartIdx; rowIdx <= rowOverscanEndIdx; rowIdx++) {
        const row = rows[rowIdx];
        if (
          updateStartIdx(colIdx, getColSpan(column, lastFrozenColumnIndex, { type: 'ROW', row }))
        ) {
          break;
        }
      }

      // check summary rows
      if (topSummaryRows != null) {
        for (const row of topSummaryRows) {
          if (
            updateStartIdx(
              colIdx,
              getColSpan(column, lastFrozenColumnIndex, { type: 'SUMMARY', row })
            )
          ) {
            break;
          }
        }
      }

      if (bottomSummaryRows != null) {
        for (const row of bottomSummaryRows) {
          if (
            updateStartIdx(
              colIdx,
              getColSpan(column, lastFrozenColumnIndex, { type: 'SUMMARY', row })
            )
          ) {
            break;
          }
        }
      }
    }

    return startIdx;
  }, [
    rowOverscanStartIdx,
    rowOverscanEndIdx,
    rows,
    topSummaryRows,
    bottomSummaryRows,
    colOverscanStartIdx,
    lastFrozenColumnIndex,
    colSpanColumns
  ]);

  return useMemo((): readonly CalculatedColumn<R, SR>[] => {
    const viewportColumns: CalculatedColumn<R, SR>[] = [];
    for (let colIdx = 0; colIdx <= colOverscanEndIdx; colIdx++) {
      const column = columns[colIdx];

      if (colIdx < startIdx && !column.frozen) continue;
      viewportColumns.push(column);
    }

    return viewportColumns;
  }, [startIdx, colOverscanEndIdx, columns]);
}<|MERGE_RESOLUTION|>--- conflicted
+++ resolved
@@ -14,11 +14,6 @@
   lastFrozenColumnIndex: number;
   rowOverscanStartIdx: number;
   rowOverscanEndIdx: number;
-<<<<<<< HEAD
-  columnWidths: ReadonlyMap<string, number>;
-=======
-  isGroupRow: (row: R | GroupRow<R>) => row is GroupRow<R>;
->>>>>>> 270e9bf0
 }
 
 export function useViewportColumns<R, SR>({
@@ -31,12 +26,7 @@
   colOverscanEndIdx,
   lastFrozenColumnIndex,
   rowOverscanStartIdx,
-  rowOverscanEndIdx,
-<<<<<<< HEAD
-  columnWidths
-=======
-  isGroupRow
->>>>>>> 270e9bf0
+  rowOverscanEndIdx
 }: ViewportColumnsArgs<R, SR>) {
   // find the column that spans over a column within the visible columns range and adjust colOverscanStartIdx
   const startIdx = useMemo(() => {
