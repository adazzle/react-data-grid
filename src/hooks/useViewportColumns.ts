--- conflicted
+++ resolved
@@ -1,16 +1,9 @@
 import { useMemo } from 'react';
 
-<<<<<<< HEAD
 import type { CalculatedColumn, Column } from '../types';
-import { getColumnMetrics } from '../utils';
 import type { DataGridProps } from '../DataGrid';
-import { ValueFormatter } from '../formatters';
-=======
-import { CalculatedColumn, Column } from '../types';
-import { DataGridProps } from '../DataGrid';
 import { ValueFormatter, ToggleGroupFormatter } from '../formatters';
 import { SELECT_COLUMN_KEY } from '../Columns';
->>>>>>> 644f57a1
 
 interface ViewportColumnsArgs<R, SR> extends Pick<DataGridProps<R, SR>, 'defaultColumnOptions'> {
   rawColumns: readonly Column<R, SR>[];
