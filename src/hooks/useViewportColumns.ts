--- conflicted
+++ resolved
@@ -32,11 +32,7 @@
   const defaultSortable = defaultColumnOptions?.sortable ?? false;
   const defaultResizable = defaultColumnOptions?.resizable ?? false;
 
-<<<<<<< HEAD
-  const { columns, lastFrozenColumnIndex, totalColumnWidth, groupBy } = useMemo(() => {
-=======
-  const { columns, lastFrozenColumnIndex, totalColumnWidth, totalFrozenColumnWidth } = useMemo(() => {
->>>>>>> 09ea6381
+  const { columns, lastFrozenColumnIndex, totalColumnWidth, totalFrozenColumnWidth, groupBy } = useMemo(() => {
     return getColumnMetrics<R, SR>({
       columns: rawColumns,
       minColumnWidth,
@@ -104,9 +100,5 @@
     return viewportColumns;
   }, [colOverscanEndIdx, colOverscanStartIdx, columns]);
 
-<<<<<<< HEAD
-  return { columns, viewportColumns, totalColumnWidth, lastFrozenColumnIndex, groupBy };
-=======
-  return { columns, viewportColumns, totalColumnWidth, lastFrozenColumnIndex, totalFrozenColumnWidth };
->>>>>>> 09ea6381
+  return { columns, viewportColumns, totalColumnWidth, lastFrozenColumnIndex, totalFrozenColumnWidth, groupBy };
 }