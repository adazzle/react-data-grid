--- conflicted
+++ resolved
@@ -3,11 +3,8 @@
 import { CalculatedColumn } from '../types';
 import { getColumnMetrics, getHorizontalRangeToRender, getViewportColumns } from '../utils';
 import { DataGridProps } from '../DataGrid';
-<<<<<<< HEAD
 import { SELECT_COLUMN_KEY } from '../Columns';
-=======
 import { ValueFormatter } from '../formatters';
->>>>>>> 7fde4b87
 
 type SharedDataGridProps<R, K extends keyof R, SR> = Pick<DataGridProps<R, K, SR>, 'columns' | 'defaultColumnOptions'>;
 
@@ -22,9 +19,8 @@
   columns: rawColumns,
   columnWidths,
   viewportWidth,
-<<<<<<< HEAD
-  defaultFormatter,
   scrollLeft,
+  defaultColumnOptions,
   groupBy
 }: ViewportColumnsArgs<R, K, SR>) {
   rawColumns = useMemo(() => {
@@ -47,15 +43,11 @@
 
     return sortedColumns;
   }, [groupBy, rawColumns]);
-=======
-  scrollLeft,
-  defaultColumnOptions
-}: ViewportColumnsArgs<R, K, SR>) {
+
   const minColumnWidth = defaultColumnOptions?.minWidth ?? 80;
   const defaultFormatter = defaultColumnOptions?.formatter ?? ValueFormatter;
   const defaultSortable = defaultColumnOptions?.sortable ?? false;
   const defaultResizable = defaultColumnOptions?.resizable ?? false;
->>>>>>> 7fde4b87
 
   const { columns, lastFrozenColumnIndex, totalColumnWidth } = useMemo(() => {
     return getColumnMetrics<R, SR>({
