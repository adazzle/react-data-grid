--- conflicted
+++ resolved
@@ -4,11 +4,7 @@
 import type { DataGridProps } from '../DataGrid';
 import { ValueFormatter, ToggleGroupFormatter } from '../formatters';
 import { SELECT_COLUMN_KEY } from '../Columns';
-<<<<<<< HEAD
-import { max, min } from '../utils';
-=======
-import { clampColumnWidth, floor, max, min, round } from '../utils';
->>>>>>> 27908f2b
+import { clampColumnWidth, max, min } from '../utils';
 
 type Mutable<T> = {
   -readonly [P in keyof T]: T[P];
@@ -70,13 +66,8 @@
         frozen,
         isLastFrozenColumn: false,
         rowGroup,
-<<<<<<< HEAD
         width: rawColumn.width ?? defaultWidth ?? DEFAULT_COLUMN_WIDTH,
         minWidth: rawColumn.minWidth ?? defaultMinWidth ?? DEFAULT_COLUMN_MIN_WIDTH,
-=======
-        width: rawColumn.width ?? defaultWidth,
-        minWidth: rawColumn.minWidth ?? defaultMinWidth,
->>>>>>> 27908f2b
         maxWidth: rawColumn.maxWidth ?? defaultMaxWidth,
         sortable: rawColumn.sortable ?? defaultSortable,
         resizable: rawColumn.resizable ?? defaultResizable,
@@ -163,24 +154,7 @@
     let left = 0;
     let totalFrozenColumnWidth = 0;
     let templateColumns = '';
-<<<<<<< HEAD
     const flexWidthColumns: CalculatedColumn<R, SR>[] = [];
-=======
-    let allocatedWidth = 0;
-    let unassignedColumnsCount = 0;
-
-    for (const column of columns) {
-      let width = getSpecifiedWidth(column, columnWidths, viewportWidth);
-
-      if (width === undefined) {
-        unassignedColumnsCount++;
-      } else {
-        width = clampColumnWidth(width, column);
-        allocatedWidth += width;
-        columnMetrics.set(column, { width, left: 0 });
-      }
-    }
->>>>>>> 27908f2b
 
     for (const column of columns) {
       let width = columnWidths.get(column.key) ?? flexColumnWidths.get(column.key) ?? column.width;
@@ -188,21 +162,11 @@
         width = clampColumnWidth(width, column);
         templateColumns += `${width}px `;
       } else {
-<<<<<<< HEAD
         templateColumns += `${width} `;
         // This is a placeholder width so we can continue to use virtualization.
         // The actual value is set after the column is rendered
         width = DEFAULT_COLUMN_MIN_WIDTH;
         flexWidthColumns.push(column);
-=======
-        // avoid decimals as subpixel positioning can lead to cell borders not being displayed
-        const unallocatedWidth = viewportWidth - allocatedWidth;
-        const unallocatedColumnWidth = round(unallocatedWidth / unassignedColumnsCount);
-        width = clampColumnWidth(unallocatedColumnWidth, column);
-        allocatedWidth += width;
-        unassignedColumnsCount--;
-        columnMetrics.set(column, { width, left });
->>>>>>> 27908f2b
       }
       columnMetrics.set(column, { width, left });
       left += width;
@@ -222,13 +186,8 @@
       layoutCssVars[`--rdg-frozen-left-${column.idx}`] = `${columnMetrics.get(column)!.left}px`;
     }
 
-<<<<<<< HEAD
     return { layoutCssVars, totalFrozenColumnWidth, columnMetrics, flexWidthColumns };
   }, [columnWidths, flexColumnWidths, columns, lastFrozenColumnIndex]);
-=======
-    return { layoutCssVars, totalFrozenColumnWidth, columnMetrics };
-  }, [columnWidths, columns, viewportWidth, lastFrozenColumnIndex]);
->>>>>>> 27908f2b
 
   const [colOverscanStartIdx, colOverscanEndIdx] = useMemo((): [number, number] => {
     if (!enableVirtualization) {
@@ -296,40 +255,4 @@
     totalFrozenColumnWidth,
     groupBy
   };
-}
-
-<<<<<<< HEAD
-function clampColumnWidth<R, SR>(
-  width: number,
-  { minWidth, maxWidth }: CalculatedColumn<R, SR>
-): number {
-  if (typeof minWidth === 'number') {
-    width = max(width, minWidth);
-  }
-
-  // Ignore maxWidth if it is less than minWidth
-  if (typeof maxWidth === 'number' && (typeof minWidth !== 'number' || maxWidth > minWidth)) {
-    return min(width, maxWidth);
-  }
-
-  return width;
-=======
-function getSpecifiedWidth<R, SR>(
-  { key, width }: Column<R, SR>,
-  columnWidths: ReadonlyMap<string, number>,
-  viewportWidth: number
-): number | undefined {
-  if (columnWidths.has(key)) {
-    // Use the resized width if available
-    return columnWidths.get(key);
-  }
-
-  if (typeof width === 'number') {
-    return width;
-  }
-  if (typeof width === 'string' && /^\d+%$/.test(width)) {
-    return floor((viewportWidth * parseInt(width, 10)) / 100);
-  }
-  return undefined;
->>>>>>> 27908f2b
 }