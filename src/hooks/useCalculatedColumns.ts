--- conflicted
+++ resolved
@@ -2,16 +2,9 @@
 
 import type { CalculatedColumn, Column } from '../types';
 import type { DataGridProps } from '../DataGrid';
-<<<<<<< HEAD
-import { ValueFormatter } from '../formatters';
-import { floor, max, min, round } from '../utils';
-import { SELECT_COLUMN_KEY } from '../Columns';
-=======
-import { valueFormatter, toggleGroupFormatter } from '../formatters';
+import { valueFormatter } from '../formatters';
 import { SELECT_COLUMN_KEY } from '../Columns';
 import { clampColumnWidth, max, min } from '../utils';
->>>>>>> 66bc0506
-
 type Mutable<T> = {
   -readonly [P in keyof T]: T[P];
 };
@@ -63,25 +56,14 @@
         idx: 0,
         frozen,
         isLastFrozenColumn: false,
-<<<<<<< HEAD
-=======
-        rowGroup,
         width: rawColumn.width ?? defaultWidth,
         minWidth: rawColumn.minWidth ?? defaultMinWidth,
         maxWidth: rawColumn.maxWidth ?? defaultMaxWidth,
->>>>>>> 66bc0506
         sortable: rawColumn.sortable ?? defaultSortable,
         resizable: rawColumn.resizable ?? defaultResizable,
         formatter: rawColumn.formatter ?? defaultFormatter
       };
 
-<<<<<<< HEAD
-=======
-      if (rowGroup) {
-        column.groupFormatter ??= toggleGroupFormatter;
-      }
-
->>>>>>> 66bc0506
       if (frozen) {
         lastFrozenColumnIndex++;
       }
@@ -123,9 +105,6 @@
       colSpanColumns,
       lastFrozenColumnIndex
     };
-<<<<<<< HEAD
-  }, [rawColumns, defaultFormatter, defaultResizable, defaultSortable]);
-=======
   }, [
     rawColumns,
     defaultWidth,
@@ -133,10 +112,8 @@
     defaultMaxWidth,
     defaultFormatter,
     defaultResizable,
-    defaultSortable,
-    rawGroupBy
+    defaultSortable
   ]);
->>>>>>> 66bc0506
 
   const { templateColumns, layoutCssVars, totalFrozenColumnWidth, columnMetrics } = useMemo((): {
     templateColumns: readonly string[];
