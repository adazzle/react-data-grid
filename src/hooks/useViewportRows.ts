import { useMemo } from 'react';
import { floor, max, min } from '../utils';
import type { RowHeightArgs } from '../types';

interface ViewportRowsArgs<R> {
  rows: readonly R[];
  rowHeight: number | ((args: RowHeightArgs<R>) => number);
  clientHeight: number;
  scrollTop: number;
  enableVirtualization: boolean;
}

export function useViewportRows<R>({
  rows,
  rowHeight,
  clientHeight,
  scrollTop,
  enableVirtualization
}: ViewportRowsArgs<R>) {
<<<<<<< HEAD
  const { totalRowHeight, getRowTop, getRowHeight, findRowIdx } = useMemo(() => {
=======
  const [groupedRows, rowsCount] = useMemo(() => {
    if (groupBy.length === 0 || rowGrouper == null) return [undefined, rawRows.length];

    const groupRows = (
      rows: readonly R[],
      [groupByKey, ...remainingGroupByKeys]: readonly string[],
      startRowIndex: number
    ): [Readonly<GroupByDictionary<R>>, number] => {
      let groupRowsCount = 0;
      const groups: GroupByDictionary<R> = {};
      for (const [key, childRows] of Object.entries(rowGrouper(rows, groupByKey))) {
        // Recursively group each parent group
        const [childGroups, childRowsCount] =
          remainingGroupByKeys.length === 0
            ? [childRows, childRows.length]
            : groupRows(childRows, remainingGroupByKeys, startRowIndex + groupRowsCount + 1); // 1 for parent row
        groups[key] = { childRows, childGroups, startRowIndex: startRowIndex + groupRowsCount };
        groupRowsCount += childRowsCount + 1; // 1 for parent row
      }

      return [groups, groupRowsCount];
    };

    return groupRows(rawRows, groupBy, 0);
  }, [groupBy, rowGrouper, rawRows]);

  const [rows, isGroupRow] = useMemo((): [
    ReadonlyArray<R | GroupRow<R>>,
    (row: R | GroupRow<R>) => row is GroupRow<R>
  ] => {
    const allGroupRows = new Set<unknown>();
    if (!groupedRows) return [rawRows, isGroupRow];

    const flattenedRows: Array<R | GroupRow<R>> = [];
    const expandGroup = (
      rows: GroupByDictionary<R> | readonly R[],
      parentId: string | undefined,
      level: number
    ): void => {
      if (isReadonlyArray(rows)) {
        flattenedRows.push(...rows);
        return;
      }
      Object.keys(rows).forEach((groupKey, posInSet, keys) => {
        // TODO: should users have control over the generated key?
        const id = parentId !== undefined ? `${parentId}__${groupKey}` : groupKey;
        const isExpanded = expandedGroupIds?.has(id) ?? false;
        const { childRows, childGroups, startRowIndex } = rows[groupKey];

        const groupRow: GroupRow<R> = {
          id,
          parentId,
          groupKey,
          isExpanded,
          childRows,
          level,
          posInSet,
          startRowIndex,
          setSize: keys.length
        };
        flattenedRows.push(groupRow);
        allGroupRows.add(groupRow);

        if (isExpanded) {
          expandGroup(childGroups, id, level + 1);
        }
      });
    };

    expandGroup(groupedRows, undefined, 0);
    return [flattenedRows, isGroupRow];

    function isGroupRow(row: R | GroupRow<R>): row is GroupRow<R> {
      return allGroupRows.has(row);
    }
  }, [expandedGroupIds, groupedRows, rawRows]);

  const { totalRowHeight, gridTemplateRows, getRowTop, getRowHeight, findRowIdx } = useMemo(() => {
>>>>>>> ce4f66a1
    if (typeof rowHeight === 'number') {
      return {
        totalRowHeight: rowHeight * rows.length,
        gridTemplateRows: ` repeat(${rows.length}, ${rowHeight}px)`,
        getRowTop: (rowIdx: number) => rowIdx * rowHeight,
        getRowHeight: () => rowHeight,
        findRowIdx: (offset: number) => floor(offset / rowHeight)
      };
    }

    let totalRowHeight = 0;
    let gridTemplateRows = ' ';
    // Calcule the height of all the rows upfront. This can cause performance issues
    // and we can consider using a similar approach as react-window
    // https://github.com/bvaughn/react-window/blob/b0a470cc264e9100afcaa1b78ed59d88f7914ad4/src/VariableSizeList.js#L68
    const rowPositions = rows.map((row) => {
      const currentRowHeight = rowHeight({ type: 'ROW', row });
      const position = { top: totalRowHeight, height: currentRowHeight };
      gridTemplateRows += `${currentRowHeight}px `;
      totalRowHeight += currentRowHeight;
      return position;
    });

    const validateRowIdx = (rowIdx: number) => {
      return max(0, min(rows.length - 1, rowIdx));
    };

    return {
      totalRowHeight,
      gridTemplateRows,
      getRowTop: (rowIdx: number) => rowPositions[validateRowIdx(rowIdx)].top,
      getRowHeight: (rowIdx: number) => rowPositions[validateRowIdx(rowIdx)].height,
      findRowIdx(offset: number) {
        let start = 0;
        let end = rowPositions.length - 1;
        while (start <= end) {
          const middle = start + floor((end - start) / 2);
          const currentOffset = rowPositions[middle].top;

          if (currentOffset === offset) return middle;

          if (currentOffset < offset) {
            start = middle + 1;
          } else if (currentOffset > offset) {
            end = middle - 1;
          }

          if (start > end) return end;
        }
        return 0;
      }
    };
  }, [rowHeight, rows]);

  let rowOverscanStartIdx = 0;
  let rowOverscanEndIdx = rows.length - 1;

  if (enableVirtualization) {
    const overscanThreshold = 4;
    const rowVisibleStartIdx = findRowIdx(scrollTop);
    const rowVisibleEndIdx = findRowIdx(scrollTop + clientHeight);
    rowOverscanStartIdx = max(0, rowVisibleStartIdx - overscanThreshold);
    rowOverscanEndIdx = min(rows.length - 1, rowVisibleEndIdx + overscanThreshold);
  }

  return {
    rowOverscanStartIdx,
    rowOverscanEndIdx,
    totalRowHeight,
<<<<<<< HEAD
=======
    gridTemplateRows,
    isGroupRow,
>>>>>>> ce4f66a1
    getRowTop,
    getRowHeight,
    findRowIdx
  };
}<|MERGE_RESOLUTION|>--- conflicted
+++ resolved
@@ -17,88 +17,7 @@
   scrollTop,
   enableVirtualization
 }: ViewportRowsArgs<R>) {
-<<<<<<< HEAD
-  const { totalRowHeight, getRowTop, getRowHeight, findRowIdx } = useMemo(() => {
-=======
-  const [groupedRows, rowsCount] = useMemo(() => {
-    if (groupBy.length === 0 || rowGrouper == null) return [undefined, rawRows.length];
-
-    const groupRows = (
-      rows: readonly R[],
-      [groupByKey, ...remainingGroupByKeys]: readonly string[],
-      startRowIndex: number
-    ): [Readonly<GroupByDictionary<R>>, number] => {
-      let groupRowsCount = 0;
-      const groups: GroupByDictionary<R> = {};
-      for (const [key, childRows] of Object.entries(rowGrouper(rows, groupByKey))) {
-        // Recursively group each parent group
-        const [childGroups, childRowsCount] =
-          remainingGroupByKeys.length === 0
-            ? [childRows, childRows.length]
-            : groupRows(childRows, remainingGroupByKeys, startRowIndex + groupRowsCount + 1); // 1 for parent row
-        groups[key] = { childRows, childGroups, startRowIndex: startRowIndex + groupRowsCount };
-        groupRowsCount += childRowsCount + 1; // 1 for parent row
-      }
-
-      return [groups, groupRowsCount];
-    };
-
-    return groupRows(rawRows, groupBy, 0);
-  }, [groupBy, rowGrouper, rawRows]);
-
-  const [rows, isGroupRow] = useMemo((): [
-    ReadonlyArray<R | GroupRow<R>>,
-    (row: R | GroupRow<R>) => row is GroupRow<R>
-  ] => {
-    const allGroupRows = new Set<unknown>();
-    if (!groupedRows) return [rawRows, isGroupRow];
-
-    const flattenedRows: Array<R | GroupRow<R>> = [];
-    const expandGroup = (
-      rows: GroupByDictionary<R> | readonly R[],
-      parentId: string | undefined,
-      level: number
-    ): void => {
-      if (isReadonlyArray(rows)) {
-        flattenedRows.push(...rows);
-        return;
-      }
-      Object.keys(rows).forEach((groupKey, posInSet, keys) => {
-        // TODO: should users have control over the generated key?
-        const id = parentId !== undefined ? `${parentId}__${groupKey}` : groupKey;
-        const isExpanded = expandedGroupIds?.has(id) ?? false;
-        const { childRows, childGroups, startRowIndex } = rows[groupKey];
-
-        const groupRow: GroupRow<R> = {
-          id,
-          parentId,
-          groupKey,
-          isExpanded,
-          childRows,
-          level,
-          posInSet,
-          startRowIndex,
-          setSize: keys.length
-        };
-        flattenedRows.push(groupRow);
-        allGroupRows.add(groupRow);
-
-        if (isExpanded) {
-          expandGroup(childGroups, id, level + 1);
-        }
-      });
-    };
-
-    expandGroup(groupedRows, undefined, 0);
-    return [flattenedRows, isGroupRow];
-
-    function isGroupRow(row: R | GroupRow<R>): row is GroupRow<R> {
-      return allGroupRows.has(row);
-    }
-  }, [expandedGroupIds, groupedRows, rawRows]);
-
   const { totalRowHeight, gridTemplateRows, getRowTop, getRowHeight, findRowIdx } = useMemo(() => {
->>>>>>> ce4f66a1
     if (typeof rowHeight === 'number') {
       return {
         totalRowHeight: rowHeight * rows.length,
@@ -168,11 +87,7 @@
     rowOverscanStartIdx,
     rowOverscanEndIdx,
     totalRowHeight,
-<<<<<<< HEAD
-=======
     gridTemplateRows,
-    isGroupRow,
->>>>>>> ce4f66a1
     getRowTop,
     getRowHeight,
     findRowIdx
