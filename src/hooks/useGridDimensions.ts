--- conflicted
+++ resolved
@@ -23,20 +23,16 @@
     setInlineSize(initialWidth);
     setBlockSize(initialHeight);
 
-    const resizeObserver = new ResizeObserver((entries) => {
-<<<<<<< HEAD
+    const resizeObserver = new ResizeObserver(entries => {
       window.requestAnimationFrame(() => {
-        if (!Array.isArray(entries) || !entries.length) {
-          return;
-        }
-        const size = entries[0].contentBoxSize[0];
-=======
-      const size = entries[0].contentBoxSize[0];
-      // we use flushSync here to avoid flashing scrollbars
-      flushSync(() => {
->>>>>>> 83e428fa
-        setInlineSize(size.inlineSize);
-        setBlockSize(size.blockSize);
+          if (!Array.isArray(entries) || !entries.length) {
+              return;
+          }
+          const size = entries[0].contentBoxSize[0];
+          flushSync(() => {
+              setInlineSize(size.inlineSize);
+              setBlockSize(size.blockSize);
+          });
       });
     });
     resizeObserver.observe(gridRef.current!);
