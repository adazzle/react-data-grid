--- conflicted
+++ resolved
@@ -6,11 +6,7 @@
   ref: React.RefObject<HTMLDivElement>,
   width: number,
   height: number,
-<<<<<<< HEAD
-  isWidthInitialized: boolean,
-=======
   isWidthInitialized: boolean
->>>>>>> fcd294d6
 ] {
   const gridRef = useRef<HTMLDivElement>(null);
   const [inlineSize, setInlineSize] = useState(1);
@@ -34,10 +30,9 @@
     setWidthInitialized(true);
 
     const resizeObserver = new ResizeObserver((entries) => {
-<<<<<<< HEAD
       // contentBoxSize is not available in Chrome <84
       // eslint-disable-next-line @typescript-eslint/no-unnecessary-condition
-      if (entries[0].contentBoxSize?.length > 0) {
+      if (entries?.[0].contentBoxSize?.[0]) {
         const size = entries[0].contentBoxSize[0];
         setInlineSize(size.inlineSize);
         setBlockSize(size.blockSize);
@@ -46,11 +41,6 @@
         setInlineSize(size.width);
         setBlockSize(size.height);
       }
-=======
-      const size = entries[0].contentBoxSize[0];
-      setInlineSize(size.inlineSize);
-      setBlockSize(size.blockSize);
->>>>>>> fcd294d6
     });
     resizeObserver.observe(gridRef.current!);
 
