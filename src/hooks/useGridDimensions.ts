--- conflicted
+++ resolved
@@ -19,12 +19,8 @@
 
     function saveDimensions() {
       // Get dimensions without scrollbars.
-<<<<<<< HEAD
-      // The dimensions given by the ResizeObserver callback entries in Firefox do not substract the scrollbar sizes.
-=======
       // The dimensions given by the callback entries in Firefox do not substract the scrollbar sizes.
       // https://bugzilla.mozilla.org/show_bug.cgi?id=1733042
->>>>>>> 32a20f43
       const { clientWidth, clientHeight } = gridRef.current!;
       // TODO: remove once fixed upstream
       // we reduce width by 1px here to avoid layout issues in Chrome
