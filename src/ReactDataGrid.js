const React                 = require('react');
const ReactDOM = require('react-dom');
const BaseGrid              = require('./Grid');
const Row                   = require('./Row');
const ExcelColumn           = require('./PropTypeShapes/ExcelColumn');
const KeyboardHandlerMixin  = require('./KeyboardHandlerMixin');
const CheckboxEditor        = require('./addons/editors/CheckboxEditor');
const DOMMetrics           = require('./DOMMetrics');
const ColumnMetricsMixin      = require('./ColumnMetricsMixin');
const RowUtils = require('./RowUtils');
const ColumnUtils = require('./ColumnUtils');
const KeyCodes = require('./KeyCodes');
import AppConstants from './AppConstants';

if (!Object.assign) {
  Object.assign = require('object-assign');
}

type SelectedType = {
  rowIdx: number;
  idx: number;
};

type ColumnEvent = {
  name: string,
  rowIdx: number;
  idx: number;
}

type DraggedType = {
  idx: number;
  rowIdx: number;
  value: string;
};

type RowUpdateEvent = {
  keyCode: string;
  changed: {expandedHeight: number};
  rowIdx: number;
};

const ReactDataGrid = React.createClass({

  mixins: [
    ColumnMetricsMixin,
    DOMMetrics.MetricsComputatorMixin,
    KeyboardHandlerMixin
  ],

  propTypes: {
    rowHeight: React.PropTypes.number.isRequired,
    headerRowHeight: React.PropTypes.number,
    minHeight: React.PropTypes.number.isRequired,
    minWidth: React.PropTypes.number,
    enableRowSelect: React.PropTypes.oneOfType([React.PropTypes.bool, React.PropTypes.string]),
    onRowUpdated: React.PropTypes.func,
    rowGetter: React.PropTypes.func.isRequired,
    rowsCount: React.PropTypes.number.isRequired,
    toolbar: React.PropTypes.element,
    enableCellSelect: React.PropTypes.bool,
    columns: React.PropTypes.oneOfType([React.PropTypes.object, React.PropTypes.array]).isRequired,
    onFilter: React.PropTypes.func,
    onCellCopyPaste: React.PropTypes.func,
    onCellsDragged: React.PropTypes.func,
    onAddFilter: React.PropTypes.func,
    onGridSort: React.PropTypes.func,
    onDragHandleDoubleClick: React.PropTypes.func,
    onGridRowsUpdated: React.PropTypes.func,
    onRowSelect: React.PropTypes.func,
    rowKey: React.PropTypes.string,
    rowScrollTimeout: React.PropTypes.number,
    onClearFilters: React.PropTypes.func,
    contextMenu: React.PropTypes.element,
    cellNavigationMode: React.PropTypes.oneOf(['none', 'loopOverRow', 'changeRow']),
    onCellSelected: React.PropTypes.func,
    onCellDeSelected: React.PropTypes.func,
    onCellExpand: React.PropTypes.func,
    enableDragAndDrop: React.PropTypes.bool,
    onRowExpandToggle: React.PropTypes.func,
    draggableHeaderCell: React.PropTypes.func,
    getValidFilterValues: React.PropTypes.func,
    rowSelection: React.PropTypes.shape({
      enableShiftSelect: React.PropTypes.bool,
      onRowsSelected: React.PropTypes.func,
      onRowsDeselected: React.PropTypes.func,
      showCheckbox: React.PropTypes.bool,
      selectBy: React.PropTypes.oneOfType([
        React.PropTypes.shape({
          indexes: React.PropTypes.arrayOf(React.PropTypes.number).isRequired
        }),
        React.PropTypes.shape({
          isSelectedKey: React.PropTypes.string.isRequired
        }),
        React.PropTypes.shape({
          keys: React.PropTypes.shape({
            values: React.PropTypes.array.isRequired,
            rowKey: React.PropTypes.string.isRequired
          }).isRequired
        })
      ]).isRequired
    }),
    onRowClick: React.PropTypes.func,
    onGridKeyUp: React.PropTypes.func,
    onGridKeyDown: React.PropTypes.func,
<<<<<<< HEAD
    rowActionsCell: React.PropTypes.func
=======
    rowGroupRenderer: React.PropTypes.func
>>>>>>> f1f5e873
  },

  getDefaultProps(): {enableCellSelect: boolean} {
    return {
      enableCellSelect: false,
      tabIndex: -1,
      rowHeight: 35,
      enableRowSelect: false,
      minHeight: 350,
      rowKey: 'id',
      rowScrollTimeout: 0,
      cellNavigationMode: 'none'
    };
  },

  getInitialState: function(): {selected: SelectedType; copied: ?{idx: number; rowIdx: number}; selectedRows: Array<Row>; expandedRows: Array<Row>; canFilter: boolean; columnFilters: any; sortDirection: ?SortType; sortColumn: ?ExcelColumn; dragged: ?DraggedType;  } {
    let columnMetrics = this.createColumnMetrics();
    let initialState = {columnMetrics, selectedRows: [], copied: null, expandedRows: [], canFilter: false, columnFilters: {}, sortDirection: null, sortColumn: null, dragged: null, scrollOffset: 0, lastRowIdxUiSelected: -1};
    if (this.props.enableCellSelect) {
      initialState.selected = {rowIdx: 0, idx: 0};
    } else {
      initialState.selected = {rowIdx: -1, idx: -1};
    }
    return initialState;
  },

  hasSelectedCellChanged: function(selected: SelectedType) {
    let previouslySelected = Object.assign({}, this.state.selected);
    return previouslySelected.rowIdx !== selected.rowIdx || previouslySelected.idx !== selected.idx || previouslySelected.active === false;
  },

  onContextMenuHide: function() {
    document.removeEventListener('click', this.onContextMenuHide);
    let newSelected = Object.assign({}, this.state.selected, {contextMenuDisplayed: false});
    this.setState({selected: newSelected});
  },

  onColumnEvent: function(ev :SyntheticEvent, columnEvent: ColumnEvent) {
    let {idx, name} = columnEvent;

    if (name && typeof idx !== 'undefined') {
      let column = this.getColumn(idx);

      if (column && column.events && column.events[name] && typeof column.events[name] === 'function') {
        let eventArgs = {
          rowIdx: columnEvent.rowIdx,
          idx,
          column
        };

        column.events[name](ev, eventArgs);
      }
    }
  },

  onSelect: function(selected: SelectedType) {
    if (this.state.selected.rowIdx !== selected.rowIdx
      || this.state.selected.idx !== selected.idx
      || this.state.selected.active === false) {
      let idx = selected.idx;
      let rowIdx = selected.rowIdx;
      if (
          idx >= 0
          && rowIdx >= 0
          && idx < ColumnUtils.getSize(this.state.columnMetrics.columns)
          && rowIdx < this.props.rowsCount
        ) {
        const oldSelection = this.state.selected;
        this.setState({selected: selected}, () => {
          if (typeof this.props.onCellDeSelected === 'function') {
            this.props.onCellDeSelected(oldSelection);
          }
          if (typeof this.props.onCellSelected === 'function') {
            this.props.onCellSelected(selected);
          }
        });
      }
    }
  },

  onCellClick: function(cell: SelectedType) {
    this.onSelect({rowIdx: cell.rowIdx, idx: cell.idx});

    if (this.props.onRowClick && typeof this.props.onRowClick === 'function') {
      this.props.onRowClick(cell.rowIdx, this.props.rowGetter(cell.rowIdx));
    }
  },

  onCellContextMenu: function(cell: SelectedType) {
    this.onSelect({rowIdx: cell.rowIdx, idx: cell.idx, contextMenuDisplayed: this.props.contextMenu});
    if (this.props.contextMenu) {
      document.addEventListener('click', this.onContextMenuHide);
    }
  },

  onCellDoubleClick: function(cell: SelectedType) {
    this.onSelect({rowIdx: cell.rowIdx, idx: cell.idx});
    this.setActive('Enter');
  },

  onViewportDoubleClick: function() {
    this.setActive();
  },

  onPressArrowUp(e: SyntheticEvent) {
    this.moveSelectedCell(e, -1, 0);
  },

  onPressArrowDown(e: SyntheticEvent) {
    this.moveSelectedCell(e, 1, 0);
  },

  onPressArrowLeft(e: SyntheticEvent) {
    this.moveSelectedCell(e, 0, -1);
  },

  onPressArrowRight(e: SyntheticEvent) {
    this.moveSelectedCell(e, 0, 1);
  },

  onPressTab(e: SyntheticEvent) {
    this.moveSelectedCell(e, 0, e.shiftKey ? -1 : 1);
  },

  onPressEnter(e: SyntheticKeyboardEvent) {
    this.setActive(e.key);
  },

  onPressDelete(e: SyntheticKeyboardEvent) {
    this.setActive(e.key);
  },

  onPressEscape(e: SyntheticKeyboardEvent) {
    this.setInactive(e.key);
  },

  onPressBackspace(e: SyntheticKeyboardEvent) {
    this.setActive(e.key);
  },

  onPressChar(e: SyntheticKeyboardEvent) {
    if (this.isKeyPrintable(e.keyCode)) {
      this.setActive(e.keyCode);
    }
  },

  onPressKeyWithCtrl(e: SyntheticKeyboardEvent) {
    let keys = {
      KeyCode_c: 99,
      KeyCode_C: 67,
      KeyCode_V: 86,
      KeyCode_v: 118
    };

    let rowIdx = this.state.selected.rowIdx;
    let row = this.props.rowGetter(rowIdx);

    let idx = this.state.selected.idx;
    let col = this.getColumn(idx);

    if (ColumnUtils.canEdit(col, row, this.props.enableCellSelect)) {
      if (e.keyCode === keys.KeyCode_c || e.keyCode === keys.KeyCode_C) {
        let value = this.getSelectedValue();
        this.handleCopy({ value: value });
      } else if (e.keyCode === keys.KeyCode_v || e.keyCode === keys.KeyCode_V) {
        this.handlePaste();
      }
    }
  },

  onGridRowsUpdated(cellKey, fromRow, toRow, updated, action) {
    let rowIds = [];

    for (let i = fromRow; i <= toRow; i++) {
      rowIds.push(this.props.rowGetter(i)[this.props.rowKey]);
    }

    this.props.onGridRowsUpdated({cellKey, fromRow, toRow, rowIds, updated, action});
  },

  onCellCommit(commit: RowUpdateEvent) {
    let selected = Object.assign({}, this.state.selected);
    selected.active = false;
    if (commit.key === 'Tab') {
      selected.idx += 1;
    }
    let expandedRows = this.state.expandedRows;
    // if(commit.changed && commit.changed.expandedHeight){
    //   expandedRows = this.expandRow(commit.rowIdx, commit.changed.expandedHeight);
    // }
    this.setState({selected: selected, expandedRows: expandedRows});

    if (this.props.onRowUpdated) {
      this.props.onRowUpdated(commit);
    }

    let targetRow = commit.rowIdx;

    if (this.props.onGridRowsUpdated) {
      this.onGridRowsUpdated(commit.cellKey, targetRow, targetRow, commit.updated, AppConstants.UpdateActions.CELL_UPDATE);
    }
  },

  onDragStart(e: SyntheticEvent) {
    let idx = this.state.selected.idx;
    if (idx > -1) {
      let value = this.getSelectedValue();
      this.handleDragStart({idx: this.state.selected.idx, rowIdx: this.state.selected.rowIdx, value: value});
      // need to set dummy data for FF
      if (e && e.dataTransfer) {
        if (e.dataTransfer.setData) {
          e.dataTransfer.dropEffect = 'move';
          e.dataTransfer.effectAllowed = 'move';
          e.dataTransfer.setData('text/plain', 'dummy');
        }
      }
    }
  },

  onToggleFilter() {
    // setState() does not immediately mutate this.state but creates a pending state transition.
    // Therefore if you want to do something after the state change occurs, pass it in as a callback function.
    this.setState({ canFilter: !this.state.canFilter }, () => {
      if (this.state.canFilter === false && this.props.onClearFilters) {
        this.props.onClearFilters();
      }
    });
  },

  onDragHandleDoubleClick(e) {
    if (this.props.onDragHandleDoubleClick) {
      this.props.onDragHandleDoubleClick(e);
    }

    if (this.props.onGridRowsUpdated) {
      let cellKey = this.getColumn(e.idx).key;
      this.onGridRowsUpdated(cellKey, e.rowIdx, this.props.rowsCount - 1, {[cellKey]: e.rowData[cellKey]}, AppConstants.UpdateActions.COLUMN_FILL);
    }
  },

  onCellExpand(args) {
    if (this.props.onCellExpand) {
      this.props.onCellExpand(args);
    }
  },

  onRowExpandToggle(args) {
    if (typeof this.props.onRowExpandToggle === 'function') {
      this.props.onRowExpandToggle(args);
    }
  },

  handleDragStart(dragged: DraggedType) {
    if (!this.dragEnabled() || this.state.selected.idx === -1) { return; }
    let idx = dragged.idx;
    let rowIdx = dragged.rowIdx;
    if (
        idx >= 0
        && rowIdx >= 0
        && idx < this.getSize()
        && rowIdx < this.props.rowsCount
      ) {
        console.log('dhandleDragStart');
      this.setState({ dragged: dragged });
    }
  },

  handleDragEnd() {
    if (!this.dragEnabled() || this.state.selected.idx === -1) { return; }
    let fromRow;
    let toRow;
    let selected = this.state.selected;
    let dragged = this.state.dragged;
    let cellKey = this.getColumn(this.state.selected.idx).key;
    fromRow = selected.rowIdx < dragged.overRowIdx ? selected.rowIdx : dragged.overRowIdx;
    toRow   = selected.rowIdx > dragged.overRowIdx ? selected.rowIdx : dragged.overRowIdx;
    if (this.props.onCellsDragged) {
      this.props.onCellsDragged({cellKey: cellKey, fromRow: fromRow, toRow: toRow, value: dragged.value});
    }

    if (this.props.onGridRowsUpdated) {
      this.onGridRowsUpdated(cellKey, fromRow, toRow, {[cellKey]: dragged.value}, AppConstants.UpdateActions.CELL_DRAG);
    }
    this.setState({dragged: {complete: true}});
  },

  handleDragEnter(row: any) {
    if (!this.dragEnabled() || this.state.dragged == null) { return; }
    let dragged = this.state.dragged;
    dragged.overRowIdx = row;
    console.log('handleDragEnter');
    this.setState({dragged: dragged});
  },

  handleTerminateDrag() {
    if (!this.dragEnabled()) { return; }
    this.setState({ dragged: null });
  },

  handlePaste() {
    if (!this.copyPasteEnabled()) { return; }
    let selected = this.state.selected;
    let cellKey = this.getColumn(this.state.selected.idx).key;
    let textToCopy = this.state.textToCopy;
    let toRow = selected.rowIdx;

    if (this.props.onCellCopyPaste) {
      this.props.onCellCopyPaste({cellKey: cellKey, rowIdx: toRow, value: textToCopy, fromRow: this.state.copied.rowIdx, toRow: toRow});
    }

    if (this.props.onGridRowsUpdated) {
      this.onGridRowsUpdated(cellKey, toRow, toRow, {[cellKey]: textToCopy}, AppConstants.UpdateActions.COPY_PASTE);
    }

    this.setState({copied: null});
  },

  handleCopy(args: {value: string}) {
    if (!this.copyPasteEnabled()) { return; }
    let textToCopy = args.value;
    let selected = this.state.selected;
    let copied = {idx: selected.idx, rowIdx: selected.rowIdx};
    this.setState({textToCopy: textToCopy, copied: copied});
  },

  handleSort: function(columnKey: string, direction: SortType) {
    this.setState({sortDirection: direction, sortColumn: columnKey}, function() {
      this.props.onGridSort(columnKey, direction);
    });
  },

  getSelectedRow(rows, key) {
    let selectedRow = rows.filter(r => {
      if (r[this.props.rowKey] === key) {
        return true;
      }
      return false;
    });
    if (selectedRow.length > 0) {
      return selectedRow[0];
    }
  },

  useNewRowSelection() {
    return this.props.rowSelection && this.props.rowSelection.selectBy;
  },
  // return false if not a shift select so can be handled as normal row selection
  handleShiftSelect(rowIdx) {
    if (this.state.lastRowIdxUiSelected > -1 && this.isSingleKeyDown(KeyCodes.Shift)) {
      let {keys, indexes, isSelectedKey} = this.props.rowSelection.selectBy;
      let isPreviouslySelected = RowUtils.isRowSelected(keys, indexes, isSelectedKey, this.props.rowGetter(rowIdx), rowIdx);

      if (isPreviouslySelected) return false;

      let handled = false;

      if (rowIdx > this.state.lastRowIdxUiSelected) {
        let rowsSelected = [];

        for (let i = this.state.lastRowIdxUiSelected + 1; i <= rowIdx; i++) {
          rowsSelected.push({rowIdx: i, row: this.props.rowGetter(i)});
        }

        if (typeof this.props.rowSelection.onRowsSelected === 'function') {
          this.props.rowSelection.onRowsSelected(rowsSelected);
        }

        handled = true;
      } else if (rowIdx < this.state.lastRowIdxUiSelected) {
        let rowsSelected = [];

        for (let i = rowIdx; i <= this.state.lastRowIdxUiSelected - 1; i++) {
          rowsSelected.push({rowIdx: i, row: this.props.rowGetter(i)});
        }

        if (typeof this.props.rowSelection.onRowsSelected === 'function') {
          this.props.rowSelection.onRowsSelected(rowsSelected);
        }

        handled = true;
      }

      if (handled) {
        this.setState({lastRowIdxUiSelected: rowIdx});
      }

      return handled;
    }

    return false;
  },

  handleNewRowSelect(rowIdx, rowData) {
    let {keys, indexes, isSelectedKey} = this.props.rowSelection.selectBy;
    let isPreviouslySelected = RowUtils.isRowSelected(keys, indexes, isSelectedKey, rowData, rowIdx);

    this.setState({lastRowIdxUiSelected: isPreviouslySelected ? -1 : rowIdx, selected: {rowIdx: rowIdx, idx: 0}});

    if (isPreviouslySelected && typeof this.props.rowSelection.onRowsDeselected === 'function') {
      this.props.rowSelection.onRowsDeselected([{rowIdx, row: rowData}]);
    } else if (!isPreviouslySelected && typeof this.props.rowSelection.onRowsSelected === 'function') {
      this.props.rowSelection.onRowsSelected([{rowIdx, row: rowData}]);
    }
  },
  // columnKey not used here as this function will select the whole row,
  // but needed to match the function signature in the CheckboxEditor
  handleRowSelect(rowIdx: number, columnKey: string, rowData, e: Event) {
    e.stopPropagation();

    if (this.useNewRowSelection()) {
      if (this.props.rowSelection.enableShiftSelect === true) {
        if (!this.handleShiftSelect(rowIdx)) {
          this.handleNewRowSelect(rowIdx, rowData);
        }
      } else {
        this.handleNewRowSelect(rowIdx, rowData);
      }
    } else { // Fallback to old onRowSelect handler
      let selectedRows = this.props.enableRowSelect === 'single' ? [] : this.state.selectedRows.slice(0);
      let selectedRow = this.getSelectedRow(selectedRows, rowData[this.props.rowKey]);
      if (selectedRow) {
        selectedRow.isSelected = !selectedRow.isSelected;
      } else {
        rowData.isSelected = true;
        selectedRows.push(rowData);
      }
      this.setState({selectedRows: selectedRows, selected: {rowIdx: rowIdx, idx: 0}});
      if (this.props.onRowSelect) {
        this.props.onRowSelect(selectedRows.filter(r => r.isSelected === true));
      }
    }
  },

  handleCheckboxChange: function(e: SyntheticEvent) {
    let allRowsSelected;
    if (e.currentTarget instanceof HTMLInputElement && e.currentTarget.checked === true) {
      allRowsSelected = true;
    } else {
      allRowsSelected = false;
    }
    if (this.useNewRowSelection()) {
      let {keys, indexes, isSelectedKey} = this.props.rowSelection.selectBy;

      if (allRowsSelected && typeof this.props.rowSelection.onRowsSelected === 'function') {
        let selectedRows = [];
        for (let i = 0; i < this.props.rowsCount; i++) {
          let rowData = this.props.rowGetter(i);
          if (!RowUtils.isRowSelected(keys, indexes, isSelectedKey, rowData, i)) {
            selectedRows.push({rowIdx: i, row: rowData});
          }
        }

        if (selectedRows.length > 0) {
          this.props.rowSelection.onRowsSelected(selectedRows);
        }
      } else if (!allRowsSelected && typeof this.props.rowSelection.onRowsDeselected === 'function') {
        let deselectedRows = [];
        for (let i = 0; i < this.props.rowsCount; i++) {
          let rowData = this.props.rowGetter(i);
          if (RowUtils.isRowSelected(keys, indexes, isSelectedKey, rowData, i)) {
            deselectedRows.push({rowIdx: i, row: rowData});
          }
        }

        if (deselectedRows.length > 0) {
          this.props.rowSelection.onRowsDeselected(deselectedRows);
        }
      }
    } else {
      let selectedRows = [];
      for (let i = 0; i < this.props.rowsCount; i++) {
        let row = Object.assign({}, this.props.rowGetter(i), {isSelected: allRowsSelected});
        selectedRows.push(row);
      }
      this.setState({selectedRows: selectedRows});
      if (typeof this.props.onRowSelect === 'function') {
        this.props.onRowSelect(selectedRows.filter(r => r.isSelected === true));
      }
    }
  },

  getScrollOffSet() {
    let scrollOffset = 0;
    let canvas = ReactDOM.findDOMNode(this).querySelector('.react-grid-Canvas');
    if (canvas) {
      scrollOffset = canvas.offsetWidth - canvas.clientWidth;
    }
    this.setState({scrollOffset: scrollOffset});
  },

  getRowOffsetHeight(): number {
    let offsetHeight = 0;
    this.getHeaderRows().forEach((row) => offsetHeight += parseFloat(row.height, 10) );
    return offsetHeight;
  },

  getHeaderRows(): Array<{ref: string; height: number;}> {
    let rows = [{ ref: 'row', height: this.props.headerRowHeight || this.props.rowHeight, rowType: 'header' }];
    if (this.state.canFilter === true) {
      rows.push({
        ref: 'filterRow',
        filterable: true,
        onFilterChange: this.props.onAddFilter,
        height: 45,
        rowType: 'filter'
      });
    }
    return rows;
  },
  getInitialSelectedRows: function() {
    let selectedRows = [];
    for (let i = 0; i < this.props.rowsCount; i++) {
      selectedRows.push(false);
    }
    return selectedRows;
  },
  getRowSelectionProps() {
    if (this.props.rowSelection) {
      return this.props.rowSelection.selectBy;
    }

    return null;
  },
  getSelectedRows() {
    if (this.props.rowSelection) {
      return null;
    }

    return this.state.selectedRows.filter(r => r.isSelected === true);
  },
  getSelectedValue(): string {
    let rowIdx = this.state.selected.rowIdx;
    let idx = this.state.selected.idx;
    let cellKey = this.getColumn(idx).key;
    let row = this.props.rowGetter(rowIdx);
    return RowUtils.get(row, cellKey);
  },

  moveSelectedCell(e: SyntheticEvent, rowDelta: number, cellDelta: number) {
    // we need to prevent default as we control grid scroll
    // otherwise it moves every time you left/right which is janky
    e.preventDefault();
    let rowIdx;
    let idx;
    const { cellNavigationMode } = this.props;
    if (cellNavigationMode !== 'none') {
      ({idx, rowIdx} = this.calculateNextSelectionPosition(cellNavigationMode, cellDelta, rowDelta));
    } else {
      rowIdx = this.state.selected.rowIdx + rowDelta;
      idx = this.state.selected.idx + cellDelta;
    }
    this.onSelect({ idx: idx, rowIdx: rowIdx });
  },

  getNbrColumns() {
    const {columns, enableRowSelect} = this.props;
    return enableRowSelect ? columns.length + 1 : columns.length;
  },

  calculateNextSelectionPosition(cellNavigationMode: string, cellDelta: number, rowDelta: number) {
    let _rowDelta = rowDelta;
    let idx = this.state.selected.idx + cellDelta;
    const nbrColumns = this.getNbrColumns();
    if (cellDelta > 0) {
      if (this.isAtLastCellInRow(nbrColumns)) {
        if (cellNavigationMode === 'changeRow') {
          _rowDelta = this.isAtLastRow() ? rowDelta : rowDelta + 1;
          idx = this.isAtLastRow() ? idx : 0;
        } else {
          idx = 0;
        }
      }
    } else if (cellDelta < 0) {
      if (this.isAtFirstCellInRow()) {
        if (cellNavigationMode === 'changeRow') {
          _rowDelta = this.isAtFirstRow() ? rowDelta : rowDelta - 1;
          idx = this.isAtFirstRow() ? 0 : nbrColumns - 1;
        } else {
          idx = nbrColumns - 1;
        }
      }
    }
    let rowIdx = this.state.selected.rowIdx + _rowDelta;
    return {idx, rowIdx};
  },

  isAtLastCellInRow(nbrColumns) {
    return this.state.selected.idx === nbrColumns - 1;
  },

  isAtLastRow() {
    return this.state.selected.rowIdx === this.props.rowsCount - 1;
  },

  isAtFirstCellInRow() {
    return this.state.selected.idx === 0;
  },

  isAtFirstRow() {
    return this.state.selected.rowIdx === 0;
  },

  openCellEditor(rowIdx, idx) {
    let row = this.props.rowGetter(rowIdx);
    let col = this.getColumn(idx);

    if (!ColumnUtils.canEdit(col, row, this.props.enableCellSelect)) {
      return;
    }

    let selected = {rowIdx, idx};
    if (this.hasSelectedCellChanged(selected)) {
      this.setState({selected}, () => {
        this.setActive('Enter');
      });
    } else {
      this.setActive('Enter');
    }
  },

  scrollToColumn(colIdx) {
    let canvas = ReactDOM.findDOMNode(this).querySelector('.react-grid-Canvas');
    if (canvas) {
      let left = 0;
      let locked = 0;

      for (let i = 0; i < colIdx; i++) {
        let column = this.getColumn(i);
        if (column) {
          if (column.width) {
            left += column.width;
          }
          if (column.locked) {
            locked += column.width;
          }
        }
      }

      let selectedColumn = this.getColumn(colIdx);
      if (selectedColumn) {
        let scrollLeft = left - locked - canvas.scrollLeft;
        let scrollRight =  left + selectedColumn.width - canvas.scrollLeft;

        if (scrollLeft < 0) {
          canvas.scrollLeft += scrollLeft;
        } else if (scrollRight > canvas.clientWidth) {
          let scrollAmount =  scrollRight - canvas.clientWidth;
          canvas.scrollLeft += scrollAmount;
        }
      }
    }
  },

  setActive(keyPressed: string) {
    let rowIdx = this.state.selected.rowIdx;
    let row = this.props.rowGetter(rowIdx);

    let idx = this.state.selected.idx;
    let col = this.getColumn(idx);

    if (ColumnUtils.canEdit(col, row, this.props.enableCellSelect) && !this.isActive()) {
      let selected = Object.assign(this.state.selected, {idx: idx, rowIdx: rowIdx, active: true, initialKeyCode: keyPressed});
      this.setState({selected: selected}, this.scrollToColumn(idx));
    }
  },

  setInactive() {
    let rowIdx = this.state.selected.rowIdx;
    let row = this.props.rowGetter(rowIdx);

    let idx = this.state.selected.idx;
    let col = this.getColumn(idx);

    if (ColumnUtils.canEdit(col, row, this.props.enableCellSelect) && this.isActive()) {
      let selected = Object.assign(this.state.selected, {idx: idx, rowIdx: rowIdx, active: false});
      this.setState({selected: selected});
    }
  },

  isActive(): boolean {
    return this.state.selected.active === true;
  },

  setupGridColumns: function(props = this.props): Array<any> {
    let cols = props.columns.slice(0);
    let unshiftedCols = {};
    if (this.props.rowActionsCell || (props.enableRowSelect && !this.props.rowSelection) || (props.rowSelection && props.rowSelection.showCheckbox !== false)) {
      let headerRenderer = props.enableRowSelect === 'single' ? null :
      <div className="react-grid-checkbox-container">
        <input className="react-grid-checkbox" type="checkbox" name="select-all-checkbox" id="select-all-checkbox" onChange={this.handleCheckboxChange} />
        <label htmlFor="select-all-checkbox" className="react-grid-checkbox-label"></label>
      </div>;
      let Formatter = this.props.rowActionsCell ? this.props.rowActionsCell : CheckboxEditor;
      let selectColumn = {
        key: 'select-row',
        name: '',
        formatter: <Formatter rowSelection={this.props.rowSelection}/>,
        onCellChange: this.handleRowSelect,
        filterable: false,
        headerRenderer: headerRenderer,
        width: 60,
        locked: true,
        getRowMetaData: (rowData) => rowData,
        cellClass: 'rdg-row-actions-cell'
      };
      unshiftedCols = cols.unshift(selectColumn);
      cols = unshiftedCols > 0 ? cols : unshiftedCols;
    }
    return cols;
  },


  copyPasteEnabled: function(): boolean {
    return this.props.onCellCopyPaste !== null;
  },

  dragEnabled: function(): boolean {
    return this.props.onCellsDragged !== null;
  },

  renderToolbar(): ReactElement {
    let Toolbar = this.props.toolbar;
    if (React.isValidElement(Toolbar)) {
      return ( React.cloneElement(Toolbar, {columns: this.props.columns, onToggleFilter: this.onToggleFilter, numberOfRows: this.props.rowsCount}));
    }
  },

  render() {
    let cellMetaData = {
      selected: this.state.selected,
      dragged: this.state.dragged,
      hoveredRowIdx: this.state.hoveredRowIdx,
      onCellClick: this.onCellClick,
      onCellContextMenu: this.onCellContextMenu,
      onCellDoubleClick: this.onCellDoubleClick,
      onCommit: this.onCellCommit,
      onCommitCancel: this.setInactive,
      copied: this.state.copied,
      handleDragEnterRow: this.handleDragEnter,
      handleTerminateDrag: this.handleTerminateDrag,
      enableCellSelect: this.props.enableCellSelect,
      onColumnEvent: this.onColumnEvent,
      openCellEditor: this.openCellEditor,
      onDragHandleDoubleClick: this.onDragHandleDoubleClick,
      onCellExpand: this.onCellExpand,
      onRowExpandToggle: this.onRowExpandToggle,
      onRowHover: this.onRowHover
    };

    let toolbar = this.renderToolbar();
    let containerWidth = this.props.minWidth || this.DOMMetrics.gridWidth();
    let gridWidth = containerWidth - this.state.scrollOffset;

    // depending on the current lifecycle stage, gridWidth() may not initialize correctly
    // this also handles cases where it always returns undefined -- such as when inside a div with display:none
    // eg Bootstrap tabs and collapses
    if (typeof containerWidth === 'undefined' || isNaN(containerWidth) || containerWidth === 0) {
      containerWidth = '100%';
    }
    if (typeof gridWidth === 'undefined' || isNaN(gridWidth) || gridWidth === 0) {
      gridWidth = '100%';
    }
  console.log(this.state.dragged);
    return (
      <div className="react-grid-Container" style={{width: containerWidth}}>
        {toolbar}
        <div className="react-grid-Main">
          <BaseGrid
            ref="base"
            {...this.props}
            rowKey={this.props.rowKey}
            headerRows={this.getHeaderRows()}
            columnMetrics={this.state.columnMetrics}
            rowGetter={this.props.rowGetter}
            rowsCount={this.props.rowsCount}
            rowHeight={this.props.rowHeight}
            cellMetaData={cellMetaData}
            selectedRows={this.getSelectedRows()}
            rowSelection={this.getRowSelectionProps()}
            expandedRows={this.state.expandedRows}
            rowOffsetHeight={this.getRowOffsetHeight()}
            sortColumn={this.state.sortColumn}
            sortDirection={this.state.sortDirection}
            onSort={this.handleSort}
            minHeight={this.props.minHeight}
            totalWidth={gridWidth}
            onViewportKeydown={this.onKeyDown}
            onViewportKeyup={this.onKeyUp}
            onViewportDragStart={this.onDragStart}
            onViewportDragEnd={this.handleDragEnd}
            onViewportDoubleClick={this.onViewportDoubleClick}
            onColumnResize={this.onColumnResize}
            rowScrollTimeout={this.props.rowScrollTimeout}
            contextMenu={this.props.contextMenu} />
          </div>
        </div>
      );
  }
});


module.exports = ReactDataGrid;<|MERGE_RESOLUTION|>--- conflicted
+++ resolved
@@ -102,11 +102,8 @@
     onRowClick: React.PropTypes.func,
     onGridKeyUp: React.PropTypes.func,
     onGridKeyDown: React.PropTypes.func,
-<<<<<<< HEAD
+    rowGroupRenderer: React.PropTypes.func,
     rowActionsCell: React.PropTypes.func
-=======
-    rowGroupRenderer: React.PropTypes.func
->>>>>>> f1f5e873
   },
 
   getDefaultProps(): {enableCellSelect: boolean} {
