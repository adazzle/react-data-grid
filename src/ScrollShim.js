const React = require('react');

<<<<<<< HEAD

 */
'use strict';

var React = require('react');
var ReactDOM = require('react-dom');

var ScrollShim = {
=======
let ScrollShim = {
>>>>>>> 16211164

  appendScrollShim() {
    if (!this._scrollShim) {
      let size = this._scrollShimSize();
      let shim = document.createElement('div');
      if (shim.classList) {
        shim.classList.add('react-grid-ScrollShim'); // flow - not compatible with HTMLElement
      } else {
        shim.className += ' react-grid-ScrollShim';
      }
      shim.style.position = 'absolute';
      shim.style.top = 0;
      shim.style.left = 0;
      shim.style.width = `${size.width}px`;
      shim.style.height = `${size.height}px`;
      ReactDOM.findDOMNode(this).appendChild(shim);
      this._scrollShim = shim;
    }
    this._scheduleRemoveScrollShim();
  },

  _scrollShimSize(): {width: number; height: number } {
    return {
      width: this.props.width,
      height: this.props.length * this.props.rowHeight
    };
  },

  _scheduleRemoveScrollShim() {
    if (this._scheduleRemoveScrollShimTimer) {
      clearTimeout(this._scheduleRemoveScrollShimTimer);
    }
    this._scheduleRemoveScrollShimTimer = setTimeout(
      this._removeScrollShim, 200);
  },

  _removeScrollShim() {
    if (this._scrollShim) {
      this._scrollShim.parentNode.removeChild(this._scrollShim);
      this._scrollShim = undefined;
    }
  }
};

module.exports = ScrollShim;<|MERGE_RESOLUTION|>--- conflicted
+++ resolved
@@ -1,17 +1,6 @@
 const React = require('react');
 
-<<<<<<< HEAD
-
- */
-'use strict';
-
-var React = require('react');
-var ReactDOM = require('react-dom');
-
-var ScrollShim = {
-=======
 let ScrollShim = {
->>>>>>> 16211164
 
   appendScrollShim() {
     if (!this._scrollShim) {
