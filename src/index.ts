--- conflicted
+++ resolved
@@ -1,12 +1,7 @@
 export { default, type DataGridProps, type DataGridHandle } from './DataGrid';
-<<<<<<< HEAD
 export { default as TreeDataGrid } from './TreeDataGrid';
 export type { TreeDataGridProps } from './TreeDataGrid';
-export { DataGridDefaultComponentsProvider } from './DataGridDefaultComponentsProvider';
-
-=======
 export { DataGridDefaultRenderersProvider } from './DataGridDefaultRenderersProvider';
->>>>>>> 270e9bf0
 export { default as Row } from './Row';
 export * from './Columns';
 export * from './cellRenderers';
