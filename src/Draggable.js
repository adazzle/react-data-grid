--- conflicted
+++ resolved
@@ -1,22 +1,6 @@
-<<<<<<< HEAD
-/* @flow need   */
-/**
- * @jsx React.DOM
-
-
- */
-'use strict';
-
-var React         = require('react');
-var PropTypes     = React.PropTypes;
-var emptyFunction = require('fbjs/lib/emptyFunction');
-
-var Draggable = React.createClass({
-=======
 const React         = require('react');
 const PropTypes     = React.PropTypes;
 const emptyFunction = require('react/lib/emptyFunction');
->>>>>>> 16211164
 
 const Draggable = React.createClass({
   propTypes: {
