--- conflicted
+++ resolved
@@ -1,29 +1,6 @@
-<<<<<<< HEAD
-/* @flow */
-/**
- * @jsx React.DOM
-
-
- */
-'use strict';
-
-var React             = require('react');
-var ReactDOM = require('react-dom');
-var joinClasses       = require('classnames');
-var EditorContainer   = require('./addons/editors/EditorContainer');
-var ExcelColumn       = require('./addons/grids/ExcelColumn');
-var isFunction        = require('./addons/utils/isFunction');
-var CellMetaDataShape = require('./PropTypeShapes/CellMetaData');
-
-var Cell = React.createClass({
-
-  propTypes : {
-    rowIdx : React.PropTypes.number.isRequired,
-    idx : React.PropTypes.number.isRequired,
-    selected : React.PropTypes.shape({
-      idx : React.PropTypes.number.isRequired,
-=======
 const React             = require('react');
+const ReactDOM = require('react-dom');
+const joinClasses       = require('classnames');
 const joinClasses       = require('classnames');
 const cloneWithProps    = require('react/lib/cloneWithProps');
 const EditorContainer   = require('./addons/editors/EditorContainer');
@@ -39,7 +16,6 @@
     idx: React.PropTypes.number.isRequired,
     selected: React.PropTypes.shape({
       idx: React.PropTypes.number.isRequired
->>>>>>> 16211164
     }),
     selectedColumn: React.PropTypes.object,
     height: React.PropTypes.number,
@@ -163,24 +139,8 @@
     return joinClasses(className, extraClasses);
   },
 
-<<<<<<< HEAD
-  renderCellContent(props: any): ReactElement {
-    var CellContent;
-    var Formatter = this.getFormatter();
-    if(React.isValidElement(Formatter)){
-      props.dependentValues = this.getFormatterDependencies()
-      CellContent = React.cloneElement(Formatter, props);
-    } else if(isFunction(Formatter)) {
-        CellContent = <Formatter value={this.props.value} dependentValues={this.getFormatterDependencies()}/>;
-    } else {
-      CellContent = <SimpleCellFormatter value={this.props.value}/>;
-    }
-    return (<div ref="cell"
-      className="react-grid-Cell__value">{CellContent} {this.props.cellControls}</div>)
-=======
   getUpdateCellClass() {
     return this.props.column.getUpdateCellClass ? this.props.column.getUpdateCellClass(this.props.selectedColumn, this.props.column, this.state.isCellValueChanging) : '';
->>>>>>> 16211164
   },
 
   isColumnSelected() {
@@ -216,53 +176,6 @@
     let nextSelected = nextProps.cellMetaData.selected;
     if (meta.selected && nextSelected) {
       return this.props.idx === nextSelected.idx || this.props.idx === meta.selected.idx;
-<<<<<<< HEAD
-    }else{
-      return true;
-    }
-  },
-
-  getFormatter(): ?ReactElement {
-    var col = this.props.column;
-    if(this.isActive()){
-      return <EditorContainer rowData={this.getRowData()} rowIdx={this.props.rowIdx} idx={this.props.idx} cellMetaData={this.props.cellMetaData} column={col} height={this.props.height}/>;
-    }else{
-      return this.props.column.formatter;
-    }
-  },
-
-  getRowData(){
-      return this.props.rowData.toJSON ? this.props.rowData.toJSON() : this.props.rowData;
-  },
-
-  getFormatterDependencies() {
-    //clone row data so editor cannot actually change this
-    var columnName = this.props.column.ItemId;
-    //convention based method to get corresponding Id or Name of any Name or Id property
-    if(typeof this.props.column.getRowMetaData === 'function'){
-      return this.props.column.getRowMetaData(this.getRowData(), this.props.column);
-    }
-  },
-
-  onCellClick(e: SyntheticMouseEvent){
-    var meta = this.props.cellMetaData;
-    if(meta != null && meta.onCellClick != null) {
-      meta.onCellClick({rowIdx : this.props.rowIdx, idx : this.props.idx});
-    }
-  },
-
-  onCellDoubleClick(e: SyntheticMouseEvent){
-    var meta = this.props.cellMetaData;
-    if(meta != null && meta.onCellDoubleClick != null) {
-      meta.onCellDoubleClick({rowIdx : this.props.rowIdx, idx : this.props.idx});
-    }
-  },
-
-  checkFocus: function() {
-    if (this.isSelected() && !this.isActive()) {
-      ReactDOM.findDOMNode(this).focus();
-=======
->>>>>>> 16211164
     }
 
     return true;
@@ -271,13 +184,8 @@
   applyUpdateClass() {
     let updateCellClass = this.getUpdateCellClass();
     // -> removing the class
-<<<<<<< HEAD
-    if(updateCellClass != null && updateCellClass != "") {
-      var cellDOMNode = ReactDOM.findDOMNode(this);
-=======
     if (updateCellClass != null && updateCellClass !== '') {
-      let cellDOMNode = this.getDOMNode();
->>>>>>> 16211164
+      let cellDOMNode = ReactDOM.findDOMNode(this);
       if (cellDOMNode.classList) {
         cellDOMNode.classList.remove(updateCellClass);
       // -> and re-adding the class
@@ -293,13 +201,8 @@
   setScrollLeft(scrollLeft: number) {
     let ctrl: any = this; // flow on windows has an outdated react declaration, once that gets updated, we can remove this
     if (ctrl.isMounted()) {
-<<<<<<< HEAD
-      var node = ReactDOM.findDOMNode(this);
-      var transform = `translate3d(${scrollLeft}px, 0px, 0px)`;
-=======
       let node = React.findDOMNode(this);
       let transform = `translate3d(${scrollLeft}px, 0px, 0px)`;
->>>>>>> 16211164
       node.style.webkitTransform = transform;
       node.style.transform = transform;
     }
@@ -374,12 +277,6 @@
     }
   },
 
-<<<<<<< HEAD
-  render(): ?ReactElement{
-    // objects like dates will throw when specified as children
-    // so cast to a string
-    return <span>{'' + this.props.value}</span>
-=======
   renderCellContent(props: any): ReactElement {
     let CellContent;
     let Formatter = this.getFormatter();
@@ -393,7 +290,6 @@
     }
     return (<div ref="cell"
       className="react-grid-Cell__value">{CellContent} {this.props.cellControls}</div>);
->>>>>>> 16211164
   },
 
   render(): ?ReactElement {
