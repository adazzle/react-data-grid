--- conflicted
+++ resolved
@@ -81,11 +81,8 @@
     || this.isSelected()
     || this.props.value !== nextProps.value
     || this.props.forceUpdate === true
-<<<<<<< HEAD
+    || this.props.className !== nextProps.className
     || this.hasChangedDependentValues(nextProps);
-=======
-    || this.props.className !== nextProps.className;
->>>>>>> cef530e3
   },
 
   onCellClick(e) {
