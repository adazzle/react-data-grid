const React             = require('react');
const ReactDOM = require('react-dom');
const joinClasses       = require('classnames');
const EditorContainer   = require('./addons/editors/EditorContainer');
const ExcelColumn       = require('./addons/grids/ExcelColumn');
const isFunction        = require('./addons/utils/isFunction');
const CellMetaDataShape = require('./PropTypeShapes/CellMetaDataShape');
const SimpleCellFormatter = require('./addons/formatters/SimpleCellFormatter');

const Cell = React.createClass({

  propTypes: {
    rowIdx: React.PropTypes.number.isRequired,
    idx: React.PropTypes.number.isRequired,
    selected: React.PropTypes.shape({
      idx: React.PropTypes.number.isRequired
    }),
    selectedColumn: React.PropTypes.object,
    height: React.PropTypes.number,
    tabIndex: React.PropTypes.number,
    ref: React.PropTypes.string,
    column: React.PropTypes.shape(ExcelColumn).isRequired,
    value: React.PropTypes.oneOfType([React.PropTypes.string, React.PropTypes.number, React.PropTypes.object, React.PropTypes.bool]).isRequired,
    isExpanded: React.PropTypes.bool,
    isRowSelected: React.PropTypes.bool,
    cellMetaData: React.PropTypes.shape(CellMetaDataShape).isRequired,
    handleDragStart: React.PropTypes.func,
    className: React.PropTypes.string,
    cellControls: React.PropTypes.any,
    rowData: React.PropTypes.object.isRequired,
    expandableOptions: React.PropTypes.object.isRequired
  },

  getDefaultProps: function(): {tabIndex: number; ref: string; isExpanded: boolean } {
    return {
      tabIndex: -1,
      ref: 'cell',
      isExpanded: false
    };
  },

  getInitialState() {
    return {isRowChanging: false, isCellValueChanging: false};
  },

  componentDidMount: function() {
    this.checkFocus();
  },

  componentWillReceiveProps(nextProps) {
    this.setState({isRowChanging: this.props.rowData !== nextProps.rowData, isCellValueChanging: this.props.value !== nextProps.value});
  },

  componentDidUpdate: function() {
    this.checkFocus();
    let dragged = this.props.cellMetaData.dragged;
    if (dragged && dragged.complete === true) {
      this.props.cellMetaData.handleTerminateDrag();
    }
    if (this.state.isRowChanging && this.props.selectedColumn != null) {
      this.applyUpdateClass();
    }
  },

  shouldComponentUpdate(nextProps: any): boolean {
    return this.props.column.width !== nextProps.column.width
    || this.props.column.left !== nextProps.column.left
    || this.props.rowData !== nextProps.rowData
    || this.props.height !== nextProps.height
    || this.props.rowIdx !== nextProps.rowIdx
    || this.isCellSelectionChanging(nextProps)
    || this.isDraggedCellChanging(nextProps)
    || this.isCopyCellChanging(nextProps)
    || this.props.isRowSelected !== nextProps.isRowSelected
    || this.isSelected()
    || this.props.value !== nextProps.value;
  },

  onCellClick(e) {
    let meta = this.props.cellMetaData;
    if (meta != null && meta.onCellClick && typeof(meta.onCellClick) === 'function') {
      meta.onCellClick({rowIdx: this.props.rowIdx, idx: this.props.idx}, e);
    }
  },

  onCellContextMenu() {
    let meta = this.props.cellMetaData;
    if (meta != null && typeof(meta.onCellContextMenu) === 'function') {
      meta.onCellContextMenu({rowIdx: this.props.rowIdx, idx: this.props.idx});
    }
  },

  onCellDoubleClick(e) {
    let meta = this.props.cellMetaData;
    if (meta != null && meta.onCellDoubleClick && typeof(meta.onCellDoubleClick) === 'function') {
      meta.onCellDoubleClick({rowIdx: this.props.rowIdx, idx: this.props.idx}, e);
    }
  },

  onCellExpand(e) {
    e.stopPropagation();
    let meta = this.props.cellMetaData;
    if (meta != null && meta.onCellExpand != null) {
      meta.onCellExpand({rowIdx: this.props.rowIdx, idx: this.props.idx, rowData: this.props.rowData, expandArgs: this.props.expandableOptions});
    }
  },

  onCellKeyDown(e) {
    if (this.canExpand() && e.key === 'Enter') {
      this.onCellExpand(e);
    }
  },

  onDragHandleDoubleClick(e) {
    e.stopPropagation();
    let meta = this.props.cellMetaData;
    if (meta != null && typeof(meta.onDragHandleDoubleClick != null) === 'function') {
      meta.onDragHandleDoubleClick({rowIdx: this.props.rowIdx, idx: this.props.idx, rowData: this.getRowData(), e});
    }
  },

  onDragOver: function(e) {
    e.preventDefault();
  },

  getStyle(): {position:string; width: number; height: number; left: number} {
    let style = {
      position: 'absolute',
      width: this.props.column.width,
      height: this.props.height,
      left: this.props.column.left
    };
    return style;
  },

  getFormatter() {
    let col = this.props.column;
    if (this.isActive()) {
      return <EditorContainer rowData={this.getRowData()} rowIdx={this.props.rowIdx} idx={this.props.idx} cellMetaData={this.props.cellMetaData} column={col} height={this.props.height}/>;
    }

    return this.props.column.formatter;
  },

  getRowData() {
    return this.props.rowData.toJSON ? this.props.rowData.toJSON() : this.props.rowData;
  },

  getFormatterDependencies() {
    // convention based method to get corresponding Id or Name of any Name or Id property
    if (typeof this.props.column.getRowMetaData === 'function') {
      return this.props.column.getRowMetaData(this.getRowData(), this.props.column);
    }
  },

  getCellClass: function(): string {
    let className = joinClasses(
      this.props.column.cellClass,
      'react-grid-Cell',
      this.props.className,
      this.props.column.locked ? 'react-grid-Cell--locked' : null
    );
    let extraClasses = joinClasses({
      'row-selected': this.props.isRowSelected,
      selected: this.isSelected() && !this.isActive() && this.isCellSelectEnabled(),
      editing: this.isActive(),
      copied: this.isCopied() || this.wasDraggedOver() || this.isDraggedOverUpwards() || this.isDraggedOverDownwards(),
      'active-drag-cell': this.isSelected() || this.isDraggedOver(),
      'is-dragged-over-up': this.isDraggedOverUpwards(),
      'is-dragged-over-down': this.isDraggedOverDownwards(),
      'was-dragged-over': this.wasDraggedOver()
    });
    return joinClasses(className, extraClasses);
  },

  getUpdateCellClass() {
    return this.props.column.getUpdateCellClass ? this.props.column.getUpdateCellClass(this.props.selectedColumn, this.props.column, this.state.isCellValueChanging) : '';
  },

  isColumnSelected() {
    let meta = this.props.cellMetaData;
    if (meta == null) { return false; }

    return (
      meta.selected
      && meta.selected.idx === this.props.idx
    );
  },

  isSelected: function(): boolean {
    let meta = this.props.cellMetaData;
    if (meta == null) { return false; }

    return (
      meta.selected
      && meta.selected.rowIdx === this.props.rowIdx
      && meta.selected.idx === this.props.idx
    );
  },

  isActive(): boolean {
    let meta = this.props.cellMetaData;
    if (meta == null) { return false; }
    return this.isSelected() && meta.selected.active === true;
  },

  isCellSelectionChanging(nextProps: {idx: number; cellMetaData: {selected: {idx: number}}}): boolean {
    let meta = this.props.cellMetaData;
    if (meta == null) { return false; }
    let nextSelected = nextProps.cellMetaData.selected;
    if (meta.selected && nextSelected) {
      return this.props.idx === nextSelected.idx || this.props.idx === meta.selected.idx;
    }

    return true;
  },

  isCellSelectEnabled() {
    let meta = this.props.cellMetaData;
    if (meta == null) { return false; }
    return meta.enableCellSelect;
  },

  applyUpdateClass() {
    let updateCellClass = this.getUpdateCellClass();
    // -> removing the class
    if (updateCellClass != null && updateCellClass !== '') {
      let cellDOMNode = ReactDOM.findDOMNode(this);
      if (cellDOMNode.classList) {
        cellDOMNode.classList.remove(updateCellClass);
      // -> and re-adding the class
        cellDOMNode.classList.add(updateCellClass);
      } else if (cellDOMNode.className.indexOf(updateCellClass) === -1) {
        // IE9 doesn't support classList, nor (I think) altering element.className
        // without replacing it wholesale.
        cellDOMNode.className = cellDOMNode.className + ' ' + updateCellClass;
      }
    }
  },

  setScrollLeft(scrollLeft: number) {
    let ctrl: any = this; // flow on windows has an outdated react declaration, once that gets updated, we can remove this
    if (ctrl.isMounted()) {
      let node = ReactDOM.findDOMNode(this);
      let transform = `translate3d(${scrollLeft}px, 0px, 0px)`;
      node.style.webkitTransform = transform;
      node.style.transform = transform;
    }
  },

  isCopied(): boolean {
    let copied = this.props.cellMetaData.copied;
    return (
      copied
      && copied.rowIdx === this.props.rowIdx
      && copied.idx === this.props.idx
    );
  },

  isDraggedOver(): boolean {
    let dragged = this.props.cellMetaData.dragged;
    return (
      dragged &&
      dragged.overRowIdx === this.props.rowIdx
      && dragged.idx === this.props.idx
    );
  },

  wasDraggedOver(): boolean {
    let dragged = this.props.cellMetaData.dragged;
    return (
      dragged
      && ((dragged.overRowIdx < this.props.rowIdx && this.props.rowIdx < dragged.rowIdx)
      ||  (dragged.overRowIdx > this.props.rowIdx && this.props.rowIdx > dragged.rowIdx))
      && dragged.idx === this.props.idx
    );
  },

  isDraggedCellChanging(nextProps: any): boolean {
    let isChanging;
    let dragged = this.props.cellMetaData.dragged;
    let nextDragged = nextProps.cellMetaData.dragged;
    if (dragged) {
      isChanging = (nextDragged && this.props.idx === nextDragged.idx)
      || (dragged && this.props.idx === dragged.idx);
      return isChanging;
    }

    return false;
  },

  isCopyCellChanging(nextProps: any): boolean {
    let isChanging;
    let copied = this.props.cellMetaData.copied;
    let nextCopied = nextProps.cellMetaData.copied;
    if (copied) {
      isChanging = ( nextCopied && this.props.idx ===  nextCopied.idx)
      || (copied && this.props.idx === copied.idx);
      return isChanging;
    }
    return false;
  },

  isDraggedOverUpwards(): boolean {
    let dragged = this.props.cellMetaData.dragged;
    return !this.isSelected() && this.isDraggedOver() && this.props.rowIdx < dragged.rowIdx;
  },

  isDraggedOverDownwards(): boolean {
    let dragged = this.props.cellMetaData.dragged;
    return !this.isSelected() && this.isDraggedOver() && this.props.rowIdx > dragged.rowIdx;
  },

  checkFocus: function() {
    if (this.isSelected() && !this.isActive()) {
      // determine the parent viewport element of this cell
      let parentViewport = ReactDOM.findDOMNode(this);
      while (parentViewport != null && parentViewport.className.indexOf('react-grid-Viewport') === -1) {
        parentViewport = parentViewport.parentElement;
      }
      let focusInGrid = false;
      // if the focus is on the body of the document, the user won't mind if we focus them on a cell
      if ((document.activeElement == null) || (document.activeElement.nodeName && typeof document.activeElement.nodeName === 'string' && document.activeElement.nodeName.toLowerCase() === 'body')) {
        focusInGrid = true;
        // otherwise
      } else {
        // only pull focus if the currently focused element is contained within the viewport
        if (parentViewport) {
          let focusedParent = document.activeElement;
          while (focusedParent != null) {
            if (focusedParent === parentViewport) {
              focusInGrid = true;
              break;
            }
            focusedParent = focusedParent.parentElement;
          }
        }
      }
      if (focusInGrid) {
        ReactDOM.findDOMNode(this).focus();
      }
    }
  },

  canEdit() {
    return (this.props.column.editor != null) || this.props.column.editable;
  },

<<<<<<< HEAD
  canExpand() {
    return this.props.expandableOptions && this.props.expandableOptions.canExpand;
  },

  renderCellContent(props) {
=======
  createColumEventCallBack(onColumnEvent, info) {
    return (e) => {
      onColumnEvent(e, info);
    };
  },

  createCellEventCallBack(gridEvent, columnEvent) {
    return (e) => {
      gridEvent(e);
      columnEvent(e);
    };
  },

  createEventDTO(gridEvents, columnEvents, onColumnEvent) {
    let allEvents = Object.assign({}, gridEvents);

    for (let eventKey in columnEvents) {
      if (columnEvents.hasOwnProperty(eventKey)) {
        let event = columnEvents[event];
        let eventInfo = {rowIdx: this.props.rowIdx, idx: this.props.idx, name: eventKey};
        let eventCallback = this.createColumEventCallBack(onColumnEvent, eventInfo);

        if (allEvents.hasOwnProperty(eventKey)) {
          let currentEvent = allEvents[eventKey];
          allEvents[eventKey] = this.createCellEventCallBack(currentEvent, eventCallback);
        } else {
          allEvents[eventKey] = eventCallback;
        }
      }
    }

    return allEvents;
  },

  getEvents() {
    let columnEvents = this.props.column ? Object.assign({}, this.props.column.events) : undefined;
    let onColumnEvent = this.props.cellMetaData ? this.props.cellMetaData.onColumnEvent : undefined;
    let gridEvents = {
      onClick: this.onCellClick,
      onDoubleClick: this.onCellDoubleClick,
      onDragOver: this.onDragOver
    };

    if (!columnEvents || !onColumnEvent) {
      return gridEvents;
    }

    return this.createEventDTO(gridEvents, columnEvents, onColumnEvent);
  },

  renderCellContent(props: any): ReactElement {
>>>>>>> 53a7d5c6
    let CellContent;
    let Formatter = this.getFormatter();
    if (React.isValidElement(Formatter)) {
      props.dependentValues = this.getFormatterDependencies();
      CellContent = React.cloneElement(Formatter, props);
    } else if (isFunction(Formatter)) {
      CellContent = <Formatter value={this.props.value} dependentValues={this.getFormatterDependencies()}/>;
    } else {
      CellContent = <SimpleCellFormatter value={this.props.value}/>;
    }
    let cellExpander;
    let marginLeft = this.props.expandableOptions ? (this.props.expandableOptions.treeDepth * 30) : 0;
    let marginLeftCell = this.props.expandableOptions ? (this.props.expandableOptions.treeDepth * 10) : 0;
    if (this.canExpand()) {
      cellExpander = (<span style={{float: 'left', marginLeft: marginLeft}} onClick={this.onCellExpand} >{this.props.expandableOptions.expanded ? String.fromCharCode('9660') : String.fromCharCode('9658')}</span>);
    }
    return (<div  ref="cell"
      className="react-grid-Cell__value">{cellExpander}<span style={{float: 'left', marginLeft: marginLeftCell}}>{CellContent}</span> {this.props.cellControls} </div>);
  },

  render() {
    let style = this.getStyle();

    let className = this.getCellClass();

    let cellContent = this.renderCellContent({
      value: this.props.value,
      column: this.props.column,
      rowIdx: this.props.rowIdx,
      isExpanded: this.props.isExpanded
    });

    let dragHandle = (!this.isActive() && this.canEdit()) ? <div className="drag-handle" draggable="true" onDoubleClick={this.onDragHandleDoubleClick}><span style={{display: 'none'}}></span></div> : null;
    let events = this.getEvents();
    return (
<<<<<<< HEAD
      <div {...this.props} className={className} style={style} onKeyDown={this.onCellKeyDown} onClick={this.onCellClick} onDoubleClick={this.onCellDoubleClick} onDragOver={this.onDragOver}>
=======
      <div {...this.props} className={className} style={style} onContextMenu={this.onCellContextMenu} {...events}>
>>>>>>> 53a7d5c6
      {cellContent}
      {dragHandle}
      </div>
    );
  }
});

module.exports = Cell;<|MERGE_RESOLUTION|>--- conflicted
+++ resolved
@@ -346,20 +346,17 @@
     return (this.props.column.editor != null) || this.props.column.editable;
   },
 
-<<<<<<< HEAD
   canExpand() {
     return this.props.expandableOptions && this.props.expandableOptions.canExpand;
   },
 
-  renderCellContent(props) {
-=======
-  createColumEventCallBack(onColumnEvent, info) {
+ createColumEventCallBack(onColumnEvent, info) {
     return (e) => {
       onColumnEvent(e, info);
     };
   },
 
-  createCellEventCallBack(gridEvent, columnEvent) {
+   createCellEventCallBack(gridEvent, columnEvent) {
     return (e) => {
       gridEvent(e);
       columnEvent(e);
@@ -403,9 +400,8 @@
     return this.createEventDTO(gridEvents, columnEvents, onColumnEvent);
   },
 
-  renderCellContent(props: any): ReactElement {
->>>>>>> 53a7d5c6
-    let CellContent;
+  renderCellContent(props: any): ReactElement {    let CellContent;
+    let CellContent;    
     let Formatter = this.getFormatter();
     if (React.isValidElement(Formatter)) {
       props.dependentValues = this.getFormatterDependencies();
@@ -440,11 +436,7 @@
     let dragHandle = (!this.isActive() && this.canEdit()) ? <div className="drag-handle" draggable="true" onDoubleClick={this.onDragHandleDoubleClick}><span style={{display: 'none'}}></span></div> : null;
     let events = this.getEvents();
     return (
-<<<<<<< HEAD
-      <div {...this.props} className={className} style={style} onKeyDown={this.onCellKeyDown} onClick={this.onCellClick} onDoubleClick={this.onCellDoubleClick} onDragOver={this.onDragOver}>
-=======
-      <div {...this.props} className={className} style={style} onContextMenu={this.onCellContextMenu} {...events}>
->>>>>>> 53a7d5c6
+      <div {...this.props} className={className} style={style} onClick={this.onCellClick} onDoubleClick={this.onCellDoubleClick} onDragOver={this.onDragOver}>
       {cellContent}
       {dragHandle}
       </div>
