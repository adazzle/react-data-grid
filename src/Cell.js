const React             = require('react');
const joinClasses       = require('classnames');
const cloneWithProps    = require('react/lib/cloneWithProps');
const EditorContainer   = require('./addons/editors/EditorContainer');
const ExcelColumn       = require('./addons/grids/ExcelColumn');
const isFunction        = require('./addons/utils/isFunction');
const CellMetaDataShape = require('./PropTypeShapes/CellMetaDataShape');
const SimpleCellFormatter = require('./addons/formatters/SimpleCellFormatter');

const Cell = React.createClass({

  propTypes: {
    rowIdx: React.PropTypes.number.isRequired,
    idx: React.PropTypes.number.isRequired,
    selected: React.PropTypes.shape({
      idx: React.PropTypes.number.isRequired
    }),
    selectedColumn: React.PropTypes.object,
    height: React.PropTypes.number,
    tabIndex: React.PropTypes.number,
    ref: React.PropTypes.string,
    column: React.PropTypes.shape(ExcelColumn).isRequired,
    value: React.PropTypes.oneOfType([React.PropTypes.string, React.PropTypes.number, React.PropTypes.object, React.PropTypes.bool]).isRequired,
    isExpanded: React.PropTypes.bool,
    isRowSelected: React.PropTypes.bool,
    cellMetaData: React.PropTypes.shape(CellMetaDataShape).isRequired,
    handleDragStart: React.PropTypes.func,
    className: React.PropTypes.string,
    cellControls: React.PropTypes.any,
    rowData: React.PropTypes.object.isRequired
  },

  getDefaultProps: function(): {tabIndex: number; ref: string; isExpanded: boolean } {
    return {
      tabIndex: -1,
      ref: 'cell',
      isExpanded: false
    };
  },

  getInitialState() {
    return {isRowChanging: false, isCellValueChanging: false};
  },

  componentDidMount: function() {
    this.checkFocus();
  },

  componentWillReceiveProps(nextProps) {
    this.setState({isRowChanging: this.props.rowData !== nextProps.rowData, isCellValueChanging: this.props.value !== nextProps.value});
  },

  componentDidUpdate: function() {
    this.checkFocus();
    let dragged = this.props.cellMetaData.dragged;
    if (dragged && dragged.complete === true) {
      this.props.cellMetaData.handleTerminateDrag();
    }
    if (this.state.isRowChanging && this.props.selectedColumn != null) {
      this.applyUpdateClass();
    }
  },

  shouldComponentUpdate(nextProps: any): boolean {
    return this.props.column.width !== nextProps.column.width
    || this.props.column.left !== nextProps.column.left
    || this.props.rowData !== nextProps.rowData
    || this.props.height !== nextProps.height
    || this.props.rowIdx !== nextProps.rowIdx
    || this.isCellSelectionChanging(nextProps)
    || this.isDraggedCellChanging(nextProps)
    || this.isCopyCellChanging(nextProps)
    || this.props.isRowSelected !== nextProps.isRowSelected
    || this.isSelected();
  },

  onCellClick() {
    let meta = this.props.cellMetaData;
    if (meta != null && meta.onCellClick != null) {
      meta.onCellClick({rowIdx: this.props.rowIdx, idx: this.props.idx});
    }
  },

  onCellDoubleClick() {
    let meta = this.props.cellMetaData;
    if (meta != null && meta.onCellDoubleClick != null) {
      meta.onCellDoubleClick({rowIdx: this.props.rowIdx, idx: this.props.idx});
    }
  },

  getStyle(): {position:string; width: number; height: number; left: number} {
    let style = {
      position: 'absolute',
      width: this.props.column.width,
      height: this.props.height,
      left: this.props.column.left
    };
    return style;
  },

  getFormatter(): ?ReactElement {
    let col = this.props.column;
    if (this.isActive()) {
      return <EditorContainer rowData={this.getRowData()} rowIdx={this.props.rowIdx} idx={this.props.idx} cellMetaData={this.props.cellMetaData} column={col} height={this.props.height}/>;
    }

    return this.props.column.formatter;
  },

  getRowData() {
    return this.props.rowData.toJSON ? this.props.rowData.toJSON() : this.props.rowData;
  },

  getFormatterDependencies() {
    // convention based method to get corresponding Id or Name of any Name or Id property
    if (typeof this.props.column.getRowMetaData === 'function') {
      return this.props.column.getRowMetaData(this.getRowData(), this.props.column);
    }
  },

  getCellClass: function(): string {
    let className = joinClasses(
      this.props.column.cellClass,
      'react-grid-Cell',
      this.props.className,
      this.props.column.locked ? 'react-grid-Cell--locked' : null
    );
    let extraClasses = joinClasses({
      selected: this.isSelected() && !this.isActive(),
      editing: this.isActive(),
      copied: this.isCopied(),
      'active-drag-cell': this.isSelected() || this.isDraggedOver(),
      'is-dragged-over-up': this.isDraggedOverUpwards(),
      'is-dragged-over-down': this.isDraggedOverDownwards(),
      'was-dragged-over': this.wasDraggedOver()
    });
    return joinClasses(className, extraClasses);
  },

<<<<<<< HEAD
  renderCellContent(props: any): ReactElement {
    var CellContent;
    var Formatter = this.getFormatter();
    if(React.isValidElement(Formatter)){
      props.dependentValues = this.getFormatterDependencies()
      CellContent = cloneWithProps(Formatter, props);
    }else if(isFunction(Formatter)){
        CellContent = <Formatter value={this.props.value} 
          dependentValues={this.getFormatterDependencies()} 
          column={this.props.column}
          rowData={this.props.rowData}/>;
    } else {
      CellContent = <SimpleCellFormatter value={this.props.value}/>;
    }
    return (<div ref="cell"
      className="react-grid-Cell__value">{CellContent} {this.props.cellControls}</div>)
=======
  getUpdateCellClass() {
    return this.props.column.getUpdateCellClass ? this.props.column.getUpdateCellClass(this.props.selectedColumn, this.props.column, this.state.isCellValueChanging) : '';
>>>>>>> 16211164
  },

  isColumnSelected() {
    let meta = this.props.cellMetaData;
    if (meta == null || meta.selected == null) { return false; }

    return (
      meta.selected
      && meta.selected.idx === this.props.idx
    );
  },

  isSelected: function(): boolean {
    let meta = this.props.cellMetaData;
    if (meta == null || meta.selected == null) { return false; }

    return (
      meta.selected
      && meta.selected.rowIdx === this.props.rowIdx
      && meta.selected.idx === this.props.idx
    );
  },

  isActive(): boolean {
    let meta = this.props.cellMetaData;
    if (meta == null || meta.selected == null) { return false; }
    return this.isSelected() && meta.selected.active === true;
  },

  isCellSelectionChanging(nextProps: {idx: number; cellMetaData: {selected: {idx: number}}}): boolean {
    let meta = this.props.cellMetaData;
    if (meta == null || meta.selected == null) { return false; }
    let nextSelected = nextProps.cellMetaData.selected;
    if (meta.selected && nextSelected) {
      return this.props.idx === nextSelected.idx || this.props.idx === meta.selected.idx;
    }

    return true;
  },

  applyUpdateClass() {
    let updateCellClass = this.getUpdateCellClass();
    // -> removing the class
    if (updateCellClass != null && updateCellClass !== '') {
      let cellDOMNode = this.getDOMNode();
      if (cellDOMNode.classList) {
        cellDOMNode.classList.remove(updateCellClass);
      // -> and re-adding the class
        cellDOMNode.classList.add(updateCellClass);
      } else if (cellDOMNode.className.indexOf(updateCellClass) === -1) {
        // IE9 doesn't support classList, nor (I think) altering element.className
        // without replacing it wholesale.
        cellDOMNode.className = cellDOMNode.className + ' ' + updateCellClass;
      }
    }
  },

  setScrollLeft(scrollLeft: number) {
    let ctrl: any = this; // flow on windows has an outdated react declaration, once that gets updated, we can remove this
    if (ctrl.isMounted()) {
      let node = React.findDOMNode(this);
      let transform = `translate3d(${scrollLeft}px, 0px, 0px)`;
      node.style.webkitTransform = transform;
      node.style.transform = transform;
    }
  },

  isCopied(): boolean {
    let copied = this.props.cellMetaData.copied;
    return (
      copied
      && copied.rowIdx === this.props.rowIdx
      && copied.idx === this.props.idx
    );
  },

  isDraggedOver(): boolean {
    let dragged = this.props.cellMetaData.dragged;
    return (
      dragged &&
      dragged.overRowIdx === this.props.rowIdx
      && dragged.idx === this.props.idx
    );
  },

  wasDraggedOver(): boolean {
    let dragged = this.props.cellMetaData.dragged;
    return (
      dragged
      && ((dragged.overRowIdx < this.props.rowIdx && this.props.rowIdx < dragged.rowIdx)
      ||  (dragged.overRowIdx > this.props.rowIdx && this.props.rowIdx > dragged.rowIdx))
      && dragged.idx === this.props.idx
    );
  },

  isDraggedCellChanging(nextProps: any): boolean {
    let isChanging;
    let dragged = this.props.cellMetaData.dragged;
    let nextDragged = nextProps.cellMetaData.dragged;
    if (dragged) {
      isChanging = (nextDragged && this.props.idx === nextDragged.idx)
      || (dragged && this.props.idx === dragged.idx);
      return isChanging;
    }

    return false;
  },

  isCopyCellChanging(nextProps: any): boolean {
    let isChanging;
    let copied = this.props.cellMetaData.copied;
    let nextCopied = nextProps.cellMetaData.copied;
    if (copied) {
      isChanging = ( nextCopied && this.props.idx ===  nextCopied.idx)
      || (copied && this.props.idx === copied.idx);
      return isChanging;
    }
    return false;
  },

  isDraggedOverUpwards(): boolean {
    let dragged = this.props.cellMetaData.dragged;
    return !this.isSelected() && this.isDraggedOver() && this.props.rowIdx < dragged.rowIdx;
  },

  isDraggedOverDownwards(): boolean {
    let dragged = this.props.cellMetaData.dragged;
    return !this.isSelected() && this.isDraggedOver() && this.props.rowIdx > dragged.rowIdx;
  },

  checkFocus: function() {
    if (this.isSelected() && !this.isActive()) {
      React.findDOMNode(this).focus();
    }
  },

  renderCellContent(props: any): ReactElement {
    let CellContent;
    let Formatter = this.getFormatter();
    if (React.isValidElement(Formatter)) {
      props.dependentValues = this.getFormatterDependencies();
      CellContent = cloneWithProps(Formatter, props);
    } else if (isFunction(Formatter)) {
      CellContent = <Formatter value={this.props.value} dependentValues={this.getFormatterDependencies()}/>;
    } else {
      CellContent = <SimpleCellFormatter value={this.props.value}/>;
    }
    return (<div ref="cell"
      className="react-grid-Cell__value">{CellContent} {this.props.cellControls}</div>);
  },

  render(): ?ReactElement {
    let style = this.getStyle();

    let className = this.getCellClass();

    let cellContent = this.renderCellContent({
      value: this.props.value,
      column: this.props.column,
      rowIdx: this.props.rowIdx,
      isExpanded: this.props.isExpanded
    });

    return (
      <div {...this.props} className={className} style={style} onClick={this.onCellClick} onDoubleClick={this.onCellDoubleClick} >
      {cellContent}
      <div className="drag-handle" draggable="true">
      </div>
      </div>
    );
  }
});

module.exports = Cell;<|MERGE_RESOLUTION|>--- conflicted
+++ resolved
@@ -137,27 +137,8 @@
     return joinClasses(className, extraClasses);
   },
 
-<<<<<<< HEAD
-  renderCellContent(props: any): ReactElement {
-    var CellContent;
-    var Formatter = this.getFormatter();
-    if(React.isValidElement(Formatter)){
-      props.dependentValues = this.getFormatterDependencies()
-      CellContent = cloneWithProps(Formatter, props);
-    }else if(isFunction(Formatter)){
-        CellContent = <Formatter value={this.props.value} 
-          dependentValues={this.getFormatterDependencies()} 
-          column={this.props.column}
-          rowData={this.props.rowData}/>;
-    } else {
-      CellContent = <SimpleCellFormatter value={this.props.value}/>;
-    }
-    return (<div ref="cell"
-      className="react-grid-Cell__value">{CellContent} {this.props.cellControls}</div>)
-=======
   getUpdateCellClass() {
     return this.props.column.getUpdateCellClass ? this.props.column.getUpdateCellClass(this.props.selectedColumn, this.props.column, this.state.isCellValueChanging) : '';
->>>>>>> 16211164
   },
 
   isColumnSelected() {
