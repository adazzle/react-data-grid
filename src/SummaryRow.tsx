--- conflicted
+++ resolved
@@ -1,15 +1,9 @@
 import { memo } from 'react';
-<<<<<<< HEAD
-
-import { rowClassname, summaryRowClassname } from './style';
-import { getColSpan, getRowStyle } from './utils';
-=======
 import clsx from 'clsx';
 import { css } from '@linaria/core';
 
 import { cell, rowClassname } from './style';
-import { getColSpan } from './utils';
->>>>>>> 26ab87ba
+import { getColSpan, getRowStyle } from './utils';
 import SummaryCell from './SummaryCell';
 import type { CalculatedColumn, RowRendererProps } from './types';
 import { useRovingRowRef } from './hooks';
@@ -26,13 +20,10 @@
 }
 
 const summaryRow = css`
-  position: sticky;
   z-index: 3;
-  grid-template-rows: var(--summary-row-height);
-  height: var(--summary-row-height); // needed on Firefox
-  line-height: var(--summary-row-height);
 
   > .${cell} {
+    position: sticky;
     border-top: 2px solid var(--summary-border-color);
   }
 `;
@@ -66,12 +57,9 @@
         column={column}
         colSpan={colSpan}
         row={row}
-<<<<<<< HEAD
-        bottom={bottom}
-=======
         isCellSelected={isCellSelected}
         selectCell={selectCell}
->>>>>>> 26ab87ba
+        bottom={bottom}
       />
     );
   }
@@ -80,10 +68,6 @@
     <div
       role="row"
       aria-rowindex={ariaRowIndex}
-<<<<<<< HEAD
-      className={`${rowClassname} row-${rowIdx % 2 === 0 ? 'even' : 'odd'} ${summaryRowClassname}`}
-      style={getRowStyle(ariaRowIndex)}
-=======
       ref={ref}
       tabIndex={tabIndex}
       className={clsx(
@@ -92,8 +76,7 @@
         summaryRowClassname,
         className
       )}
-      style={{ bottom }}
->>>>>>> 26ab87ba
+      style={getRowStyle(ariaRowIndex)}
     >
       {cells}
     </div>
