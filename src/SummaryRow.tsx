import { memo } from 'react';
<<<<<<< HEAD
import clsx from 'clsx';

import { rowClassname, summaryRowClassname } from './style';
=======
import { css } from '@linaria/core';

import { cell, rowClassname } from './style';
>>>>>>> f5c2c9ef
import { getColSpan } from './utils';
import SummaryCell from './SummaryCell';
import type { CalculatedColumn, RowRendererProps } from './types';
import { useRovingRowRef } from './hooks';

type SharedRowRendererProps<R, SR> = Pick<RowRendererProps<R, SR>, 'viewportColumns' | 'rowIdx'>;

interface SummaryRowProps<R, SR>
  extends SharedRowRendererProps<R, SR>,
    Pick<React.HTMLAttributes<HTMLDivElement>, 'aria-rowindex'> {
  row: SR;
  bottom: number;
  lastFrozenColumnIndex: number;
  selectedCellIdx: number | undefined;
  selectCell: (row: SR, column: CalculatedColumn<R, SR>) => void;
}

const summaryRow = css`
  position: sticky;
  z-index: 3;
  grid-template-rows: var(--summary-row-height);
  height: var(--summary-row-height); // needed on Firefox
  line-height: var(--summary-row-height);

  > .${cell} {
    border-top: 2px solid var(--summary-border-color);
  }
`;

const summaryRowClassname = `rdg-summary-row ${summaryRow}`;

function SummaryRow<R, SR>({
  rowIdx,
  row,
  viewportColumns,
  bottom,
  lastFrozenColumnIndex,
  selectedCellIdx,
  selectCell,
  'aria-rowindex': ariaRowIndex
}: SummaryRowProps<R, SR>) {
  const { ref, tabIndex, className } = useRovingRowRef(selectedCellIdx);
  const cells = [];
  for (let index = 0; index < viewportColumns.length; index++) {
    const column = viewportColumns[index];
    const colSpan = getColSpan(column, lastFrozenColumnIndex, { type: 'SUMMARY', row });
    if (colSpan !== undefined) {
      index += colSpan - 1;
    }

    const isCellSelected = selectedCellIdx === column.idx;

    cells.push(
      <SummaryCell<R, SR>
        key={column.key}
        column={column}
        colSpan={colSpan}
        row={row}
        isCellSelected={isCellSelected}
        selectCell={selectCell}
      />
    );
  }

  return (
    <div
      role="row"
      aria-rowindex={ariaRowIndex}
      ref={ref}
      tabIndex={tabIndex}
      className={clsx(
        rowClassname,
        `rdg-row-${rowIdx % 2 === 0 ? 'even' : 'odd'}`,
        summaryRowClassname,
        className
      )}
      style={{ bottom }}
    >
      {cells}
    </div>
  );
}

export default memo(SummaryRow) as <R, SR>(props: SummaryRowProps<R, SR>) => JSX.Element;<|MERGE_RESOLUTION|>--- conflicted
+++ resolved
@@ -1,13 +1,8 @@
 import { memo } from 'react';
-<<<<<<< HEAD
 import clsx from 'clsx';
-
-import { rowClassname, summaryRowClassname } from './style';
-=======
 import { css } from '@linaria/core';
 
 import { cell, rowClassname } from './style';
->>>>>>> f5c2c9ef
 import { getColSpan } from './utils';
 import SummaryCell from './SummaryCell';
 import type { CalculatedColumn, RowRendererProps } from './types';
