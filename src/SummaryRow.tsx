import { memo } from 'react';
import { rowClassname, summaryRowClassname } from './style';
import { getColSpan } from './utils';
import SummaryCell from './SummaryCell';
import type { RowRendererProps } from './types';

<<<<<<< HEAD
type SharedRowRendererProps<R, SR, FR> = Pick<RowRendererProps<R, SR, FR>,
  | 'viewportColumns'
  | 'rowIdx'
>;
=======
type SharedRowRendererProps<R, SR> = Pick<RowRendererProps<R, SR>, 'viewportColumns' | 'rowIdx'>;
>>>>>>> 70b55ddb

interface SummaryRowProps<R, SR, FR> extends SharedRowRendererProps<R, SR, FR> {
  'aria-rowindex': number;
  row: SR;
  bottom: number;
  lastFrozenColumnIndex: number;
}

function SummaryRow<R, SR, FR>({
  rowIdx,
  row,
  viewportColumns,
  bottom,
  lastFrozenColumnIndex,
  'aria-rowindex': ariaRowIndex
<<<<<<< HEAD
}: SummaryRowProps<R, SR, FR>) {
=======
}: SummaryRowProps<R, SR>) {
  const cells = [];
  for (let index = 0; index < viewportColumns.length; index++) {
    const column = viewportColumns[index];
    const colSpan = getColSpan(column, lastFrozenColumnIndex, { type: 'SUMMARY', row });
    if (colSpan !== undefined) {
      index += colSpan - 1;
    }

    cells.push(<SummaryCell<R, SR> key={column.key} column={column} colSpan={colSpan} row={row} />);
  }

>>>>>>> 70b55ddb
  return (
    <div
      role="row"
      aria-rowindex={ariaRowIndex}
      className={`${rowClassname} rdg-row-${
        rowIdx % 2 === 0 ? 'even' : 'odd'
      } ${summaryRowClassname}`}
      style={{ bottom }}
    >
<<<<<<< HEAD
      {viewportColumns.map(column => (
        <SummaryCell
          key={column.key}
          column={column}
          row={row}
        />
      ))}
=======
      {cells}
>>>>>>> 70b55ddb
    </div>
  );
}

export default memo(SummaryRow) as <R, SR, FR>(props: SummaryRowProps<R, SR, FR>) => JSX.Element;<|MERGE_RESOLUTION|>--- conflicted
+++ resolved
@@ -4,14 +4,10 @@
 import SummaryCell from './SummaryCell';
 import type { RowRendererProps } from './types';
 
-<<<<<<< HEAD
-type SharedRowRendererProps<R, SR, FR> = Pick<RowRendererProps<R, SR, FR>,
-  | 'viewportColumns'
-  | 'rowIdx'
+type SharedRowRendererProps<R, SR, FR> = Pick<
+  RowRendererProps<R, SR, FR>,
+  'viewportColumns' | 'rowIdx'
 >;
-=======
-type SharedRowRendererProps<R, SR> = Pick<RowRendererProps<R, SR>, 'viewportColumns' | 'rowIdx'>;
->>>>>>> 70b55ddb
 
 interface SummaryRowProps<R, SR, FR> extends SharedRowRendererProps<R, SR, FR> {
   'aria-rowindex': number;
@@ -27,10 +23,7 @@
   bottom,
   lastFrozenColumnIndex,
   'aria-rowindex': ariaRowIndex
-<<<<<<< HEAD
 }: SummaryRowProps<R, SR, FR>) {
-=======
-}: SummaryRowProps<R, SR>) {
   const cells = [];
   for (let index = 0; index < viewportColumns.length; index++) {
     const column = viewportColumns[index];
@@ -39,10 +32,9 @@
       index += colSpan - 1;
     }
 
-    cells.push(<SummaryCell<R, SR> key={column.key} column={column} colSpan={colSpan} row={row} />);
+    cells.push(<SummaryCell key={column.key} column={column} colSpan={colSpan} row={row} />);
   }
 
->>>>>>> 70b55ddb
   return (
     <div
       role="row"
@@ -52,17 +44,7 @@
       } ${summaryRowClassname}`}
       style={{ bottom }}
     >
-<<<<<<< HEAD
-      {viewportColumns.map(column => (
-        <SummaryCell
-          key={column.key}
-          column={column}
-          row={row}
-        />
-      ))}
-=======
       {cells}
->>>>>>> 70b55ddb
     </div>
   );
 }
