--- conflicted
+++ resolved
@@ -1,20 +1,5 @@
-<<<<<<< HEAD
-/* TODO@flow unkwon */
-/**
- * @jsx React.DOM
-
-
- */
-"use strict";
-
-var React          = require('react');
-var ReactDOM = require('react-dom');
-var joinClasses     = require('classnames');
-var PropTypes      = React.PropTypes;
-var ExcelColumn    = require('./addons/grids/ExcelColumn');
-var ResizeHandle   = require('./ResizeHandle');
-=======
 const React          = require('react');
+const ReactDOM = require('react-dom');
 const joinClasses    = require('classnames');
 const cloneWithProps = require('react/lib/cloneWithProps');
 const ExcelColumn    = require('./addons/grids/ExcelColumn');
@@ -24,7 +9,6 @@
 function simpleCellRenderer(objArgs: {column: {name: string}}): ReactElement {
   return <div className="widget-HeaderCell__value">{objArgs.column.name}</div>;
 }
->>>>>>> 16211164
 
 const HeaderCell = React.createClass({
 
@@ -32,47 +16,9 @@
     renderer: PropTypes.oneOfType([PropTypes.func, PropTypes.element]).isRequired,
     column: PropTypes.shape(ExcelColumn).isRequired,
     onResize: PropTypes.func.isRequired,
-<<<<<<< HEAD
-    height : PropTypes.number.isRequired,
-    onResizeEnd : PropTypes.func.isRequired
-  },
-
-  render(): ?ReactElement {
-    var resizeHandle;
-    if(this.props.column.resizable){
-      resizeHandle = <ResizeHandle
-      onDrag={this.onDrag}
-      onDragStart={this.onDragStart}
-      onDragEnd={this.onDragEnd}
-      />
-    }
-    var className = joinClasses({
-      'react-grid-HeaderCell': true,
-      'react-grid-HeaderCell--resizing': this.state.resizing,
-      'react-grid-HeaderCell--locked': this.props.column.locked
-    });
-    className = joinClasses(className, this.props.className, this.props.column.cellClass);
-    var cell = this.getCell();
-    return (
-      <div className={className} style={this.getStyle()}>
-        {cell}
-        {resizeHandle}
-      </div>
-    );
-  },
-
-  getCell(): ReactComponent {
-    if (React.isValidElement(this.props.renderer)) {
-      return React.cloneElement(this.props.renderer, {column : this.props.column});
-    } else {
-      var Renderer = this.props.renderer;
-      return this.props.renderer({column: this.props.column});
-    }
-=======
     height: PropTypes.number.isRequired,
     onResizeEnd: PropTypes.func.isRequired,
     className: PropTypes.string
->>>>>>> 16211164
   },
 
   getDefaultProps(): {renderer: ReactComponent | (props: {column: {name: string}}) => ReactElement} {
@@ -85,29 +31,6 @@
     return {resizing: false};
   },
 
-<<<<<<< HEAD
-  setScrollLeft(scrollLeft: number) {
-    var node = ReactDOM.findDOMNode(this);
-    node.style.webkitTransform = `translate3d(${scrollLeft}px, 0px, 0px)`;
-    node.style.transform = `translate3d(${scrollLeft}px, 0px, 0px)`;
-  },
-
-  getStyle(): {width:number; left: number; display: string; position: string; overflow: string; height: number; margin: number; textOverflow: string; whiteSpace: string } {
-    return {
-      width: this.props.column.width,
-      left: this.props.column.left,
-      display: 'inline-block',
-      position: 'absolute',
-      overflow: 'hidden',
-      height: this.props.height,
-      margin: 0,
-      textOverflow: 'ellipsis',
-      whiteSpace: 'nowrap'
-    };
-  },
-
-=======
->>>>>>> 16211164
   onDragStart(e: SyntheticMouseEvent) {
     this.setState({resizing: true});
     // need to set dummy data for FF
@@ -131,13 +54,8 @@
   },
 
   getWidthFromMouseEvent(e: SyntheticMouseEvent): number {
-<<<<<<< HEAD
-    var right = e.pageX;
-    var left = ReactDOM.findDOMNode(this).getBoundingClientRect().left;
-=======
     let right = e.pageX;
     let left = React.findDOMNode(this).getBoundingClientRect().left;
->>>>>>> 16211164
     return right - left;
   },
 
