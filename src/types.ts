--- conflicted
+++ resolved
@@ -1,4 +1,3 @@
-/* eslint-disable @typescript-eslint/no-explicit-any */
 import type { ReactElement } from 'react';
 
 export type Omit<T, K extends keyof T> = Pick<T, Exclude<keyof T, K>>;
@@ -18,19 +17,13 @@
   headerCellClass?: string | null;
   summaryCellClass?: string | ((row: TSummaryRow) => string) | null;
   /** Formatter to be used to render the cell content */
-<<<<<<< HEAD
-  formatter?: React.ComponentType<FormatterProps<TRow, TSummaryRow, TFilterRow>>;
+  formatter?: React.ComponentType<FormatterProps<TRow, TSummaryRow, TFilterRow>> | null;
   /** Formatter to be used to render the summary cell content */
-  summaryFormatter?: React.ComponentType<SummaryFormatterProps<TSummaryRow, TRow, TFilterRow>>;
+  summaryFormatter?: React.ComponentType<
+    SummaryFormatterProps<TSummaryRow, TRow, TFilterRow>
+  > | null;
   /** Formatter to be used to render the group cell content */
-  groupFormatter?: React.ComponentType<GroupFormatterProps<TRow, TSummaryRow, TFilterRow>>;
-=======
-  formatter?: React.ComponentType<FormatterProps<TRow, TSummaryRow>> | null;
-  /** Formatter to be used to render the summary cell content */
-  summaryFormatter?: React.ComponentType<SummaryFormatterProps<TSummaryRow, TRow>> | null;
-  /** Formatter to be used to render the group cell content */
-  groupFormatter?: React.ComponentType<GroupFormatterProps<TRow, TSummaryRow>> | null;
->>>>>>> 2f6181d9
+  groupFormatter?: React.ComponentType<GroupFormatterProps<TRow, TSummaryRow, TFilterRow>> | null;
   /** Enables cell editing. If set and no editor property specified, then a textinput will be used as the cell editor */
   editable?: boolean | ((row: TRow) => boolean) | null;
   colSpan?: ((args: ColSpanArgs<TRow, TSummaryRow>) => number | undefined | null) | null;
@@ -43,11 +36,7 @@
   /** Sets the column sort order to be descending instead of ascending the first time the column is sorted */
   sortDescendingFirst?: boolean | null;
   /** Editor to be rendered when cell of column is being edited. If set, then the column is automatically set to be editable */
-<<<<<<< HEAD
-  editor?: React.ComponentType<EditorProps<TRow, TSummaryRow, TFilterRow>>;
-=======
-  editor?: React.ComponentType<EditorProps<TRow, TSummaryRow>> | null;
->>>>>>> 2f6181d9
+  editor?: React.ComponentType<EditorProps<TRow, TSummaryRow, TFilterRow>> | null;
   editorOptions?: {
     /** @default false */
     createPortal?: boolean | null;
@@ -63,15 +52,9 @@
     // commitOnScroll?: boolean | null;
   } | null;
   /** Header renderer for each header cell */
-<<<<<<< HEAD
-  headerRenderer?: React.ComponentType<HeaderRendererProps<TRow, TSummaryRow, TFilterRow>>;
+  headerRenderer?: React.ComponentType<HeaderRendererProps<TRow, TSummaryRow, TFilterRow>> | null;
   /** Component to be used to filter the data of the column */
-  filterRenderer?: React.ComponentType<FilterRendererProps<TRow, TSummaryRow, TFilterRow>>;
-=======
-  headerRenderer?: React.ComponentType<HeaderRendererProps<TRow, TSummaryRow>> | null;
-  /** Component to be used to filter the data of the column */
-  filterRenderer?: React.ComponentType<FilterRendererProps<TRow, any, TSummaryRow>> | null;
->>>>>>> 2f6181d9
+  filterRenderer?: React.ComponentType<FilterRendererProps<TRow, TSummaryRow, TFilterRow>> | null;
 }
 
 export interface CalculatedColumn<TRow, TSummaryRow = unknown, TFilterRow = unknown>
@@ -161,13 +144,9 @@
     | undefined;
 }
 
-<<<<<<< HEAD
+export type SelectCellFn = (position: Position, enableEditor?: boolean | null) => void;
+
 export interface CellRendererProps<TRow, TSummaryRow, TFilterRow>
-=======
-export type SelectCellFn = (position: Position, enableEditor?: boolean | null) => void;
-
-export interface CellRendererProps<TRow, TSummaryRow = unknown>
->>>>>>> 2f6181d9
   extends Omit<React.HTMLAttributes<HTMLDivElement>, 'style' | 'children'> {
   rowIdx: number;
   column: CalculatedColumn<TRow, TSummaryRow, TFilterRow>;
