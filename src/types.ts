--- conflicted
+++ resolved
@@ -116,15 +116,9 @@
 
 export interface HeaderRendererProps<TRow, TSummaryRow = unknown> {
   column: CalculatedColumn<TRow, TSummaryRow>;
-<<<<<<< HEAD
-  sortDirection?: SortDirection;
+  sortDirection?: SortDirection | undefined | null;
   priority?: number;
-  onSort?: (columnKey: string, direction: SortDirection, ctrlClick: boolean) => void;
-=======
-  sortColumn: string | undefined | null;
-  sortDirection: SortDirection | undefined | null;
-  onSort: ((columnKey: string, direction: SortDirection) => void) | undefined | null;
->>>>>>> 70b55ddb
+  onSort?: (columnKey: string, direction: SortDirection, ctrlClick: boolean) => void | undefined | null;
   allRowsSelected: boolean;
   onAllRowsSelectionChange: (checked: boolean) => void;
 }
