/* eslint-disable @typescript-eslint/no-explicit-any */
<<<<<<< HEAD
import type { SortDirection } from './enums';
=======
import { ReactElement } from 'react';
import { SortDirection } from './enums';
>>>>>>> 1403816e

export type Omit<T, K extends keyof T> = Pick<T, Exclude<keyof T, K>>;

export interface Column<TRow, TSummaryRow = unknown> {
  /** The name of the column. By default it will be displayed in the header cell */
  name: string | ReactElement;
  /** A unique key to distinguish each column */
  key: string;
  /** Column width. If not specified, it will be determined automatically based on grid width and specified widths of other columns */
  width?: number | string;
  /** Minimum column width in px. */
  minWidth?: number;
  /** Maximum column width in px. */
  maxWidth?: number;
  cellClass?: string | ((row: TRow) => string | undefined);
  headerCellClass?: string;
  summaryCellClass?: string | ((row: TSummaryRow) => string);
  /** Formatter to be used to render the cell content */
  formatter?: React.ComponentType<FormatterProps<TRow, TSummaryRow>>;
  /** Formatter to be used to render the summary cell content */
  summaryFormatter?: React.ComponentType<SummaryFormatterProps<TSummaryRow, TRow>>;
  /** Formatter to be used to render the group cell content */
  groupFormatter?: React.ComponentType<GroupFormatterProps<TRow, TSummaryRow>>;
  /** Enables cell editing. If set and no editor property specified, then a textinput will be used as the cell editor */
  editable?: boolean | ((row: TRow) => boolean);
  /** Determines whether column is frozen or not */
  frozen?: boolean;
  /** Enable resizing of a column */
  resizable?: boolean;
  /** Enable sorting of a column */
  sortable?: boolean;
  /** Sets the column sort order to be descending instead of ascending the first time the column is sorted */
  sortDescendingFirst?: boolean;
  /** Editor to be rendered when cell of column is being edited. If set, then the column is automatically set to be editable */
  editor?: React.ComponentType<EditorProps<TRow, TSummaryRow>>;
  editorOptions?: {
    /** @default false */
    createPortal?: boolean;
    /** @default false */
    editOnClick?: boolean;
    /** Prevent default to cancel editing */
    onCellKeyDown?: (event: React.KeyboardEvent<HTMLDivElement>) => void;
    /** Control the default cell navigation behavior while the editor is open */
    onNavigation?: (event: React.KeyboardEvent<HTMLDivElement>) => boolean;
    // TODO: Do we need these options
    // editOnDoubleClick?: boolean;
    /** @default false */
    // commitOnScroll?: boolean;
  };
  /** Header renderer for each header cell */
  headerRenderer?: React.ComponentType<HeaderRendererProps<TRow, TSummaryRow>>;
  /** Component to be used to filter the data of the column */
  filterRenderer?: React.ComponentType<FilterRendererProps<TRow, any, TSummaryRow>>;
}

export interface CalculatedColumn<TRow, TSummaryRow = unknown> extends Column<TRow, TSummaryRow> {
  idx: number;
  width: number;
  left: number;
  resizable: boolean;
  sortable: boolean;
  isLastFrozenColumn?: boolean;
  rowGroup?: boolean;
  formatter: React.ComponentType<FormatterProps<TRow, TSummaryRow>>;
}

export interface Position {
  idx: number;
  rowIdx: number;
}

export interface FormatterProps<TRow = any, TSummaryRow = any> {
  rowIdx: number;
  column: CalculatedColumn<TRow, TSummaryRow>;
  row: TRow;
  isCellSelected: boolean;
  isRowSelected: boolean;
  onRowSelectionChange: (checked: boolean, isShiftClick: boolean) => void;
  onRowChange: (row: Readonly<TRow>) => void;
}

export interface SummaryFormatterProps<TSummaryRow, TRow = any> {
  column: CalculatedColumn<TRow, TSummaryRow>;
  row: TSummaryRow;
}

export interface GroupFormatterProps<TRow, TSummaryRow = unknown> {
  groupKey: unknown;
  column: CalculatedColumn<TRow, TSummaryRow>;
  childRows: readonly TRow[];
  isExpanded: boolean;
  isCellSelected: boolean;
  isRowSelected: boolean;
  onRowSelectionChange: (checked: boolean) => void;
  toggleGroup: () => void;
}

export interface SharedEditorProps<TRow> {
  row: Readonly<TRow>;
  rowHeight: number;
  editorPortalTarget: Element;
  onRowChange: (row: Readonly<TRow>, commitChanges?: boolean) => void;
  onClose: (commitChanges?: boolean) => void;
}

export interface EditorProps<TRow, TSummaryRow = unknown> extends SharedEditorProps<TRow> {
  rowIdx: number;
  column: Readonly<CalculatedColumn<TRow, TSummaryRow>>;
  top: number;
  left: number;
}

export interface HeaderRendererProps<TRow, TSummaryRow = unknown> {
  column: CalculatedColumn<TRow, TSummaryRow>;
  sortColumn?: string;
  sortDirection?: SortDirection;
  onSort?: (columnKey: string, direction: SortDirection) => void;
  allRowsSelected: boolean;
  onAllRowsSelectionChange: (checked: boolean) => void;
}

interface SelectedCellPropsBase {
  idx: number;
  onKeyDown: (event: React.KeyboardEvent<HTMLDivElement>) => void;
}

export interface EditCellProps<TRow> extends SelectedCellPropsBase {
  mode: 'EDIT';
  editorProps: SharedEditorProps<TRow>;
}

export interface SelectedCellProps extends SelectedCellPropsBase {
  mode: 'SELECT';
  onFocus: () => void;
  dragHandleProps?: Pick<React.HTMLAttributes<HTMLDivElement>, 'onMouseDown' | 'onDoubleClick'>;
}

export interface CellRendererProps<TRow, TSummaryRow = unknown> extends Omit<React.HTMLAttributes<HTMLDivElement>, 'style' | 'children'> {
  rowIdx: number;
  column: CalculatedColumn<TRow, TSummaryRow>;
  row: TRow;
  isCopied: boolean;
  isDraggedOver: boolean;
  isCellSelected: boolean;
  isRowSelected: boolean;
  dragHandleProps?: Pick<React.HTMLAttributes<HTMLDivElement>, 'onMouseDown' | 'onDoubleClick'>;
  onRowChange: (rowIdx: number, newRow: TRow) => void;
  onRowClick?: (rowIdx: number, row: TRow, column: CalculatedColumn<TRow, TSummaryRow>) => void;
  selectCell: (position: Position, enableEditor?: boolean) => void;
  selectRow: (selectRowEvent: SelectRowEvent) => void;
}

export interface RowRendererProps<TRow, TSummaryRow = unknown> extends Omit<React.HTMLAttributes<HTMLDivElement>, 'style' | 'children'> {
  viewportColumns: readonly CalculatedColumn<TRow, TSummaryRow>[];
  row: TRow;
  cellRenderer?: React.ComponentType<CellRendererProps<TRow, TSummaryRow>>;
  rowIdx: number;
  copiedCellIdx?: number;
  draggedOverCellIdx?: number;
  isRowSelected: boolean;
  top: number;
  selectedCellProps?: EditCellProps<TRow> | SelectedCellProps;
  onRowChange: (rowIdx: number, row: TRow) => void;
  onRowClick?: (rowIdx: number, row: TRow, column: CalculatedColumn<TRow, TSummaryRow>) => void;
  rowClass?: (row: TRow) => string | undefined;
  setDraggedOverRowIdx?: (overRowIdx: number) => void;
  selectCell: (position: Position, enableEditor?: boolean) => void;
  selectRow: (selectRowEvent: SelectRowEvent) => void;
}

export interface FilterRendererProps<TRow, TFilterValue = unknown, TSummaryRow = unknown> {
  column: CalculatedColumn<TRow, TSummaryRow>;
  value: TFilterValue;
  onChange: (value: TFilterValue) => void;
}

export type Filters = Record<string, any>;

export interface SelectRowEvent {
  rowIdx: number;
  checked: boolean;
  isShiftClick: boolean;
}

export interface FillEvent<TRow> {
  columnKey: string;
  sourceRow: TRow;
  targetRows: TRow[];
}

export interface PasteEvent<TRow> {
  sourceColumnKey: string;
  sourceRow: TRow;
  targetColumnKey: string;
  targetRow: TRow;
}

export type Dictionary<T> = Record<string, T>;

export type GroupByDictionary<TRow> = Dictionary<{
  childRows: readonly TRow[];
  childGroups: readonly TRow[] | GroupByDictionary<TRow>;
  startRowIndex: number;
}>;

export interface GroupRow<TRow> {
  childRows: readonly TRow[];
  id: string;
  parentId: unknown;
  groupKey: unknown;
  isExpanded: boolean;
  level: number;
  posInSet: number;
  setSize: number;
  startRowIndex: number;
}<|MERGE_RESOLUTION|>--- conflicted
+++ resolved
@@ -1,10 +1,6 @@
 /* eslint-disable @typescript-eslint/no-explicit-any */
-<<<<<<< HEAD
+import type { ReactElement } from 'react';
 import type { SortDirection } from './enums';
-=======
-import { ReactElement } from 'react';
-import { SortDirection } from './enums';
->>>>>>> 1403816e
 
 export type Omit<T, K extends keyof T> = Pick<T, Exclude<keyof T, K>>;
 
