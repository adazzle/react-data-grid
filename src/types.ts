--- conflicted
+++ resolved
@@ -59,12 +59,7 @@
   readonly sortable: boolean;
   readonly frozen: boolean;
   readonly isLastFrozenColumn: boolean;
-<<<<<<< HEAD
-  readonly formatter: React.ComponentType<FormatterProps<TRow, TSummaryRow>>;
-=======
-  readonly rowGroup: boolean;
   readonly formatter: ComponentType<FormatterProps<TRow, TSummaryRow>>;
->>>>>>> bcf84ec0
 }
 
 export interface Position {
@@ -204,9 +199,10 @@
   | { type: 'ROW'; row: TRow }
   | { type: 'SUMMARY'; row: TSummaryRow };
 
-export type RowHeightArgs<TRow> =
-  | { type: 'ROW'; row: TRow }
-  | { type: 'GROUP'; row: GroupRow<TRow> };
+export interface RowHeightArgs<TRow> {
+  type: 'ROW';
+  row: TRow;
+}
 
 export interface SortIconProps {
   sortDirection: SortDirection | undefined;
@@ -230,13 +226,6 @@
   noRowsFallback?: Maybe<React.ReactNode>;
 }
 
-<<<<<<< HEAD
-export interface RowHeightArgs<TRow> {
-  type: 'ROW';
-  row: TRow;
-}
-
-export type GroupRowHeightArgs<TRow> = RowHeightArgs<TRow> | { type: 'GROUP'; row: GroupRow<TRow> };
-=======
 export type Direction = 'ltr' | 'rtl';
->>>>>>> bcf84ec0
+
+export type GroupRowHeightArgs<TRow> = RowHeightArgs<TRow> | { type: 'GROUP'; row: GroupRow<TRow> };