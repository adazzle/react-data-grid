/* eslint-disable @typescript-eslint/no-explicit-any */
import type { ReactElement } from 'react';
import type { SortDirection } from './enums';

export type Omit<T, K extends keyof T> = Pick<T, Exclude<keyof T, K>>;

export interface Column<TRow, TSummaryRow = unknown, TFilterRow = unknown> {
  /** The name of the column. By default it will be displayed in the header cell */
  name: string | ReactElement;
  /** A unique key to distinguish each column */
  key: string;
  /** Column width. If not specified, it will be determined automatically based on grid width and specified widths of other columns */
  width?: number | string;
  /** Minimum column width in px. */
  minWidth?: number;
  /** Maximum column width in px. */
  maxWidth?: number;
  cellClass?: string | ((row: TRow) => string | undefined);
  headerCellClass?: string;
  summaryCellClass?: string | ((row: TSummaryRow) => string);
  /** Formatter to be used to render the cell content */
  formatter?: React.ComponentType<FormatterProps<TRow, TSummaryRow, TFilterRow>>;
  /** Formatter to be used to render the summary cell content */
  summaryFormatter?: React.ComponentType<SummaryFormatterProps<TSummaryRow, TRow, TFilterRow>>;
  /** Formatter to be used to render the group cell content */
  groupFormatter?: React.ComponentType<GroupFormatterProps<TRow, TSummaryRow, TFilterRow>>;
  /** Enables cell editing. If set and no editor property specified, then a textinput will be used as the cell editor */
  editable?: boolean | ((row: TRow) => boolean);
  /** Determines whether column is frozen or not */
  frozen?: boolean;
  /** Enable resizing of a column */
  resizable?: boolean;
  /** Enable sorting of a column */
  sortable?: boolean;
  /** Sets the column sort order to be descending instead of ascending the first time the column is sorted */
  sortDescendingFirst?: boolean;
  /** Editor to be rendered when cell of column is being edited. If set, then the column is automatically set to be editable */
  editor?: React.ComponentType<EditorProps<TRow, TSummaryRow, TFilterRow>>;
  editorOptions?: {
    /** @default false */
    createPortal?: boolean;
    /** @default false */
    editOnClick?: boolean;
    /** Prevent default to cancel editing */
    onCellKeyDown?: (event: React.KeyboardEvent<HTMLDivElement>) => void;
    /** Control the default cell navigation behavior while the editor is open */
    onNavigation?: (event: React.KeyboardEvent<HTMLDivElement>) => boolean;
    // TODO: Do we need these options
    // editOnDoubleClick?: boolean;
    /** @default false */
    // commitOnScroll?: boolean;
  };
  /** Header renderer for each header cell */
  headerRenderer?: React.ComponentType<HeaderRendererProps<TRow, TSummaryRow, TFilterRow>>;
  /** Component to be used to filter the data of the column */
  filterRenderer?: React.ComponentType<FilterRendererProps<TRow, TSummaryRow, TFilterRow>>;
}

export interface CalculatedColumn<TRow, TSummaryRow = unknown, TFilterRow = unknown> extends Column<TRow, TSummaryRow, TFilterRow> {
  idx: number;
  resizable: boolean;
  sortable: boolean;
  frozen: boolean;
  isLastFrozenColumn: boolean;
  rowGroup: boolean;
<<<<<<< HEAD
  formatter: React.ComponentType<FormatterProps<TRow, TSummaryRow, TFilterRow>>;
  groupFormatter: React.ComponentType<GroupFormatterProps<TRow, TSummaryRow, TFilterRow>>;
=======
  formatter: React.ComponentType<FormatterProps<TRow, TSummaryRow>>;
>>>>>>> a6fc34a9
}

export interface ColumnMetric {
  width: number;
  left: number;
}

export interface Position {
  idx: number;
  rowIdx: number;
}

export interface FormatterProps<TRow = any, TSummaryRow = any, TFilterRow = any> {
  rowIdx: number;
  column: CalculatedColumn<TRow, TSummaryRow, TFilterRow>;
  row: TRow;
  isCellSelected: boolean;
  isRowSelected: boolean;
  onRowSelectionChange: (checked: boolean, isShiftClick: boolean) => void;
  onRowChange: (row: Readonly<TRow>) => void;
}

export interface SummaryFormatterProps<TSummaryRow, TRow = any, TFilterRow = any> {
  column: CalculatedColumn<TRow, TSummaryRow, TFilterRow>;
  row: TSummaryRow;
}

export interface GroupFormatterProps<TRow, TSummaryRow = unknown, TFilterRow = unknown> {
  groupKey: unknown;
  column: CalculatedColumn<TRow, TSummaryRow, TFilterRow>;
  childRows: readonly TRow[];
  isExpanded: boolean;
  isCellSelected: boolean;
  isRowSelected: boolean;
  onRowSelectionChange: (checked: boolean) => void;
  toggleGroup: () => void;
}

export interface SharedEditorProps<TRow> {
  row: Readonly<TRow>;
  rowHeight: number;
  editorPortalTarget: Element;
  onRowChange: (row: Readonly<TRow>, commitChanges?: boolean) => void;
  onClose: (commitChanges?: boolean) => void;
}

export interface EditorProps<TRow, TSummaryRow = unknown, TFilterRow = unknown> extends SharedEditorProps<TRow> {
  rowIdx: number;
  column: Readonly<CalculatedColumn<TRow, TSummaryRow, TFilterRow>>;
  top: number;
  left: number;
}

export interface HeaderRendererProps<TRow, TSummaryRow = unknown, TFilterRow = unknown> {
  column: CalculatedColumn<TRow, TSummaryRow, TFilterRow>;
  sortColumn?: string;
  sortDirection?: SortDirection;
  onSort?: (columnKey: string, direction: SortDirection) => void;
  allRowsSelected: boolean;
  onAllRowsSelectionChange: (checked: boolean) => void;
}

interface SelectedCellPropsBase {
  idx: number;
  onKeyDown: (event: React.KeyboardEvent<HTMLDivElement>) => void;
}

export interface EditCellProps<TRow> extends SelectedCellPropsBase {
  mode: 'EDIT';
  editorProps: SharedEditorProps<TRow>;
}

export interface SelectedCellProps extends SelectedCellPropsBase {
  mode: 'SELECT';
  onFocus: () => void;
  dragHandleProps?: Pick<React.HTMLAttributes<HTMLDivElement>, 'onMouseDown' | 'onDoubleClick'>;
}

export interface CellRendererProps<TRow, TSummaryRow = unknown, TFilterRow = unknown> extends Omit<React.HTMLAttributes<HTMLDivElement>, 'style' | 'children'> {
  rowIdx: number;
  column: CalculatedColumn<TRow, TSummaryRow, TFilterRow>;
  row: TRow;
  isCopied: boolean;
  isDraggedOver: boolean;
  isCellSelected: boolean;
  isRowSelected: boolean;
  dragHandleProps?: Pick<React.HTMLAttributes<HTMLDivElement>, 'onMouseDown' | 'onDoubleClick'>;
  onRowChange: (rowIdx: number, newRow: TRow) => void;
  onRowClick?: (rowIdx: number, row: TRow, column: CalculatedColumn<TRow, TSummaryRow, TFilterRow>) => void;
  selectCell: (position: Position, enableEditor?: boolean) => void;
  selectRow: (selectRowEvent: SelectRowEvent) => void;
}

export interface RowRendererProps<TRow, TSummaryRow = unknown, TFilterRow = unknown> extends Omit<React.HTMLAttributes<HTMLDivElement>, 'style' | 'children'> {
  viewportColumns: readonly CalculatedColumn<TRow, TSummaryRow, TFilterRow>[];
  row: TRow;
  cellRenderer?: React.ComponentType<CellRendererProps<TRow, TSummaryRow, TFilterRow>>;
  rowIdx: number;
  copiedCellIdx?: number;
  draggedOverCellIdx?: number;
  isRowSelected: boolean;
  top: number;
  selectedCellProps?: EditCellProps<TRow> | SelectedCellProps;
  onRowChange: (rowIdx: number, row: TRow) => void;
  onRowClick?: (rowIdx: number, row: TRow, column: CalculatedColumn<TRow, TSummaryRow, TFilterRow>) => void;
  rowClass?: (row: TRow) => string | undefined;
  setDraggedOverRowIdx?: (overRowIdx: number) => void;
  selectCell: (position: Position, enableEditor?: boolean) => void;
  selectRow: (selectRowEvent: SelectRowEvent) => void;
}

export interface FilterRendererProps<TRow, TSummaryRow = unknown, TFilterRow = unknown> {
  column: CalculatedColumn<TRow, TSummaryRow, TFilterRow>;
  filterRow: TFilterRow;
  onFilterRowChange: (row: TFilterRow) => void;
}

export interface RowsChangeData<R, SR = unknown, FR = unknown> {
  indexes: number[];
  column: CalculatedColumn<R, SR, FR>;
}

export interface SelectRowEvent {
  rowIdx: number;
  checked: boolean;
  isShiftClick: boolean;
}

export interface FillEvent<TRow> {
  columnKey: string;
  sourceRow: TRow;
  targetRows: TRow[];
}

export interface PasteEvent<TRow> {
  sourceColumnKey: string;
  sourceRow: TRow;
  targetColumnKey: string;
  targetRow: TRow;
}

export type GroupByDictionary<TRow> = Record<string, {
  childRows: readonly TRow[];
  childGroups: readonly TRow[] | GroupByDictionary<TRow>;
  startRowIndex: number;
}>;

export interface GroupRow<TRow> {
  childRows: readonly TRow[];
  id: string;
  parentId: unknown;
  groupKey: unknown;
  isExpanded: boolean;
  level: number;
  posInSet: number;
  setSize: number;
  startRowIndex: number;
}<|MERGE_RESOLUTION|>--- conflicted
+++ resolved
@@ -63,12 +63,7 @@
   frozen: boolean;
   isLastFrozenColumn: boolean;
   rowGroup: boolean;
-<<<<<<< HEAD
   formatter: React.ComponentType<FormatterProps<TRow, TSummaryRow, TFilterRow>>;
-  groupFormatter: React.ComponentType<GroupFormatterProps<TRow, TSummaryRow, TFilterRow>>;
-=======
-  formatter: React.ComponentType<FormatterProps<TRow, TSummaryRow>>;
->>>>>>> a6fc34a9
 }
 
 export interface ColumnMetric {
