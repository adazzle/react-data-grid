--- conflicted
+++ resolved
@@ -62,11 +62,8 @@
   left: number;
   resizable: boolean;
   sortable: boolean;
-<<<<<<< HEAD
+  isLastFrozenColumn?: boolean;
   rowGroup?: boolean;
-=======
-  isLastFrozenColumn?: boolean;
->>>>>>> 09ea6381
   formatter: React.ComponentType<FormatterProps<TRow, TSummaryRow>>;
 }
 
@@ -203,7 +200,6 @@
   viewportColumns: readonly CalculatedColumn<TRow, TSummaryRow>[];
   childRows: readonly TRow[];
   rowIdx: number;
-  lastFrozenColumnIndex: number;
   top: number;
   level: number;
   selectedCellIdx?: number;
