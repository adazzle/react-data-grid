import type { ReactElement } from 'react';

export type Omit<T, K extends keyof T> = Pick<T, Exclude<keyof T, K>>;

export interface Column<TRow, TSummaryRow = unknown> {
  /** The name of the column. By default it will be displayed in the header cell */
  readonly name: string | ReactElement;
  /** A unique key to distinguish each column */
  readonly key: string;
  /** Column width. If not specified, it will be determined automatically based on grid width and specified widths of other columns */
  readonly width?: number | string | null;
  /** Minimum column width in px. */
  readonly minWidth?: number | null;
  /** Maximum column width in px. */
  readonly maxWidth?: number | null;
  readonly cellClass?: string | ((row: TRow) => string | undefined | null) | null;
  readonly headerCellClass?: string | null;
  readonly summaryCellClass?: string | ((row: TSummaryRow) => string) | null;
  /** Formatter to be used to render the cell content */
  readonly formatter?: React.ComponentType<FormatterProps<TRow, TSummaryRow>> | null;
  /** Formatter to be used to render the summary cell content */
  readonly summaryFormatter?: React.ComponentType<SummaryFormatterProps<TSummaryRow, TRow>> | null;
  /** Formatter to be used to render the group cell content */
  readonly groupFormatter?: React.ComponentType<GroupFormatterProps<TRow, TSummaryRow>> | null;
  /** Enables cell editing. If set and no editor property specified, then a textinput will be used as the cell editor */
  readonly editable?: boolean | ((row: TRow) => boolean) | null;
  readonly colSpan?: ((args: ColSpanArgs<TRow, TSummaryRow>) => number | undefined | null) | null;
  /** Determines whether column is frozen or not */
  readonly frozen?: boolean | null;
  /** Enable resizing of a column */
  readonly resizable?: boolean | null;
  /** Enable sorting of a column */
  readonly sortable?: boolean | null;
  /** Sets the column sort order to be descending instead of ascending the first time the column is sorted */
  readonly sortDescendingFirst?: boolean | null;
  /** Editor to be rendered when cell of column is being edited. If set, then the column is automatically set to be editable */
  readonly editor?: React.ComponentType<EditorProps<TRow, TSummaryRow>> | null;
  readonly editorOptions?: {
    /** @default false */
    readonly createPortal?: boolean | null;
    /** @default false */
    readonly editOnClick?: boolean | null;
    /** Prevent default to cancel editing */
    readonly onCellKeyDown?: ((event: React.KeyboardEvent<HTMLDivElement>) => void) | null;
    /** Control the default cell navigation behavior while the editor is open */
    readonly onNavigation?: ((event: React.KeyboardEvent<HTMLDivElement>) => boolean) | null;
  } | null;
  /** Header renderer for each header cell */
  readonly headerRenderer?: React.ComponentType<HeaderRendererProps<TRow, TSummaryRow>> | null;
}

export interface CalculatedColumn<TRow, TSummaryRow = unknown> extends Column<TRow, TSummaryRow> {
  readonly idx: number;
  readonly resizable: boolean;
  readonly sortable: boolean;
  readonly frozen: boolean;
  readonly isLastFrozenColumn: boolean;
  readonly rowGroup: boolean;
  readonly formatter: React.ComponentType<FormatterProps<TRow, TSummaryRow>>;
}

export interface Position {
  readonly idx: number;
  readonly rowIdx: number;
}

export interface FormatterProps<TRow, TSummaryRow = unknown> {
  column: CalculatedColumn<TRow, TSummaryRow>;
  row: TRow;
  isCellSelected: boolean;
  onRowChange: (row: TRow) => void;
}

export interface SummaryFormatterProps<TSummaryRow, TRow = unknown> {
  column: CalculatedColumn<TRow, TSummaryRow>;
  row: TSummaryRow;
}

export interface GroupFormatterProps<TRow, TSummaryRow = unknown> {
  groupKey: unknown;
  column: CalculatedColumn<TRow, TSummaryRow>;
  row: GroupRow<TRow>;
  childRows: readonly TRow[];
  isExpanded: boolean;
  isCellSelected: boolean;
  toggleGroup: () => void;
}

interface SharedEditorProps<TRow> {
  row: TRow;
  editorPortalTarget: Element;
  onRowChange: (row: TRow, commitChanges?: boolean) => void;
  onClose: (commitChanges?: boolean) => void;
}

export interface EditorProps<TRow, TSummaryRow = unknown> extends SharedEditorProps<TRow> {
<<<<<<< HEAD
  column: Readonly<CalculatedColumn<TRow, TSummaryRow>>;
=======
  rowIdx: number;
  column: CalculatedColumn<TRow, TSummaryRow>;
>>>>>>> 84023d00
}

export interface HeaderRendererProps<TRow, TSummaryRow = unknown> {
  column: CalculatedColumn<TRow, TSummaryRow>;
  sortDirection: SortDirection | undefined;
  priority: number | undefined;
  onSort: (ctrlClick: boolean) => void;
  allRowsSelected: boolean;
  onAllRowsSelectionChange: (checked: boolean) => void;
}

interface SelectedCellPropsBase {
  idx: number;
  onKeyDown: (event: React.KeyboardEvent<HTMLDivElement>) => void;
}

export interface EditCellProps<TRow> extends SelectedCellPropsBase {
  mode: 'EDIT';
  editorProps: SharedEditorProps<TRow>;
}

export interface SelectedCellProps extends SelectedCellPropsBase {
  mode: 'SELECT';
  onFocus: () => void;
  dragHandleProps:
    | Pick<React.HTMLAttributes<HTMLDivElement>, 'onMouseDown' | 'onDoubleClick'>
    | undefined;
}

type SelectCellFn<R, SR> = (
  row: R,
  column: CalculatedColumn<R, SR>,
  enableEditor?: boolean | null
) => void;

export interface CellRendererProps<TRow, TSummaryRow>
  extends Pick<
      RowRendererProps<TRow, TSummaryRow>,
      'onRowClick' | 'onRowDoubleClick' | 'selectCell'
    >,
    Omit<React.HTMLAttributes<HTMLDivElement>, 'style' | 'children'> {
  column: CalculatedColumn<TRow, TSummaryRow>;
  colSpan: number | undefined;
  row: TRow;
  isCopied: boolean;
  isDraggedOver: boolean;
  isCellSelected: boolean;
  dragHandleProps:
    | Pick<React.HTMLAttributes<HTMLDivElement>, 'onMouseDown' | 'onDoubleClick'>
    | undefined;
  onRowChange: (newRow: TRow) => void;
}

export interface RowRendererProps<TRow, TSummaryRow = unknown>
  extends Omit<React.HTMLAttributes<HTMLDivElement>, 'style' | 'children'> {
  viewportColumns: readonly CalculatedColumn<TRow, TSummaryRow>[];
  row: TRow;
  rowIdx: number;
  copiedCellIdx: number | undefined;
  draggedOverCellIdx: number | undefined;
  lastFrozenColumnIndex: number;
  isRowSelected: boolean;
  top: number;
  height: number;
  selectedCellProps: EditCellProps<TRow> | SelectedCellProps | undefined;
  onRowChange: (rowIdx: number, newRow: TRow) => void;
  onRowClick: ((row: TRow, column: CalculatedColumn<TRow, TSummaryRow>) => void) | undefined | null;
  onRowDoubleClick:
    | ((row: TRow, column: CalculatedColumn<TRow, TSummaryRow>) => void)
    | undefined
    | null;
  rowClass: ((row: TRow) => string | undefined | null) | undefined | null;
  setDraggedOverRowIdx: ((overRowIdx: number) => void) | undefined;
  selectCell: SelectCellFn<TRow, TSummaryRow>;
}

export interface RowsChangeData<R, SR = unknown> {
  indexes: number[];
  column: CalculatedColumn<R, SR>;
}

export interface SelectRowEvent<TRow> {
  row: TRow;
  checked: boolean;
  isShiftClick: boolean;
}

export interface FillEvent<TRow> {
  columnKey: string;
  sourceRow: TRow;
  targetRows: TRow[];
}

export interface PasteEvent<TRow> {
  sourceColumnKey: string;
  sourceRow: TRow;
  targetColumnKey: string;
  targetRow: TRow;
}

export interface GroupRow<TRow> {
  readonly childRows: readonly TRow[];
  readonly id: string;
  readonly parentId: unknown;
  readonly groupKey: unknown;
  readonly isExpanded: boolean;
  readonly level: number;
  readonly posInSet: number;
  readonly setSize: number;
  readonly startRowIndex: number;
}

export interface SortColumn {
  readonly columnKey: string;
  readonly direction: SortDirection;
}

export type CellNavigationMode = 'NONE' | 'CHANGE_ROW' | 'LOOP_OVER_ROW';
export type SortDirection = 'ASC' | 'DESC';

export type ColSpanArgs<R, SR> =
  | { type: 'HEADER' }
  | { type: 'ROW'; row: R }
  | { type: 'SUMMARY'; row: SR };

export type RowHeightArgs<R> = { type: 'ROW'; row: R } | { type: 'GROUP'; row: GroupRow<R> };<|MERGE_RESOLUTION|>--- conflicted
+++ resolved
@@ -94,12 +94,7 @@
 }
 
 export interface EditorProps<TRow, TSummaryRow = unknown> extends SharedEditorProps<TRow> {
-<<<<<<< HEAD
-  column: Readonly<CalculatedColumn<TRow, TSummaryRow>>;
-=======
-  rowIdx: number;
-  column: CalculatedColumn<TRow, TSummaryRow>;
->>>>>>> 84023d00
+  column: CalculatedColumn<TRow, TSummaryRow>;
 }
 
 export interface HeaderRendererProps<TRow, TSummaryRow = unknown> {
