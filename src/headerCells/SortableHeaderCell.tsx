<<<<<<< HEAD
import { HeaderCellProps } from '../HeaderCell';
import { SortDirection } from '../enums';
=======
import React from 'react';
import type { HeaderCellProps } from '../HeaderCell';
import type { SortDirection } from '../enums';
>>>>>>> 7b015eb1

const SORT_TEXT = {
  ASC: '\u25B2',
  DESC: '\u25BC',
  NONE: ''
} as const;

type SharedHeaderCellProps<R, SR> = Pick<HeaderCellProps<R, SR>,
  | 'column'
  | 'sortColumn'
  | 'sortDirection'
  | 'onSort'
>;

export interface Props<R, SR> extends SharedHeaderCellProps<R, SR> {
  children: React.ReactNode;
}

export default function SortableHeaderCell<R, SR>({
  column,
  onSort,
  sortColumn,
  sortDirection,
  children
}: Props<R, SR>) {
  sortDirection = sortColumn === column.key && sortDirection || 'NONE';
  function onClick() {
    if (!onSort) return;
    const { sortDescendingFirst } = column;
    let direction: SortDirection;
    switch (sortDirection) {
      case 'ASC':
        direction = sortDescendingFirst ? 'NONE' : 'DESC';
        break;
      case 'DESC':
        direction = sortDescendingFirst ? 'ASC' : 'NONE';
        break;
      default:
        direction = sortDescendingFirst ? 'DESC' : 'ASC';
        break;
    }
    onSort(column.key, direction);
  }

  return (
    <span className="rdg-header-sort-cell" onClick={onClick}>
      <span className="rdg-header-sort-name">{children}</span>
      <span>{SORT_TEXT[sortDirection]}</span>
    </span>
  );
}<|MERGE_RESOLUTION|>--- conflicted
+++ resolved
@@ -1,11 +1,5 @@
-<<<<<<< HEAD
-import { HeaderCellProps } from '../HeaderCell';
-import { SortDirection } from '../enums';
-=======
-import React from 'react';
 import type { HeaderCellProps } from '../HeaderCell';
 import type { SortDirection } from '../enums';
->>>>>>> 7b015eb1
 
 const SORT_TEXT = {
   ASC: '\u25B2',
