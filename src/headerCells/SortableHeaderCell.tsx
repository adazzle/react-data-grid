import { css } from '@linaria/core';
import type { HeaderCellProps } from '../HeaderCell';
import type { SortDirection } from '../enums';

<<<<<<< HEAD
type SharedHeaderCellProps<R, SR, FR> = Pick<HeaderCellProps<R, SR, FR>,
=======
const headerSortCell = css`
  cursor: pointer;
  display: flex;
`;

const headerSortCellClassname = `rdg-header-sort-cell ${headerSortCell}`;

const headerSortName = css`
  flex-grow: 1;
  overflow: hidden;
  text-overflow: ellipsis;
`;

const headerSortNameClassname = `rdg-header-sort-name ${headerSortName}`;

type SharedHeaderCellProps<R, SR> = Pick<HeaderCellProps<R, SR>,
>>>>>>> a6fc34a9
  | 'column'
  | 'sortColumn'
  | 'sortDirection'
  | 'onSort'
>;

interface Props<R, SR, FR> extends SharedHeaderCellProps<R, SR, FR> {
  children: React.ReactNode;
}

export default function SortableHeaderCell<R, SR, FR>({
  column,
  onSort,
  sortColumn,
  sortDirection,
  children
}: Props<R, SR, FR>) {
  sortDirection = sortColumn === column.key && sortDirection || 'NONE';
  let sortText = '';
  if (sortDirection === 'ASC') {
    sortText = '\u25B2';
  } else if (sortDirection === 'DESC') {
    sortText = '\u25BC';
  }

  function onClick() {
    if (!onSort) return;
    const { sortDescendingFirst } = column;
    let direction: SortDirection;
    switch (sortDirection) {
      case 'ASC':
        direction = sortDescendingFirst ? 'NONE' : 'DESC';
        break;
      case 'DESC':
        direction = sortDescendingFirst ? 'ASC' : 'NONE';
        break;
      default:
        direction = sortDescendingFirst ? 'DESC' : 'ASC';
        break;
    }
    onSort(column.key, direction);
  }

  return (
    <span className={headerSortCellClassname} onClick={onClick}>
      <span className={headerSortNameClassname}>{children}</span>
      <span>{sortText}</span>
    </span>
  );
}<|MERGE_RESOLUTION|>--- conflicted
+++ resolved
@@ -2,9 +2,6 @@
 import type { HeaderCellProps } from '../HeaderCell';
 import type { SortDirection } from '../enums';
 
-<<<<<<< HEAD
-type SharedHeaderCellProps<R, SR, FR> = Pick<HeaderCellProps<R, SR, FR>,
-=======
 const headerSortCell = css`
   cursor: pointer;
   display: flex;
@@ -20,8 +17,7 @@
 
 const headerSortNameClassname = `rdg-header-sort-name ${headerSortName}`;
 
-type SharedHeaderCellProps<R, SR> = Pick<HeaderCellProps<R, SR>,
->>>>>>> a6fc34a9
+type SharedHeaderCellProps<R, SR, FR> = Pick<HeaderCellProps<R, SR, FR>,
   | 'column'
   | 'sortColumn'
   | 'sortDirection'
