--- conflicted
+++ resolved
@@ -18,17 +18,9 @@
 
 const headerSortNameClassname = `rdg-header-sort-name ${headerSortName}`;
 
-<<<<<<< HEAD
-type SharedHeaderCellProps<R, SR, FR> = Pick<HeaderCellProps<R, SR, FR>,
-  | 'column'
-  | 'sortColumn'
-  | 'sortDirection'
-  | 'onSort'
-=======
-type SharedHeaderCellProps<R, SR> = Pick<
-  HeaderCellProps<R, SR>,
+type SharedHeaderCellProps<R, SR, FR> = Pick<
+  HeaderCellProps<R, SR, FR>,
   'column' | 'sortColumn' | 'sortDirection' | 'onSort'
->>>>>>> 70b55ddb
 >;
 
 interface Props<R, SR, FR> extends SharedHeaderCellProps<R, SR, FR> {
@@ -41,13 +33,8 @@
   sortColumn,
   sortDirection,
   children
-<<<<<<< HEAD
 }: Props<R, SR, FR>) {
-  sortDirection = sortColumn === column.key && sortDirection || 'NONE';
-=======
-}: Props<R, SR>) {
   sortDirection = (sortColumn === column.key && sortDirection) || 'NONE';
->>>>>>> 70b55ddb
   let sortText = '';
   if (sortDirection === 'ASC') {
     sortText = '\u25B2';
