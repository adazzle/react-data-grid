--- conflicted
+++ resolved
@@ -1,9 +1,5 @@
 import { cloneElement } from 'react';
-<<<<<<< HEAD
-import { CalculatedColumn } from '../types';
-=======
 import type { CalculatedColumn } from '../types';
->>>>>>> 7b015eb1
 
 interface ResizableHeaderCellProps<R, SR> {
   children: React.ReactElement<React.ComponentProps<'div'>>;
