import type { CalculatedColumn, Position, CellNavigationMode, Maybe } from '../types';
import { getColSpan } from './colSpanUtils';

interface IsSelectedCellEditableOpts<R, SR> {
  selectedPosition: Position;
  columns: readonly CalculatedColumn<R, SR>[];
  rows: readonly R[];
}

export function isSelectedCellEditable<R, SR>({
  selectedPosition,
  columns,
  rows
}: IsSelectedCellEditableOpts<R, SR>): boolean {
  const column = columns[selectedPosition.idx];
  const row = rows[selectedPosition.rowIdx];
  return isCellEditable(column, row);
}

export function isCellEditable<R, SR>(column: CalculatedColumn<R, SR>, row: R): boolean {
  return (
<<<<<<< HEAD
    column.editor != null &&
=======
    column.renderEditCell != null &&
    !column.rowGroup &&
>>>>>>> 270e9bf0
    (typeof column.editable === 'function' ? column.editable(row) : column.editable) !== false
  );
}

interface GetNextSelectedCellPositionOpts<R, SR> {
  cellNavigationMode: CellNavigationMode;
  columns: readonly CalculatedColumn<R, SR>[];
  colSpanColumns: readonly CalculatedColumn<R, SR>[];
  rows: readonly R[];
  topSummaryRows: Maybe<readonly SR[]>;
  bottomSummaryRows: Maybe<readonly SR[]>;
  minRowIdx: number;
  maxRowIdx: number;
  currentPosition: Position;
  nextPosition: Position;
  lastFrozenColumnIndex: number;
  isCellWithinBounds: (position: Position) => boolean;
}

function getSelectedCellColSpan<R, SR>({
  rows,
  topSummaryRows,
  bottomSummaryRows,
  rowIdx,
  lastFrozenColumnIndex,
  column
}: Pick<
  GetNextSelectedCellPositionOpts<R, SR>,
  'rows' | 'topSummaryRows' | 'bottomSummaryRows' | 'lastFrozenColumnIndex'
> & {
  rowIdx: number;
  column: CalculatedColumn<R, SR>;
}) {
  const topSummaryRowsCount = topSummaryRows?.length ?? 0;
  const minRowIdx = -1 - topSummaryRowsCount;
  if (rowIdx === minRowIdx) {
    return getColSpan(column, lastFrozenColumnIndex, { type: 'HEADER' });
  }

  if (topSummaryRows && rowIdx > minRowIdx && rowIdx <= topSummaryRowsCount + minRowIdx) {
    return getColSpan(column, lastFrozenColumnIndex, {
      type: 'SUMMARY',
      row: topSummaryRows[rowIdx + topSummaryRowsCount]
    });
  }

  if (rowIdx >= 0 && rowIdx < rows.length) {
    const row = rows[rowIdx];
    return getColSpan(column, lastFrozenColumnIndex, { type: 'ROW', row });
  }

  if (bottomSummaryRows) {
    return getColSpan(column, lastFrozenColumnIndex, {
      type: 'SUMMARY',
      row: bottomSummaryRows[rowIdx - rows.length]
    });
  }

  return undefined;
}

export function getNextSelectedCellPosition<R, SR>({
  cellNavigationMode,
  columns,
  colSpanColumns,
  rows,
  topSummaryRows,
  bottomSummaryRows,
  minRowIdx,
  maxRowIdx,
  currentPosition: { idx: currentIdx },
  nextPosition,
  lastFrozenColumnIndex,
  isCellWithinBounds
}: GetNextSelectedCellPositionOpts<R, SR>): Position {
  let { idx: nextIdx, rowIdx: nextRowIdx } = nextPosition;

  const setColSpan = (moveRight: boolean) => {
    // If a cell within the colspan range is selected then move to the
    // previous or the next cell depending on the navigation direction
    for (const column of colSpanColumns) {
      const colIdx = column.idx;
      if (colIdx > nextIdx) break;
      const colSpan = getSelectedCellColSpan({
        rows,
        topSummaryRows,
        bottomSummaryRows,
        rowIdx: nextRowIdx,
        lastFrozenColumnIndex,
        column
      });

      if (colSpan && nextIdx > colIdx && nextIdx < colSpan + colIdx) {
        nextIdx = colIdx + (moveRight ? colSpan : 0);
        break;
      }
    }
  };

  if (isCellWithinBounds(nextPosition)) {
    setColSpan(nextIdx - currentIdx > 0);
  }

  if (cellNavigationMode === 'CHANGE_ROW') {
    const columnsCount = columns.length;
    const isAfterLastColumn = nextIdx === columnsCount;
    const isBeforeFirstColumn = nextIdx === -1;

    if (isAfterLastColumn) {
      const isLastRow = nextRowIdx === maxRowIdx;
      if (!isLastRow) {
        nextIdx = 0;
        nextRowIdx += 1;
      }
    } else if (isBeforeFirstColumn) {
      const isFirstRow = nextRowIdx === minRowIdx;
      if (!isFirstRow) {
        nextRowIdx -= 1;
        nextIdx = columnsCount - 1;
      }
      setColSpan(false);
    }
  }

  return { idx: nextIdx, rowIdx: nextRowIdx };
}

interface CanExitGridOpts {
  maxColIdx: number;
  minRowIdx: number;
  maxRowIdx: number;
  selectedPosition: Position;
  shiftKey: boolean;
}

export function canExitGrid({
  maxColIdx,
  minRowIdx,
  maxRowIdx,
  selectedPosition: { rowIdx, idx },
  shiftKey
}: CanExitGridOpts): boolean {
  // Exit the grid if we're at the first or last cell of the grid
  const atLastCellInRow = idx === maxColIdx;
  const atFirstCellInRow = idx === 0;
  const atLastRow = rowIdx === maxRowIdx;
  const atFirstRow = rowIdx === minRowIdx;

  return shiftKey ? atFirstCellInRow && atFirstRow : atLastCellInRow && atLastRow;
}<|MERGE_RESOLUTION|>--- conflicted
+++ resolved
@@ -19,12 +19,7 @@
 
 export function isCellEditable<R, SR>(column: CalculatedColumn<R, SR>, row: R): boolean {
   return (
-<<<<<<< HEAD
-    column.editor != null &&
-=======
     column.renderEditCell != null &&
-    !column.rowGroup &&
->>>>>>> 270e9bf0
     (typeof column.editable === 'function' ? column.editable(row) : column.editable) !== false
   );
 }
