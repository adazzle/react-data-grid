--- conflicted
+++ resolved
@@ -8,22 +8,18 @@
   isGroupRow: (row: R | GroupRow<R>) => row is GroupRow<R>;
 }
 
-<<<<<<< HEAD
-export function isSelectedCellEditable<R, SR, FR>({ selectedPosition, columns, rows, isGroupRow }: IsSelectedCellEditableOpts<R, SR, FR>): boolean {
-=======
-export function isSelectedCellEditable<R, SR>({
+export function isSelectedCellEditable<R, SR, FR>({
   selectedPosition,
   columns,
   rows,
   isGroupRow
-}: IsSelectedCellEditableOpts<R, SR>): boolean {
->>>>>>> 70b55ddb
+}: IsSelectedCellEditableOpts<R, SR, FR>): boolean {
   const column = columns[selectedPosition.idx];
   const row = rows[selectedPosition.rowIdx];
   return !isGroupRow(row) && isCellEditable(column, row);
 }
 
-export function isCellEditable<R, SR>(column: CalculatedColumn<R, SR>, row: R): boolean {
+export function isCellEditable<R, SR, FR>(column: CalculatedColumn<R, SR, FR>, row: R): boolean {
   return (
     column.editor != null &&
     !column.rowGroup &&
@@ -33,25 +29,17 @@
 
 interface GetNextSelectedCellPositionOpts<R, SR, FR> {
   cellNavigationMode: CellNavigationMode;
-<<<<<<< HEAD
   columns: readonly CalculatedColumn<R, SR, FR>[];
-  rowsCount: number;
-=======
-  columns: readonly CalculatedColumn<R, SR>[];
-  colSpanColumns: readonly CalculatedColumn<R, SR>[];
+  colSpanColumns: readonly CalculatedColumn<R, SR, FR>[];
   rows: readonly (R | GroupRow<R>)[];
   currentPosition: Readonly<Position>;
->>>>>>> 70b55ddb
   nextPosition: Position;
   lastFrozenColumnIndex: number;
   isCellWithinBounds: (position: Position) => boolean;
   isGroupRow: (row: R | GroupRow<R>) => row is GroupRow<R>;
 }
 
-<<<<<<< HEAD
-export function getNextSelectedCellPosition<R, SR, FR>({ cellNavigationMode, columns, rowsCount, nextPosition }: GetNextSelectedCellPositionOpts<R, SR, FR>): Position {
-=======
-export function getNextSelectedCellPosition<R, SR>({
+export function getNextSelectedCellPosition<R, SR, FR>({
   cellNavigationMode,
   columns,
   colSpanColumns,
@@ -61,7 +49,7 @@
   lastFrozenColumnIndex,
   isCellWithinBounds,
   isGroupRow
-}: GetNextSelectedCellPositionOpts<R, SR>): Position {
+}: GetNextSelectedCellPositionOpts<R, SR, FR>): Position {
   const rowsCount = rows.length;
   let position = nextPosition;
 
@@ -74,7 +62,7 @@
       for (const column of colSpanColumns) {
         const colIdx = column.idx;
         if (colIdx > posIdx) break;
-        const colSpan = getColSpan<R, SR>(column, lastFrozenColumnIndex, { type: 'ROW', row });
+        const colSpan = getColSpan(column, lastFrozenColumnIndex, { type: 'ROW', row });
         if (colSpan && posIdx > colIdx && posIdx < colSpan + colIdx) {
           position.idx = colIdx + (moveRight ? colSpan : 0);
           break;
@@ -87,7 +75,6 @@
     setColSpan(position.idx - currentPosition.idx > 0);
   }
 
->>>>>>> 70b55ddb
   if (cellNavigationMode !== 'NONE') {
     const { idx, rowIdx } = nextPosition;
     const columnsCount = columns.length;
@@ -140,17 +127,13 @@
   shiftKey: boolean;
 }
 
-<<<<<<< HEAD
-export function canExitGrid<R, SR, FR>({ cellNavigationMode, columns, rowsCount, selectedPosition: { rowIdx, idx }, shiftKey }: CanExitGridOpts<R, SR, FR>): boolean {
-=======
-export function canExitGrid<R, SR>({
+export function canExitGrid<R, SR, FR>({
   cellNavigationMode,
   columns,
   rowsCount,
   selectedPosition: { rowIdx, idx },
   shiftKey
-}: CanExitGridOpts<R, SR>): boolean {
->>>>>>> 70b55ddb
+}: CanExitGridOpts<R, SR, FR>): boolean {
   // When the cellNavigationMode is 'none' or 'changeRow', you can exit the grid if you're at the first or last cell of the grid
   // When the cellNavigationMode is 'loopOverRow', there is no logical exit point so you can't exit the grid
   if (cellNavigationMode === 'NONE' || cellNavigationMode === 'CHANGE_ROW') {
