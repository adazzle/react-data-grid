import type { CalculatedColumn, Position, CellNavigationMode, Maybe } from '../types';
import { getColSpan } from './colSpanUtils';

interface IsSelectedCellEditableOpts<R, SR> {
  selectedPosition: Position;
  columns: readonly CalculatedColumn<R, SR>[];
  rows: readonly R[];
}

export function isSelectedCellEditable<R, SR>({
  selectedPosition,
  columns,
  rows
}: IsSelectedCellEditableOpts<R, SR>): boolean {
  const column = columns[selectedPosition.idx];
  const row = rows[selectedPosition.rowIdx];
  return isCellEditable(column, row);
}

export function isCellEditable<R, SR>(column: CalculatedColumn<R, SR>, row: R): boolean {
  return (
    column.editor != null &&
    (typeof column.editable === 'function' ? column.editable(row) : column.editable) !== false
  );
}

interface GetNextSelectedCellPositionOpts<R, SR> {
  cellNavigationMode: CellNavigationMode;
  columns: readonly CalculatedColumn<R, SR>[];
  colSpanColumns: readonly CalculatedColumn<R, SR>[];
<<<<<<< HEAD
  rows: readonly R[];
  summaryRows: Maybe<readonly SR[]>;
=======
  rows: readonly (R | GroupRow<R>)[];
  topSummaryRows: Maybe<readonly SR[]>;
  bottomSummaryRows: Maybe<readonly SR[]>;
>>>>>>> 66bc0506
  minRowIdx: number;
  maxRowIdx: number;
  currentPosition: Position;
  nextPosition: Position;
  lastFrozenColumnIndex: number;
  isCellWithinBounds: (position: Position) => boolean;
}

export function getSelectedCellColSpan<R, SR>({
  rows,
  topSummaryRows,
  bottomSummaryRows,
  rowIdx,
  lastFrozenColumnIndex,
  column
}: Pick<
  GetNextSelectedCellPositionOpts<R, SR>,
<<<<<<< HEAD
  'rows' | 'summaryRows' | 'lastFrozenColumnIndex'
=======
  'rows' | 'topSummaryRows' | 'bottomSummaryRows' | 'isGroupRow' | 'lastFrozenColumnIndex'
>>>>>>> 66bc0506
> & {
  rowIdx: number;
  column: CalculatedColumn<R, SR>;
}) {
  const topSummaryRowsCount = topSummaryRows?.length ?? 0;
  const minRowIdx = -1 - topSummaryRowsCount;
  if (rowIdx === minRowIdx) {
    return getColSpan(column, lastFrozenColumnIndex, { type: 'HEADER' });
  }

  if (topSummaryRows && rowIdx > minRowIdx && rowIdx <= topSummaryRowsCount + minRowIdx) {
    return getColSpan(column, lastFrozenColumnIndex, {
      type: 'SUMMARY',
      row: topSummaryRows[rowIdx + topSummaryRowsCount]
    });
  }

  if (rowIdx >= 0 && rowIdx < rows.length) {
    const row = rows[rowIdx];
    return getColSpan(column, lastFrozenColumnIndex, { type: 'ROW', row });
  }

  if (bottomSummaryRows) {
    return getColSpan(column, lastFrozenColumnIndex, {
      type: 'SUMMARY',
      row: bottomSummaryRows[rowIdx - rows.length]
    });
  }

  return undefined;
}

export function getNextSelectedCellPosition<R, SR>({
  cellNavigationMode,
  columns,
  colSpanColumns,
  rows,
  topSummaryRows,
  bottomSummaryRows,
  minRowIdx,
  maxRowIdx,
  currentPosition: { idx: currentIdx },
  nextPosition,
  lastFrozenColumnIndex,
  isCellWithinBounds
}: GetNextSelectedCellPositionOpts<R, SR>): Position {
  let { idx: nextIdx, rowIdx: nextRowIdx } = nextPosition;

  const setColSpan = (moveRight: boolean) => {
    // If a cell within the colspan range is selected then move to the
    // previous or the next cell depending on the navigation direction
    for (const column of colSpanColumns) {
      const colIdx = column.idx;
      if (colIdx > nextIdx) break;
      const colSpan = getSelectedCellColSpan({
        rows,
        topSummaryRows,
        bottomSummaryRows,
        rowIdx: nextRowIdx,
        lastFrozenColumnIndex,
        column
      });

      if (colSpan && nextIdx > colIdx && nextIdx < colSpan + colIdx) {
        nextIdx = colIdx + (moveRight ? colSpan : 0);
        break;
      }
    }
  };

  if (isCellWithinBounds(nextPosition)) {
    setColSpan(nextIdx - currentIdx > 0);
  }

  if (cellNavigationMode !== 'NONE') {
    const columnsCount = columns.length;
    const isAfterLastColumn = nextIdx === columnsCount;
    const isBeforeFirstColumn = nextIdx === -1;

    if (isAfterLastColumn) {
      if (cellNavigationMode === 'CHANGE_ROW') {
        const isLastRow = nextRowIdx === maxRowIdx;
        if (!isLastRow) {
          nextIdx = 0;
          nextRowIdx += 1;
        }
      } else {
        nextIdx = 0;
      }
    } else if (isBeforeFirstColumn) {
      if (cellNavigationMode === 'CHANGE_ROW') {
        const isFirstRow = nextRowIdx === minRowIdx;
        if (!isFirstRow) {
          nextRowIdx -= 1;
          nextIdx = columnsCount - 1;
        }
      } else {
        nextIdx = columnsCount - 1;
      }
      setColSpan(false);
    }
  }

  return { idx: nextIdx, rowIdx: nextRowIdx };
}

interface CanExitGridOpts {
  cellNavigationMode: CellNavigationMode;
  maxColIdx: number;
  minRowIdx: number;
  maxRowIdx: number;
  selectedPosition: Position;
  shiftKey: boolean;
}

export function canExitGrid({
  cellNavigationMode,
  maxColIdx,
  minRowIdx,
  maxRowIdx,
  selectedPosition: { rowIdx, idx },
  shiftKey
}: CanExitGridOpts): boolean {
  // When the cellNavigationMode is 'none' or 'changeRow', you can exit the grid if you're at the first or last cell of the grid
  // When the cellNavigationMode is 'loopOverRow', there is no logical exit point so you can't exit the grid
  if (cellNavigationMode === 'NONE' || cellNavigationMode === 'CHANGE_ROW') {
    const atLastCellInRow = idx === maxColIdx;
    const atFirstCellInRow = idx === 0;
    const atLastRow = rowIdx === maxRowIdx;
    const atFirstRow = rowIdx === minRowIdx;

    return shiftKey ? atFirstCellInRow && atFirstRow : atLastCellInRow && atLastRow;
  }

  return false;
}<|MERGE_RESOLUTION|>--- conflicted
+++ resolved
@@ -28,14 +28,9 @@
   cellNavigationMode: CellNavigationMode;
   columns: readonly CalculatedColumn<R, SR>[];
   colSpanColumns: readonly CalculatedColumn<R, SR>[];
-<<<<<<< HEAD
   rows: readonly R[];
-  summaryRows: Maybe<readonly SR[]>;
-=======
-  rows: readonly (R | GroupRow<R>)[];
   topSummaryRows: Maybe<readonly SR[]>;
   bottomSummaryRows: Maybe<readonly SR[]>;
->>>>>>> 66bc0506
   minRowIdx: number;
   maxRowIdx: number;
   currentPosition: Position;
@@ -53,11 +48,7 @@
   column
 }: Pick<
   GetNextSelectedCellPositionOpts<R, SR>,
-<<<<<<< HEAD
-  'rows' | 'summaryRows' | 'lastFrozenColumnIndex'
-=======
-  'rows' | 'topSummaryRows' | 'bottomSummaryRows' | 'isGroupRow' | 'lastFrozenColumnIndex'
->>>>>>> 66bc0506
+  'rows' | 'topSummaryRows' | 'bottomSummaryRows' | 'lastFrozenColumnIndex'
 > & {
   rowIdx: number;
   column: CalculatedColumn<R, SR>;
