import clsx from 'clsx';

import type { CalculatedColumn } from '../types';
import { cellClassname, cellFrozenClassname, cellFrozenLastClassname } from '../style';

export * from './colSpanUtils';
export * from './domUtils';
export * from './keyboardUtils';
export * from './selectedCellUtils';

export const { min, max, floor, sign } = Math;

export function assertIsValidKeyGetter<R, K extends React.Key>(
  keyGetter: unknown
): asserts keyGetter is (row: R) => K {
  if (typeof keyGetter !== 'function') {
    throw new Error('Please specify the rowKeyGetter prop to use selection');
  }
}

export function getCellStyle<R, SR>(
  column: CalculatedColumn<R, SR>,
  colSpan?: number
): React.CSSProperties {
  return {
    gridColumnStart: column.idx + 1,
    // @ts-expect-error
    gridColumnEnd: colSpan !== undefined ? `span ${colSpan}` : undefined,
<<<<<<< HEAD
    // @ts-expect-error
    left: column.frozen ? `var(--frozen-left-${column.idx})` : undefined
=======
    left: column.frozen ? `var(--rdg-frozen-left-${column.idx})` : undefined
>>>>>>> 9576c89d
  };
}

export function getCellClassname<R, SR>(
  column: CalculatedColumn<R, SR>,
  ...extraClasses: Parameters<typeof clsx>
): string {
  return clsx(
    cellClassname,
    {
      [cellFrozenClassname]: column.frozen,
      [cellFrozenLastClassname]: column.isLastFrozenColumn
    },
    ...extraClasses
  );
}<|MERGE_RESOLUTION|>--- conflicted
+++ resolved
@@ -24,14 +24,8 @@
 ): React.CSSProperties {
   return {
     gridColumnStart: column.idx + 1,
-    // @ts-expect-error
     gridColumnEnd: colSpan !== undefined ? `span ${colSpan}` : undefined,
-<<<<<<< HEAD
-    // @ts-expect-error
-    left: column.frozen ? `var(--frozen-left-${column.idx})` : undefined
-=======
     left: column.frozen ? `var(--rdg-frozen-left-${column.idx})` : undefined
->>>>>>> 9576c89d
   };
 }
 
