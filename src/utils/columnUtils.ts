import { Column, CalculatedColumn, FormatterProps } from '../types';
import { ToggleGroupFormatter } from '../formatters';
import { SELECT_COLUMN_KEY } from '../Columns';

interface Metrics<R, SR> {
  columns: readonly Column<R, SR>[];
  columnWidths: ReadonlyMap<string, number>;
  minColumnWidth: number;
  viewportWidth: number;
  defaultResizable: boolean;
  defaultSortable: boolean;
  defaultFormatter: React.ComponentType<FormatterProps<R, SR>>;
  rawGroupBy?: readonly string[];
}

interface ColumnMetrics<TRow, TSummaryRow> {
  columns: readonly CalculatedColumn<TRow, TSummaryRow>[];
  lastFrozenColumnIndex: number;
  totalFrozenColumnWidth: number;
  totalColumnWidth: number;
  groupBy: readonly string[];
}

export function getColumnMetrics<R, SR>(metrics: Metrics<R, SR>): ColumnMetrics<R, SR> {
  let left = 0;
  let totalWidth = 0;
  let allocatedWidths = 0;
  let unassignedColumnsCount = 0;
  let lastFrozenColumnIndex = -1;
<<<<<<< HEAD
  type IntermediateColumn = Column<R, SR> & { width: number | undefined; rowGroup?: boolean };
  const { rawGroupBy } = metrics;
=======
  let totalFrozenColumnWidth = 0;
  const columns: Array<Omit<Column<R, SR>, 'width'> & { width: number | undefined }> = [];
>>>>>>> 09ea6381

  const columns = metrics.columns.map(metricsColumn => {
    let width = getSpecifiedWidth(metricsColumn, metrics.columnWidths, metrics.viewportWidth);

    if (width === undefined) {
      unassignedColumnsCount++;
    } else {
      width = clampColumnWidth(width, metricsColumn, metrics.minColumnWidth);
      allocatedWidths += width;
    }

    const column: IntermediateColumn = { ...metricsColumn, width };

    if (rawGroupBy?.includes(column.key)) {
      column.frozen = true;
      column.rowGroup = true;
    }

    if (column.frozen) {
      lastFrozenColumnIndex++;
    }

    return column;
  });

  columns.sort(({ key: aKey, frozen: frozenA }, { key: bKey, frozen: frozenB }) => {
    // Sort select column first:
    if (aKey === SELECT_COLUMN_KEY) return -1;
    if (bKey === SELECT_COLUMN_KEY) return 1;

    // Sort grouped columns second, following the groupBy order:
    if (rawGroupBy?.includes(aKey)) {
      if (rawGroupBy.includes(bKey)) {
        return rawGroupBy.indexOf(aKey) - rawGroupBy.indexOf(bKey);
      }
      return -1;
    }
    if (rawGroupBy?.includes(bKey)) return 1;

    // Sort frozen columns third:
    if (frozenA) {
      if (frozenB) return 0;
      return -1;
    }
    if (frozenB) return 1;

    // Sort other columns last:
    return 0;
  });

  const unallocatedWidth = metrics.viewportWidth - allocatedWidths;
  const unallocatedColumnWidth = Math.max(
    Math.floor(unallocatedWidth / unassignedColumnsCount),
    metrics.minColumnWidth
  );

  const groupBy: string[] = [];
  const calculatedColumns: CalculatedColumn<R, SR>[] = columns.map((column, idx) => {
    // Every column should have a valid width as this stage
    const width = column.width ?? clampColumnWidth(unallocatedColumnWidth, column, metrics.minColumnWidth);
    const newColumn = {
      ...column,
      idx,
      width,
      left,
      sortable: column.sortable ?? metrics.defaultSortable,
      resizable: column.resizable ?? metrics.defaultResizable,
      formatter: column.formatter ?? metrics.defaultFormatter
    };

    if (newColumn.rowGroup) {
      groupBy.push(column.key);
      newColumn.groupFormatter = column.groupFormatter ?? ToggleGroupFormatter;
    }

    totalWidth += width;
    left += width;
    return newColumn;
  });

  if (lastFrozenColumnIndex !== -1) {
    const lastFrozenColumn = calculatedColumns[lastFrozenColumnIndex];
    lastFrozenColumn.isLastFrozenColumn = true;
    totalFrozenColumnWidth = lastFrozenColumn.left + lastFrozenColumn.width;
  }

  return {
    columns: calculatedColumns,
    lastFrozenColumnIndex,
<<<<<<< HEAD
    totalColumnWidth: totalWidth,
    groupBy
=======
    totalFrozenColumnWidth,
    totalColumnWidth: totalWidth
>>>>>>> 09ea6381
  };
}

function getSpecifiedWidth<R, SR>(
  { key, width }: Column<R, SR>,
  columnWidths: ReadonlyMap<string, number>,
  viewportWidth: number
): number | undefined {
  if (columnWidths.has(key)) {
    // Use the resized width if available
    return columnWidths.get(key);
  }
  if (typeof width === 'number') {
    return width;
  }
  if (typeof width === 'string' && /^\d+%$/.test(width)) {
    return Math.floor(viewportWidth * parseInt(width, 10) / 100);
  }
  return undefined;
}

function clampColumnWidth<R, SR>(
  width: number,
  { minWidth, maxWidth }: Column<R, SR>,
  minColumnWidth: number
): number {
  width = Math.max(width, minWidth ?? minColumnWidth);

  if (typeof maxWidth === 'number') {
    return Math.min(width, maxWidth);
  }

  return width;
}

// Logic extented to allow for functions to be passed down in column.editable
// this allows us to decide whether we can be editing from a cell level
export function canEdit<R, SR>(column: Column<R, SR>, row: R): boolean {
  if (typeof column.editable === 'function') {
    return column.editable(row);
  }
  return Boolean(column.editor || column.editor2 || column.editable);
}

export function getColumnScrollPosition<R, SR>(columns: readonly CalculatedColumn<R, SR>[], idx: number, currentScrollLeft: number, currentClientWidth: number): number {
  let left = 0;
  let frozen = 0;

  for (let i = 0; i < idx; i++) {
    const column = columns[i];
    if (column) {
      if (column.width) {
        left += column.width;
      }
      if (column.frozen) {
        frozen += column.width;
      }
    }
  }

  const selectedColumn = columns[idx];
  if (selectedColumn) {
    const scrollLeft = left - frozen - currentScrollLeft;
    const scrollRight = left + selectedColumn.width - currentScrollLeft;

    if (scrollLeft < 0) {
      return scrollLeft;
    }
    if (scrollRight > currentClientWidth) {
      return scrollRight - currentClientWidth;
    }
  }

  return 0;
}<|MERGE_RESOLUTION|>--- conflicted
+++ resolved
@@ -27,13 +27,9 @@
   let allocatedWidths = 0;
   let unassignedColumnsCount = 0;
   let lastFrozenColumnIndex = -1;
-<<<<<<< HEAD
   type IntermediateColumn = Column<R, SR> & { width: number | undefined; rowGroup?: boolean };
+  let totalFrozenColumnWidth = 0;
   const { rawGroupBy } = metrics;
-=======
-  let totalFrozenColumnWidth = 0;
-  const columns: Array<Omit<Column<R, SR>, 'width'> & { width: number | undefined }> = [];
->>>>>>> 09ea6381
 
   const columns = metrics.columns.map(metricsColumn => {
     let width = getSpecifiedWidth(metricsColumn, metrics.columnWidths, metrics.viewportWidth);
@@ -123,13 +119,9 @@
   return {
     columns: calculatedColumns,
     lastFrozenColumnIndex,
-<<<<<<< HEAD
+    totalFrozenColumnWidth,
     totalColumnWidth: totalWidth,
     groupBy
-=======
-    totalFrozenColumnWidth,
-    totalColumnWidth: totalWidth
->>>>>>> 09ea6381
   };
 }
 
