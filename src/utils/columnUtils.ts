--- conflicted
+++ resolved
@@ -164,11 +164,7 @@
   if (typeof column.editable === 'function') {
     return column.editable(row);
   }
-<<<<<<< HEAD
-  return column.editable || column.editor != null && column.editable !== false;
-=======
-  return Boolean(column.editor ?? column.editor2 ?? column.editable);
->>>>>>> ead05032
+  return column.editable || (column.editor != null || column.editor2 != null) && column.editable !== false;
 }
 
 export function getColumnScrollPosition<R, SR>(columns: readonly CalculatedColumn<R, SR>[], idx: number, currentScrollLeft: number, currentClientWidth: number): number {
