--- conflicted
+++ resolved
@@ -161,15 +161,8 @@
 // Logic extented to allow for functions to be passed down in column.editable
 // this allows us to decide whether we can be editing from a cell level
 export function canEdit<R, SR>(column: Column<R, SR>, row: R): boolean {
-<<<<<<< HEAD
-  if (typeof column.editable === 'function') {
-    return column.editable(row);
-  }
-  return column.editable || (column.editor != null || column.editor2 != null) && column.editable !== false;
-=======
   const isEditable = typeof column.editable === 'function' ? column.editable(row) : column.editable;
   return column.editor != null && isEditable !== false;
->>>>>>> 509963fc
 }
 
 export function getColumnScrollPosition<R, SR>(columns: readonly CalculatedColumn<R, SR>[], idx: number, currentScrollLeft: number, currentClientWidth: number): number {
