--- conflicted
+++ resolved
@@ -1,166 +1,4 @@
-<<<<<<< HEAD
-import type { Column, CalculatedColumn, FormatterProps } from '../types';
-import { ToggleGroupFormatter } from '../formatters';
-import { SELECT_COLUMN_KEY } from '../Columns';
-
-interface Metrics<R, SR> {
-  rawColumns: readonly Column<R, SR>[];
-  columnWidths: ReadonlyMap<string, number>;
-  minColumnWidth: number;
-  viewportWidth: number;
-  defaultResizable: boolean;
-  defaultSortable: boolean;
-  defaultFormatter: React.ComponentType<FormatterProps<R, SR>>;
-  rawGroupBy?: readonly string[];
-}
-
-interface ColumnMetrics<TRow, TSummaryRow> {
-  columns: readonly CalculatedColumn<TRow, TSummaryRow>[];
-  lastFrozenColumnIndex: number;
-  totalFrozenColumnWidth: number;
-  totalColumnWidth: number;
-  groupBy: readonly string[];
-}
-
-export function getColumnMetrics<R, SR>(metrics: Metrics<R, SR>): ColumnMetrics<R, SR> {
-  let left = 0;
-  let totalWidth = 0;
-  let allocatedWidths = 0;
-  let unassignedColumnsCount = 0;
-  let lastFrozenColumnIndex = -1;
-  type IntermediateColumn = Column<R, SR> & { width: number | undefined; rowGroup?: boolean };
-  let totalFrozenColumnWidth = 0;
-  const { rawGroupBy } = metrics;
-
-  const columns = metrics.rawColumns.map(metricsColumn => {
-    let width = getSpecifiedWidth(metricsColumn, metrics.columnWidths, metrics.viewportWidth);
-
-    if (width === undefined) {
-      unassignedColumnsCount++;
-    } else {
-      width = clampColumnWidth(width, metricsColumn, metrics.minColumnWidth);
-      allocatedWidths += width;
-    }
-
-    const column: IntermediateColumn = { ...metricsColumn, width };
-
-    if (rawGroupBy?.includes(column.key)) {
-      column.frozen = true;
-      column.rowGroup = true;
-    }
-
-    if (column.frozen) {
-      lastFrozenColumnIndex++;
-    }
-
-    return column;
-  });
-
-  columns.sort(({ key: aKey, frozen: frozenA }, { key: bKey, frozen: frozenB }) => {
-    // Sort select column first:
-    if (aKey === SELECT_COLUMN_KEY) return -1;
-    if (bKey === SELECT_COLUMN_KEY) return 1;
-
-    // Sort grouped columns second, following the groupBy order:
-    if (rawGroupBy?.includes(aKey)) {
-      if (rawGroupBy.includes(bKey)) {
-        return rawGroupBy.indexOf(aKey) - rawGroupBy.indexOf(bKey);
-      }
-      return -1;
-    }
-    if (rawGroupBy?.includes(bKey)) return 1;
-
-    // Sort frozen columns third:
-    if (frozenA) {
-      if (frozenB) return 0;
-      return -1;
-    }
-    if (frozenB) return 1;
-
-    // Sort other columns last:
-    return 0;
-  });
-
-  const unallocatedWidth = metrics.viewportWidth - allocatedWidths;
-  const unallocatedColumnWidth = Math.max(
-    Math.floor(unallocatedWidth / unassignedColumnsCount),
-    metrics.minColumnWidth
-  );
-
-  // Filter rawGroupBy and ignore keys that do not match the columns prop
-  const groupBy: string[] = [];
-  const calculatedColumns: CalculatedColumn<R, SR>[] = columns.map((column, idx) => {
-    // Every column should have a valid width as this stage
-    const width = column.width ?? clampColumnWidth(unallocatedColumnWidth, column, metrics.minColumnWidth);
-    const newColumn = {
-      ...column,
-      idx,
-      width,
-      left,
-      sortable: column.sortable ?? metrics.defaultSortable,
-      resizable: column.resizable ?? metrics.defaultResizable,
-      formatter: column.formatter ?? metrics.defaultFormatter
-    };
-
-    if (newColumn.rowGroup) {
-      groupBy.push(column.key);
-      newColumn.groupFormatter = column.groupFormatter ?? ToggleGroupFormatter;
-    }
-
-    totalWidth += width;
-    left += width;
-    return newColumn;
-  });
-
-  if (lastFrozenColumnIndex !== -1) {
-    const lastFrozenColumn = calculatedColumns[lastFrozenColumnIndex];
-    lastFrozenColumn.isLastFrozenColumn = true;
-    totalFrozenColumnWidth = lastFrozenColumn.left + lastFrozenColumn.width;
-  }
-
-  return {
-    columns: calculatedColumns,
-    lastFrozenColumnIndex,
-    totalFrozenColumnWidth,
-    totalColumnWidth: totalWidth,
-    groupBy
-  };
-}
-
-function getSpecifiedWidth<R, SR>(
-  { key, width }: Column<R, SR>,
-  columnWidths: ReadonlyMap<string, number>,
-  viewportWidth: number
-): number | undefined {
-  if (columnWidths.has(key)) {
-    // Use the resized width if available
-    return columnWidths.get(key);
-  }
-  if (typeof width === 'number') {
-    return width;
-  }
-  if (typeof width === 'string' && /^\d+%$/.test(width)) {
-    return Math.floor(viewportWidth * parseInt(width, 10) / 100);
-  }
-  return undefined;
-}
-
-function clampColumnWidth<R, SR>(
-  width: number,
-  { minWidth, maxWidth }: Column<R, SR>,
-  minColumnWidth: number
-): number {
-  width = Math.max(width, minWidth ?? minColumnWidth);
-
-  if (typeof maxWidth === 'number') {
-    return Math.min(width, maxWidth);
-  }
-
-  return width;
-}
-=======
-import { CalculatedColumn } from '../types';
->>>>>>> 644f57a1
+import type { CalculatedColumn } from '../types';
 
 export function getColumnScrollPosition<R, SR>(columns: readonly CalculatedColumn<R, SR>[], idx: number, currentScrollLeft: number, currentClientWidth: number): number {
   let left = 0;
