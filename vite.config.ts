import react from '@vitejs/plugin-react';
import wyw from '@wyw-in-js/vite';
import { defineConfig } from 'vite';

const isCI = process.env.CI === 'true';
const isTest = process.env.NODE_ENV === 'test';

export default defineConfig({
  base: isCI ? '/react-data-grid/' : '/',
  build: {
    emptyOutDir: true,
    sourcemap: true
  },
  resolve: {
    alias: {
      lodash: isTest ? 'lodash' : 'lodash-es',
      'lodash-es': isTest ? 'lodash' : 'lodash-es'
    }
  },
  plugins: [
<<<<<<< HEAD
    !isTest &&
      react({
        babel: {
          babelrc: false,
          configFile: false,
          plugins: [['optimize-clsx', { functionNames: ['getCellClassname'] }]]
        }
      }),
    linaria({ preprocessor: 'none' })
=======
    react({
      babel: {
        babelrc: false,
        configFile: false,
        plugins: [['optimize-clsx', { functionNames: ['getCellClassname'] }]]
      }
    }),
    !isTest && wyw({ preprocessor: 'none' })
>>>>>>> d752fc7e
  ],
  server: {
    open: true
  },
  test: {
    root: '.',
    globals: true,
    coverage: {
      provider: 'istanbul',
      enabled: isCI,
      include: ['src/**/*.{ts,tsx}', '!src/types.ts'],
      reporter: ['text', 'json']
    },
    pool: 'vmThreads',
    poolOptions: {
      vmThreads: {
        useAtomics: true
      }
    },
    testTimeout: isCI ? 10000 : 5000,
    setupFiles: ['test/setup.ts'],
    browser: {
      enabled: true,
      name: 'chromium',
      provider: 'playwright'
    },
    restoreMocks: true,
    sequence: {
      shuffle: true
    }
  }
});<|MERGE_RESOLUTION|>--- conflicted
+++ resolved
@@ -18,17 +18,6 @@
     }
   },
   plugins: [
-<<<<<<< HEAD
-    !isTest &&
-      react({
-        babel: {
-          babelrc: false,
-          configFile: false,
-          plugins: [['optimize-clsx', { functionNames: ['getCellClassname'] }]]
-        }
-      }),
-    linaria({ preprocessor: 'none' })
-=======
     react({
       babel: {
         babelrc: false,
@@ -36,11 +25,11 @@
         plugins: [['optimize-clsx', { functionNames: ['getCellClassname'] }]]
       }
     }),
-    !isTest && wyw({ preprocessor: 'none' })
->>>>>>> d752fc7e
+    wyw({ preprocessor: 'none' })
   ],
   server: {
-    open: true
+    // TODO: open bug
+    open: !isTest
   },
   test: {
     root: '.',
