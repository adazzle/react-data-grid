import { useMemo, useState } from 'react';
import Select from 'react-select';
import faker from 'faker';
import { css } from '@linaria/core';

import DataGrid from '../../src';
import type { Column } from '../../src';
import { filterNumber, NumericFilter } from './components/Filters';

const rootClassname = css`
  display: flex;
  flex-direction: column;
  height: 100%;
  gap: 10px;

  > .rdg {
    flex: 1;
  }
`;

const toolbarClassname = css`
  text-align: end;
`;

const filterContainerClassname = css`
  display: flex;
  height: inherit;
  align-items: center;
`;

const filterClassname = css`
  width: 100%;
  padding: 4px;
  font-size: 14px;
`;

interface Row {
  id: number;
  task: string;
  priority: string;
  issueType: string;
  developer: string;
  complete: number;
}

export interface FilterRow {
  task?: string;
  priority?: string;
  issueType?: string;
  developer?: string;
  complete?: string;
}

export interface FilterRow {
  task?: string;
  priority?: string;
  issueType?: string;
  developer?: string;
  complete?: string;
}

function createRows() {
  const rows: Row[] = [];
  for (let i = 1; i < 500; i++) {
    rows.push({
      id: i,
      task: `Task ${i}`,
      complete: Math.min(100, Math.round(Math.random() * 110)),
      priority: ['Critical', 'High', 'Medium', 'Low'][Math.floor(Math.random() * 4)],
      issueType: ['Bug', 'Improvement', 'Epic', 'Story'][Math.floor(Math.random() * 4)],
      developer: faker.name.findName()
    });
  }
  return rows;
}

export function HeaderFilters() {
  const [rows] = useState(createRows);
  const [filterRow, setFilterRow] = useState<FilterRow>({
    priority: 'Critical',
    issueType: 'All'
  });
  const [enableFilterRow, setEnableFilterRow] = useState(true);

<<<<<<< HEAD
  const columns = useMemo((): readonly Column<Row, unknown, FilterRow>[] => {
    const developerOptions = Array.from(new Set(rows.map(r => r.developer))).map(d => ({
=======
  const columns = useMemo((): readonly Column<Row>[] => {
    const developerOptions = Array.from(new Set(rows.map((r) => r.developer))).map((d) => ({
>>>>>>> 70b55ddb
      label: d,
      value: d
    }));

    return [
      {
        key: 'id',
        name: 'ID',
        width: 50
      },
      {
        key: 'task',
        name: 'Title',
<<<<<<< HEAD
        filterRenderer: ({ filterRow, onFilterRowChange }) => (
          <div className={filterContainerClassname}>
            <input
              className={filterClassname}
              value={filterRow.task}
              onChange={e => onFilterRowChange({ ...filterRow, task: e.target.value })}
=======
        filterRenderer: (p) => (
          <div className={filterContainerClassname}>
            <input
              className={filterClassname}
              value={p.value}
              onChange={(e) => p.onChange(e.target.value)}
>>>>>>> 70b55ddb
            />
          </div>
        )
      },
      {
        key: 'priority',
        name: 'Priority',
<<<<<<< HEAD
        filterRenderer: ({ filterRow, onFilterRowChange }) => (
          <div className={filterContainerClassname}>
            <select
              className={filterClassname}
              value={filterRow.priority}
              onChange={e => onFilterRowChange({ ...filterRow, priority: e.target.value })}
=======
        filterRenderer: (p) => (
          <div className={filterContainerClassname}>
            <select
              className={filterClassname}
              value={p.value}
              onChange={(e) => p.onChange(e.target.value)}
>>>>>>> 70b55ddb
            >
              <option value="All">All</option>
              <option value="Critical">Critical</option>
              <option value="High">High</option>
              <option value="Medium">Medium</option>
              <option value="Low">Low</option>
            </select>
          </div>
        )
      },
      {
        key: 'issueType',
        name: 'Issue Type',
<<<<<<< HEAD
        filterRenderer: ({ filterRow, onFilterRowChange }) => (
          <div className={filterContainerClassname}>
            <select
              className={filterClassname}
              value={filterRow.issueType}
              onChange={e => onFilterRowChange({ ...filterRow, issueType: e.target.value })}
=======
        filterRenderer: (p) => (
          <div className={filterContainerClassname}>
            <select
              className={filterClassname}
              value={p.value}
              onChange={(e) => p.onChange(e.target.value)}
>>>>>>> 70b55ddb
            >
              <option value="All">All</option>
              <option value="Bug">Bug</option>
              <option value="Improvement">Improvement</option>
              <option value="Epic">Epic</option>
              <option value="Story">Story</option>
            </select>
          </div>
        )
      },
      {
        key: 'developer',
        name: 'Developer',
<<<<<<< HEAD
        filterRenderer: ({ filterRow, onFilterRowChange }) => (
=======
        filterRenderer: (p) => (
>>>>>>> 70b55ddb
          <div className={filterContainerClassname}>
            <Select
              value={filterRow.developer ? { label: filterRow.developer, value: filterRow.developer } : undefined}
              onChange={e => onFilterRowChange({ ...filterRow, developer: e!.value })}
              options={developerOptions}
              styles={{
                option: (provided) => ({
                  ...provided,
                  padding: 10
                }),
                control: (provided) => ({
                  ...provided,
                  height: 30,
                  minHeight: 30,
                  padding: 0,
                  lineHeight: 'normal'
                }),
                container: (provided) => ({
                  ...provided,
                  width: '100%'
                })
              }}
              menuPortalTarget={document.body}
            />
          </div>
        )
      },
      {
        key: 'complete',
        name: '% Complete',
        filterRenderer: ({ filterRow, onFilterRowChange }) => (
          <NumericFilter
            value={filterRow.complete}
            onChange={value => onFilterRowChange({ ...filterRow, complete: value })}
          />
        )
      }
    ];
  }, [rows]);

  const filteredRows = useMemo(() => {
<<<<<<< HEAD
    return rows.filter(row => {
      if (filterRow.task && !row.task.includes(filterRow.task)) {
        return false;
      }
      if (filterRow.priority !== 'All' && row.priority !== filterRow.priority) {
        return false;
      }
      if (filterRow.issueType !== 'All' && row.issueType !== filterRow.issueType) {
        return false;
      }
      if (filterRow.developer && row.developer !== filterRow.developer) {
        return false;
      }
      if (filterRow.complete && !filterNumber(row.complete, filterRow.complete)) {
        return false;
      }

      return true;
=======
    return rows.filter((r) => {
      return (
        (filters.task ? r.task.includes(filters.task) : true) &&
        (filters.priority !== 'All' ? r.priority === filters.priority : true) &&
        (filters.issueType !== 'All' ? r.issueType === filters.issueType : true) &&
        (filters.developer ? r.developer === filters.developer.value : true) &&
        (filters.complete ? filters.complete.filterValues(r, filters.complete, 'complete') : true)
      );
>>>>>>> 70b55ddb
    });
  }, [rows, filterRow]);

  function clearFilters() {
    setFilterRow({
      priority: 'All',
      issueType: 'All'
    });
  }

  function toggleFilters() {
    setEnableFilterRow(!enableFilterRow);
  }

  return (
    <div className={rootClassname}>
      <div className={toolbarClassname}>
        <button type="button" onClick={toggleFilters}>
          Toggle Filters
        </button>{' '}
        <button type="button" onClick={clearFilters}>
          Clear Filters
        </button>
      </div>
      <DataGrid
        columns={columns}
        rows={filteredRows}
        enableFilterRow={enableFilterRow}
        filterRow={filterRow}
        onFilterRowChange={setFilterRow}
      />
    </div>
  );
}

HeaderFilters.storyName = 'Header Filters';<|MERGE_RESOLUTION|>--- conflicted
+++ resolved
@@ -5,7 +5,7 @@
 
 import DataGrid from '../../src';
 import type { Column } from '../../src';
-import { filterNumber, NumericFilter } from './components/Filters';
+import { NumericFilter, filterNumber } from './components/Filters';
 
 const rootClassname = css`
   display: flex;
@@ -41,14 +41,6 @@
   issueType: string;
   developer: string;
   complete: number;
-}
-
-export interface FilterRow {
-  task?: string;
-  priority?: string;
-  issueType?: string;
-  developer?: string;
-  complete?: string;
 }
 
 export interface FilterRow {
@@ -82,13 +74,8 @@
   });
   const [enableFilterRow, setEnableFilterRow] = useState(true);
 
-<<<<<<< HEAD
   const columns = useMemo((): readonly Column<Row, unknown, FilterRow>[] => {
-    const developerOptions = Array.from(new Set(rows.map(r => r.developer))).map(d => ({
-=======
-  const columns = useMemo((): readonly Column<Row>[] => {
     const developerOptions = Array.from(new Set(rows.map((r) => r.developer))).map((d) => ({
->>>>>>> 70b55ddb
       label: d,
       value: d
     }));
@@ -102,21 +89,12 @@
       {
         key: 'task',
         name: 'Title',
-<<<<<<< HEAD
         filterRenderer: ({ filterRow, onFilterRowChange }) => (
           <div className={filterContainerClassname}>
             <input
               className={filterClassname}
               value={filterRow.task}
-              onChange={e => onFilterRowChange({ ...filterRow, task: e.target.value })}
-=======
-        filterRenderer: (p) => (
-          <div className={filterContainerClassname}>
-            <input
-              className={filterClassname}
-              value={p.value}
-              onChange={(e) => p.onChange(e.target.value)}
->>>>>>> 70b55ddb
+              onChange={(event) => onFilterRowChange({ ...filterRow, task: event.target.value })}
             />
           </div>
         )
@@ -124,21 +102,14 @@
       {
         key: 'priority',
         name: 'Priority',
-<<<<<<< HEAD
         filterRenderer: ({ filterRow, onFilterRowChange }) => (
           <div className={filterContainerClassname}>
             <select
               className={filterClassname}
               value={filterRow.priority}
-              onChange={e => onFilterRowChange({ ...filterRow, priority: e.target.value })}
-=======
-        filterRenderer: (p) => (
-          <div className={filterContainerClassname}>
-            <select
-              className={filterClassname}
-              value={p.value}
-              onChange={(e) => p.onChange(e.target.value)}
->>>>>>> 70b55ddb
+              onChange={(event) =>
+                onFilterRowChange({ ...filterRow, priority: event.target.value })
+              }
             >
               <option value="All">All</option>
               <option value="Critical">Critical</option>
@@ -152,21 +123,14 @@
       {
         key: 'issueType',
         name: 'Issue Type',
-<<<<<<< HEAD
         filterRenderer: ({ filterRow, onFilterRowChange }) => (
           <div className={filterContainerClassname}>
             <select
               className={filterClassname}
               value={filterRow.issueType}
-              onChange={e => onFilterRowChange({ ...filterRow, issueType: e.target.value })}
-=======
-        filterRenderer: (p) => (
-          <div className={filterContainerClassname}>
-            <select
-              className={filterClassname}
-              value={p.value}
-              onChange={(e) => p.onChange(e.target.value)}
->>>>>>> 70b55ddb
+              onChange={(event) =>
+                onFilterRowChange({ ...filterRow, issueType: event.target.value })
+              }
             >
               <option value="All">All</option>
               <option value="Bug">Bug</option>
@@ -180,15 +144,15 @@
       {
         key: 'developer',
         name: 'Developer',
-<<<<<<< HEAD
-        filterRenderer: ({ filterRow, onFilterRowChange }) => (
-=======
-        filterRenderer: (p) => (
->>>>>>> 70b55ddb
+        filterRenderer: ({ filterRow, onFilterRowChange }) => (
           <div className={filterContainerClassname}>
             <Select
-              value={filterRow.developer ? { label: filterRow.developer, value: filterRow.developer } : undefined}
-              onChange={e => onFilterRowChange({ ...filterRow, developer: e!.value })}
+              value={
+                filterRow.developer
+                  ? { label: filterRow.developer, value: filterRow.developer }
+                  : undefined
+              }
+              onChange={(event) => onFilterRowChange({ ...filterRow, developer: event!.value })}
               options={developerOptions}
               styles={{
                 option: (provided) => ({
@@ -218,7 +182,7 @@
         filterRenderer: ({ filterRow, onFilterRowChange }) => (
           <NumericFilter
             value={filterRow.complete}
-            onChange={value => onFilterRowChange({ ...filterRow, complete: value })}
+            onChange={(value) => onFilterRowChange({ ...filterRow, complete: value })}
           />
         )
       }
@@ -226,8 +190,7 @@
   }, [rows]);
 
   const filteredRows = useMemo(() => {
-<<<<<<< HEAD
-    return rows.filter(row => {
+    return rows.filter((row) => {
       if (filterRow.task && !row.task.includes(filterRow.task)) {
         return false;
       }
@@ -245,16 +208,6 @@
       }
 
       return true;
-=======
-    return rows.filter((r) => {
-      return (
-        (filters.task ? r.task.includes(filters.task) : true) &&
-        (filters.priority !== 'All' ? r.priority === filters.priority : true) &&
-        (filters.issueType !== 'All' ? r.issueType === filters.issueType : true) &&
-        (filters.developer ? r.developer === filters.developer.value : true) &&
-        (filters.complete ? filters.complete.filterValues(r, filters.complete, 'complete') : true)
-      );
->>>>>>> 70b55ddb
     });
   }, [rows, filterRow]);
 
