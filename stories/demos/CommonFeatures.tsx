import React, { useState, useCallback, useMemo } from 'react';
import faker from 'faker';
import { AutoSizer } from 'react-virtualized';
<<<<<<< HEAD
import DataGrid, { SelectColumn, Column, RowsUpdateEvent, DEFINE_SORT, SummaryFormatterProps } from '../../src';
=======
import DataGrid, { SelectColumn, Column, RowsUpdateEvent, SortDirection } from '../../src';
>>>>>>> fa46392e

const dateFormatter = new Intl.DateTimeFormat(navigator.language);
const currencyFormatter = new Intl.NumberFormat(navigator.language, {
  style: 'currency',
  currency: 'eur'
});

function TimestampFormatter({ timestamp }: { timestamp: number }) {
  return <>{dateFormatter.format(timestamp)}</>;
}

function CurrencyFormatter({ value }: { value: number }) {
  return <>{currencyFormatter.format(value)}</>;
}

interface SummaryRow {
  id: string;
  totalCount: number;
  availableCount: {
    yes: number;
    no: number;
  };
}

type SummaryRowFormatterProps = SummaryFormatterProps<SummaryRow, Row>;

interface Row {
  id: number;
  title: string;
  client: string;
  area: string;
  country: string;
  contact: string;
  assignee: string;
  progress: number;
  startTimestamp: number;
  endTimestamp: number;
  budget: number;
  transaction: string;
  account: string;
  version: string;
  available: boolean;
}

const columns: readonly Column<Row>[] = [
  {
    ...SelectColumn,
    summaryFormatter() {
      return <strong>Total</strong>;
    }
  },
  {
    key: 'id',
    name: 'ID',
    width: 60,
    frozen: true,
    sortable: true,
    summaryFormatter({ row }: SummaryRowFormatterProps) {
      return <>{row.totalCount}</>;
    }
  },
  {
    key: 'title',
    name: 'Task',
    width: 120,
    editable: true,
    frozen: true,
    resizable: true,
    sortable: true
  },
  {
    key: 'client',
    name: 'Client',
    width: 220,
    editable: true,
    resizable: true,
    sortable: true
  },
  {
    key: 'area',
    name: 'Area',
    width: 120,
    editable: true,
    resizable: true,
    sortable: true
  },
  {
    key: 'country',
    name: 'Country',
    width: 120,
    editable: true,
    resizable: true,
    sortable: true
  },
  {
    key: 'contact',
    name: 'Contact',
    width: 160,
    editable: true,
    resizable: true,
    sortable: true
  },
  {
    key: 'assignee',
    name: 'Assignee',
    width: 150,
    editable: true,
    resizable: true,
    sortable: true
  },
  {
    key: 'progress',
    name: 'Completion',
    width: 110,
    resizable: true,
    sortable: true,
    formatter(props) {
      const value = props.row.progress;
      return (
        <>
          <progress max={100} value={value} style={{ width: 50 }} /> {Math.round(value)}%
        </>
      );
    }
  },
  {
    key: 'startTimestamp',
    name: 'Start date',
    width: 100,
    resizable: true,
    sortable: true,
    formatter(props) {
      return <TimestampFormatter timestamp={props.row.startTimestamp} />;
    }
  },
  {
    key: 'endTimestamp',
    name: 'Deadline',
    width: 100,
    resizable: true,
    sortable: true,
    formatter(props) {
      return <TimestampFormatter timestamp={props.row.endTimestamp} />;
    }
  },
  {
    key: 'budget',
    name: 'Budget',
    width: 100,
    resizable: true,
    sortable: true,
    formatter(props) {
      return <CurrencyFormatter value={props.row.budget} />;
    }
  },
  {
    key: 'transaction',
    name: 'Transaction type',
    resizable: true,
    sortable: true
  },
  {
    key: 'account',
    name: 'Account',
    width: 150,
    resizable: true,
    sortable: true
  },
  {
    key: 'version',
    name: 'Version',
    editable: true,
    resizable: true,
    sortable: true
  },
  {
    key: 'available',
    name: 'Available',
    resizable: true,
    sortable: true,
    width: 80,
    summaryCellClass: 'common-feature-summary-available',
    formatter(props) {
      return <>{props.row.available ? '✔️' : '❌'}</>;
    },
    summaryFormatter({ column, row }: SummaryRowFormatterProps) {
      return (
        <>{column.key === 'available' && (
          <>
            <div>{`✔️: ${row.availableCount.yes}`}</div>
            <div>{`❌: ${row.availableCount.no}`}</div>
          </>
        )}
        </>
      );
    }
  }
];

function createRows(): readonly Row[] {
  const now = Date.now();
  const rows: Row[] = [];

  for (let i = 0; i < 1000; i++) {
    rows.push({
      id: i,
      title: `Task #${i + 1}`,
      client: faker.company.companyName(),
      area: faker.name.jobArea(),
      country: faker.address.country(),
      contact: faker.internet.exampleEmail(),
      assignee: faker.name.findName(),
      progress: Math.random() * 100,
      startTimestamp: now - Math.round(Math.random() * 1e10),
      endTimestamp: now + Math.round(Math.random() * 1e10),
      budget: 500 + Math.random() * 10500,
      transaction: faker.finance.transactionType(),
      account: faker.finance.iban(),
      version: faker.system.semver(),
      available: Math.random() > 0.5
    });
  }

  return rows;
}

export default function CommonFeatures() {
  const [rows, setRows] = useState(createRows);
  const [[sortColumn, sortDirection], setSort] = useState<[keyof Row, SortDirection]>(['id', 'NONE']);
  const [selectedRows, setSelectedRows] = useState(() => new Set<number>());

  const summaryRows = useMemo(() => {
    const summaryRows: SummaryRow[] = [{ id: 'total_0', totalCount: 0, availableCount: { yes: 0, no: 0 } }];

    for (const row of rows) {
      if (row.available) {
        summaryRows[0].availableCount.yes++;
      } else {
        summaryRows[0].availableCount.no++;
      }
    }

    summaryRows[0].totalCount = rows.length;
    return summaryRows;
  }, [rows]);
  const sortedRows: readonly Row[] = useMemo(() => {
    if (sortDirection === 'NONE') return rows;

    let sortedRows: Row[] = [...rows];

    switch (sortColumn) {
      case 'assignee':
      case 'title':
      case 'client':
      case 'area':
      case 'country':
      case 'contact':
      case 'transaction':
      case 'account':
      case 'version':
        sortedRows = sortedRows.sort((a, b) => a[sortColumn].localeCompare(b[sortColumn]));
        break;
      case 'available':
        sortedRows = sortedRows.sort((a, b) => a[sortColumn] === b[sortColumn] ? 0 : a[sortColumn] ? 1 : -1);
        break;
      default:
        sortedRows = sortedRows.sort((a, b) => a[sortColumn] - b[sortColumn]);
        break;
    }

    return sortDirection === 'DESC' ? sortedRows.reverse() : sortedRows;
  }, [rows, sortDirection, sortColumn]);

  const handleRowsUpdate = useCallback(({ fromRow, toRow, updated }: RowsUpdateEvent<Partial<Row>>) => {
    const newRows = [...sortedRows];

    for (let i = fromRow; i <= toRow; i++) {
      newRows[i] = { ...newRows[i], ...updated };
    }

    setRows(newRows);
  }, [sortedRows]);

  const handleSort = useCallback((columnKey: keyof Row, direction: SortDirection) => {
    setSort([columnKey, direction]);
  }, []);

  return (
    <AutoSizer>
      {({ height, width }) => (
        <DataGrid
          rowKey="id"
          columns={columns}
          rows={sortedRows}
          width={width}
          height={height}
          selectedRows={selectedRows}
          onSelectedRowsChange={setSelectedRows}
          onRowsUpdate={handleRowsUpdate}
          sortColumn={sortColumn}
          sortDirection={sortDirection}
          onSort={handleSort}
          summaryRows={summaryRows}
        />
      )}
    </AutoSizer>
  );
}<|MERGE_RESOLUTION|>--- conflicted
+++ resolved
@@ -1,11 +1,7 @@
 import React, { useState, useCallback, useMemo } from 'react';
 import faker from 'faker';
 import { AutoSizer } from 'react-virtualized';
-<<<<<<< HEAD
-import DataGrid, { SelectColumn, Column, RowsUpdateEvent, DEFINE_SORT, SummaryFormatterProps } from '../../src';
-=======
-import DataGrid, { SelectColumn, Column, RowsUpdateEvent, SortDirection } from '../../src';
->>>>>>> fa46392e
+import DataGrid, { SelectColumn, Column, RowsUpdateEvent, SortDirection, SummaryFormatterProps } from '../../src';
 
 const dateFormatter = new Intl.DateTimeFormat(navigator.language);
 const currencyFormatter = new Intl.NumberFormat(navigator.language, {
