import React, { useState, useCallback, useMemo } from 'react';
import faker from 'faker';
import { AutoSizer } from 'react-virtualized';
import DataGrid, { SelectColumn, Column, RowsUpdateEvent, SortDirection } from '../../src';
import { TextEditor } from './components/Editors/TextEditor';
import { SelectEditor } from './components/Editors/SelectEditor';

const dateFormatter = new Intl.DateTimeFormat(navigator.language);
const currencyFormatter = new Intl.NumberFormat(navigator.language, {
  style: 'currency',
  currency: 'eur'
});

function TimestampFormatter({ timestamp }: { timestamp: number }) {
  return <>{dateFormatter.format(timestamp)}</>;
}

function CurrencyFormatter({ value }: { value: number }) {
  return <>{currencyFormatter.format(value)}</>;
}

interface SummaryRow {
  id: string;
  totalCount: number;
  yesCount: number;
}

interface Row {
  id: number;
  title: string;
  client: string;
  area: string;
  country: string;
  contact: string;
  assignee: string;
  progress: number;
  startTimestamp: number;
  endTimestamp: number;
  budget: number;
  transaction: string;
  account: string;
  version: string;
  available: boolean;
}

<<<<<<< HEAD
function getColumns(countries: string[]): readonly Column<Row, SummaryRow>[] {
  return [
    SelectColumn,
    {
      key: 'id',
      name: 'ID',
      width: 60,
      frozen: true,
      sortable: true,
      summaryFormatter() {
        return <strong>Total</strong>;
      }
    },
    {
      key: 'title',
      name: 'Task',
      width: 120,
      editable: true,
      frozen: true,
      resizable: true,
      sortable: true,
      summaryFormatter({ row }) {
        return <>{row.totalCount} records</>;
      }
    },
    {
      key: 'client',
      name: 'Client',
      width: 220,
      editable: true,
      resizable: true,
      sortable: true
    },
    {
      key: 'area',
      name: 'Area',
      width: 120,
      editable: true,
      resizable: true,
      sortable: true
    },
    {
      key: 'country',
      name: 'Country',
      width: 180,
      editor2: p => (
        <SelectEditor
          value={p.row.country}
          onChange={value => p.onRowChange({ ...p.row, country: value }, true)}
          options={countries.map(c => ({ value: c, label: c }))}
          rowHeight={p.rowHeight}
          menuPortalTarget={p.editorPortalTarget}
        />
      ),
      resizable: true,
      sortable: true
    },
    {
      key: 'contact',
      name: 'Contact',
      width: 160,
      editor2: p => (
        <TextEditor
          value={p.row.contact}
          onChange={value => p.onRowChange({ ...p.row, contact: value })}
          rowHeight={p.rowHeight}
        />
      ),
      resizable: true,
      sortable: true
=======
const columns: readonly Column<Row, SummaryRow>[] = [
  SelectColumn,
  {
    key: 'id',
    name: 'ID',
    width: 60,
    frozen: true,
    resizable: false,
    summaryFormatter() {
      return <strong>Total</strong>;
    }
  },
  {
    key: 'title',
    name: 'Task',
    width: 120,
    editable: true,
    frozen: true,
    summaryFormatter({ row }) {
      return <>{row.totalCount} records</>;
    }
  },
  {
    key: 'client',
    name: 'Client',
    width: 220,
    editable: true
  },
  {
    key: 'area',
    name: 'Area',
    width: 120,
    editable: true
  },
  {
    key: 'country',
    name: 'Country',
    width: 120,
    editable: true
  },
  {
    key: 'contact',
    name: 'Contact',
    width: 160,
    editable: true
  },
  {
    key: 'assignee',
    name: 'Assignee',
    width: 150,
    editable: true
  },
  {
    key: 'progress',
    name: 'Completion',
    width: 110,
    formatter(props) {
      const value = props.row.progress;
      return (
        <>
          <progress max={100} value={value} style={{ width: 50 }} /> {Math.round(value)}%
        </>
      );
    }
  },
  {
    key: 'startTimestamp',
    name: 'Start date',
    width: 100,
    formatter(props) {
      return <TimestampFormatter timestamp={props.row.startTimestamp} />;
    }
  },
  {
    key: 'endTimestamp',
    name: 'Deadline',
    width: 100,
    formatter(props) {
      return <TimestampFormatter timestamp={props.row.endTimestamp} />;
    }
  },
  {
    key: 'budget',
    name: 'Budget',
    width: 100,
    formatter(props) {
      return <CurrencyFormatter value={props.row.budget} />;
    }
  },
  {
    key: 'transaction',
    name: 'Transaction type'
  },
  {
    key: 'account',
    name: 'Account',
    width: 150
  },
  {
    key: 'version',
    name: 'Version',
    editable: true
  },
  {
    key: 'available',
    name: 'Available',
    width: 80,
    formatter(props) {
      return <>{props.row.available ? '✔️' : '❌'}</>;
>>>>>>> 7fde4b87
    },
    {
      key: 'assignee',
      name: 'Assignee',
      width: 150,
      editable: true,
      resizable: true,
      sortable: true
    },
    {
      key: 'progress',
      name: 'Completion',
      width: 110,
      resizable: true,
      sortable: true,
      formatter(props) {
        const value = props.row.progress;
        return (
          <>
            <progress max={100} value={value} style={{ width: 50 }} /> {Math.round(value)}%
          </>
        );
      }
    },
    {
      key: 'startTimestamp',
      name: 'Start date',
      width: 100,
      resizable: true,
      sortable: true,
      formatter(props) {
        return <TimestampFormatter timestamp={props.row.startTimestamp} />;
      }
    },
    {
      key: 'endTimestamp',
      name: 'Deadline',
      width: 100,
      resizable: true,
      sortable: true,
      formatter(props) {
        return <TimestampFormatter timestamp={props.row.endTimestamp} />;
      }
    },
    {
      key: 'budget',
      name: 'Budget',
      width: 100,
      resizable: true,
      sortable: true,
      formatter(props) {
        return <CurrencyFormatter value={props.row.budget} />;
      }
    },
    {
      key: 'transaction',
      name: 'Transaction type',
      resizable: true,
      sortable: true
    },
    {
      key: 'account',
      name: 'Account',
      width: 150,
      resizable: true,
      sortable: true
    },
    {
      key: 'version',
      name: 'Version',
      editable: true,
      resizable: true,
      sortable: true
    },
    {
      key: 'available',
      name: 'Available',
      resizable: true,
      sortable: true,
      width: 80,
      formatter(props) {
        return <>{props.row.available ? '✔️' : '❌'}</>;
      },
      summaryFormatter({ row: { yesCount, totalCount } }) {
        return (
          <>{`${Math.floor(100 * yesCount / totalCount)}% ✔️`}</>
        );
      }
    }
  ];
}

function createRows(): readonly Row[] {
  const now = Date.now();
  const rows: Row[] = [];

  for (let i = 0; i < 1000; i++) {
    rows.push({
      id: i,
      title: `Task #${i + 1}`,
      client: faker.company.companyName(),
      area: faker.name.jobArea(),
      country: faker.address.country(),
      contact: faker.internet.exampleEmail(),
      assignee: faker.name.findName(),
      progress: Math.random() * 100,
      startTimestamp: now - Math.round(Math.random() * 1e10),
      endTimestamp: now + Math.round(Math.random() * 1e10),
      budget: 500 + Math.random() * 10500,
      transaction: faker.finance.transactionType(),
      account: faker.finance.iban(),
      version: faker.system.semver(),
      available: Math.random() > 0.5
    });
  }

  return rows;
}

export default function CommonFeatures() {
  const [rows, setRows] = useState(createRows);
  const [[sortColumn, sortDirection], setSort] = useState<[string, SortDirection]>(['id', 'NONE']);
  const [selectedRows, setSelectedRows] = useState(() => new Set<number>());

  const countries = useMemo(() => {
    return [...new Set(rows.map(r => r.country))].sort();
    // eslint-disable-next-line react-hooks/exhaustive-deps
  }, []);
  const columns = useMemo(() => getColumns(countries), [countries]);

  const summaryRows = useMemo(() => {
    const summaryRow: SummaryRow = { id: 'total_0', totalCount: rows.length, yesCount: rows.filter(r => r.available).length };
    return [summaryRow];
  }, [rows]);

  const sortedRows: readonly Row[] = useMemo(() => {
    if (sortDirection === 'NONE') return rows;

    let sortedRows: Row[] = [...rows];

    switch (sortColumn) {
      case 'assignee':
      case 'title':
      case 'client':
      case 'area':
      case 'country':
      case 'contact':
      case 'transaction':
      case 'account':
      case 'version':
        sortedRows = sortedRows.sort((a, b) => a[sortColumn].localeCompare(b[sortColumn]));
        break;
      case 'available':
        sortedRows = sortedRows.sort((a, b) => a[sortColumn] === b[sortColumn] ? 0 : a[sortColumn] ? 1 : -1);
        break;
      case 'id':
      case 'progress':
      case 'startTimestamp':
      case 'endTimestamp':
      case 'budget':
        sortedRows = sortedRows.sort((a, b) => a[sortColumn] - b[sortColumn]);
        break;
      default:
    }

    return sortDirection === 'DESC' ? sortedRows.reverse() : sortedRows;
  }, [rows, sortDirection, sortColumn]);

  const handleRowsUpdate = useCallback(({ fromRow, toRow, updated }: RowsUpdateEvent<Partial<Row>>) => {
    const newRows = [...sortedRows];

    for (let i = fromRow; i <= toRow; i++) {
      newRows[i] = { ...newRows[i], ...updated };
    }

    setRows(newRows);
  }, [sortedRows]);

  const handleSort = useCallback((columnKey: string, direction: SortDirection) => {
    setSort([columnKey, direction]);
  }, []);

  return (
    <AutoSizer>
      {({ height, width }) => (
        <DataGrid
          rowKey="id"
          columns={columns}
          rows={sortedRows}
          width={width}
          height={height}
          defaultColumnOptions={{
            sortable: true,
            resizable: true
          }}
          selectedRows={selectedRows}
          onSelectedRowsChange={setSelectedRows}
          onRowsUpdate={handleRowsUpdate}
          onRowsChange={setRows}
          sortColumn={sortColumn}
          sortDirection={sortDirection}
          onSort={handleSort}
          summaryRows={summaryRows}
        />
      )}
    </AutoSizer>
  );
}<|MERGE_RESOLUTION|>--- conflicted
+++ resolved
@@ -43,7 +43,6 @@
   available: boolean;
 }
 
-<<<<<<< HEAD
 function getColumns(countries: string[]): readonly Column<Row, SummaryRow>[] {
   return [
     SelectColumn,
@@ -52,7 +51,7 @@
       name: 'ID',
       width: 60,
       frozen: true,
-      sortable: true,
+      resizable: false,
       summaryFormatter() {
         return <strong>Total</strong>;
       }
@@ -63,8 +62,6 @@
       width: 120,
       editable: true,
       frozen: true,
-      resizable: true,
-      sortable: true,
       summaryFormatter({ row }) {
         return <>{row.totalCount} records</>;
       }
@@ -73,17 +70,13 @@
       key: 'client',
       name: 'Client',
       width: 220,
-      editable: true,
-      resizable: true,
-      sortable: true
+      editable: true
     },
     {
       key: 'area',
       name: 'Area',
       width: 120,
-      editable: true,
-      resizable: true,
-      sortable: true
+      editable: true
     },
     {
       key: 'country',
@@ -97,9 +90,7 @@
           rowHeight={p.rowHeight}
           menuPortalTarget={p.editorPortalTarget}
         />
-      ),
-      resizable: true,
-      sortable: true
+      )
     },
     {
       key: 'contact',
@@ -111,135 +102,18 @@
           onChange={value => p.onRowChange({ ...p.row, contact: value })}
           rowHeight={p.rowHeight}
         />
-      ),
-      resizable: true,
-      sortable: true
-=======
-const columns: readonly Column<Row, SummaryRow>[] = [
-  SelectColumn,
-  {
-    key: 'id',
-    name: 'ID',
-    width: 60,
-    frozen: true,
-    resizable: false,
-    summaryFormatter() {
-      return <strong>Total</strong>;
-    }
-  },
-  {
-    key: 'title',
-    name: 'Task',
-    width: 120,
-    editable: true,
-    frozen: true,
-    summaryFormatter({ row }) {
-      return <>{row.totalCount} records</>;
-    }
-  },
-  {
-    key: 'client',
-    name: 'Client',
-    width: 220,
-    editable: true
-  },
-  {
-    key: 'area',
-    name: 'Area',
-    width: 120,
-    editable: true
-  },
-  {
-    key: 'country',
-    name: 'Country',
-    width: 120,
-    editable: true
-  },
-  {
-    key: 'contact',
-    name: 'Contact',
-    width: 160,
-    editable: true
-  },
-  {
-    key: 'assignee',
-    name: 'Assignee',
-    width: 150,
-    editable: true
-  },
-  {
-    key: 'progress',
-    name: 'Completion',
-    width: 110,
-    formatter(props) {
-      const value = props.row.progress;
-      return (
-        <>
-          <progress max={100} value={value} style={{ width: 50 }} /> {Math.round(value)}%
-        </>
-      );
-    }
-  },
-  {
-    key: 'startTimestamp',
-    name: 'Start date',
-    width: 100,
-    formatter(props) {
-      return <TimestampFormatter timestamp={props.row.startTimestamp} />;
-    }
-  },
-  {
-    key: 'endTimestamp',
-    name: 'Deadline',
-    width: 100,
-    formatter(props) {
-      return <TimestampFormatter timestamp={props.row.endTimestamp} />;
-    }
-  },
-  {
-    key: 'budget',
-    name: 'Budget',
-    width: 100,
-    formatter(props) {
-      return <CurrencyFormatter value={props.row.budget} />;
-    }
-  },
-  {
-    key: 'transaction',
-    name: 'Transaction type'
-  },
-  {
-    key: 'account',
-    name: 'Account',
-    width: 150
-  },
-  {
-    key: 'version',
-    name: 'Version',
-    editable: true
-  },
-  {
-    key: 'available',
-    name: 'Available',
-    width: 80,
-    formatter(props) {
-      return <>{props.row.available ? '✔️' : '❌'}</>;
->>>>>>> 7fde4b87
+      )
     },
     {
       key: 'assignee',
       name: 'Assignee',
       width: 150,
-      editable: true,
-      resizable: true,
-      sortable: true
+      editable: true
     },
     {
       key: 'progress',
       name: 'Completion',
       width: 110,
-      resizable: true,
-      sortable: true,
       formatter(props) {
         const value = props.row.progress;
         return (
@@ -253,8 +127,6 @@
       key: 'startTimestamp',
       name: 'Start date',
       width: 100,
-      resizable: true,
-      sortable: true,
       formatter(props) {
         return <TimestampFormatter timestamp={props.row.startTimestamp} />;
       }
@@ -263,8 +135,6 @@
       key: 'endTimestamp',
       name: 'Deadline',
       width: 100,
-      resizable: true,
-      sortable: true,
       formatter(props) {
         return <TimestampFormatter timestamp={props.row.endTimestamp} />;
       }
@@ -273,37 +143,27 @@
       key: 'budget',
       name: 'Budget',
       width: 100,
-      resizable: true,
-      sortable: true,
       formatter(props) {
         return <CurrencyFormatter value={props.row.budget} />;
       }
     },
     {
       key: 'transaction',
-      name: 'Transaction type',
-      resizable: true,
-      sortable: true
+      name: 'Transaction type'
     },
     {
       key: 'account',
       name: 'Account',
-      width: 150,
-      resizable: true,
-      sortable: true
+      width: 150
     },
     {
       key: 'version',
       name: 'Version',
-      editable: true,
-      resizable: true,
-      sortable: true
+      editable: true
     },
     {
       key: 'available',
       name: 'Available',
-      resizable: true,
-      sortable: true,
       width: 80,
       formatter(props) {
         return <>{props.row.available ? '✔️' : '❌'}</>;
