--- conflicted
+++ resolved
@@ -1,11 +1,6 @@
-<<<<<<< HEAD
 import { useState, useRef } from 'react';
-import DataGrid, { Column, DataGridHandle } from '../../src';
-=======
-import React, { useState, useRef } from 'react';
 import DataGrid from '../../src';
 import type { Column, DataGridHandle } from '../../src';
->>>>>>> 7b015eb1
 
 interface Row {
   id: number;
