--- conflicted
+++ resolved
@@ -24,11 +24,7 @@
   expanded,
   onCellExpand
 }: CellExpanderFormatterProps) {
-<<<<<<< HEAD
-  const iconRef = useFocusRef<HTMLSpanElement>(isCellSelected);
-=======
   const { ref, tabIndex } = useFocusRef<HTMLSpanElement>(isCellSelected);
->>>>>>> c50ff921
 
   function handleKeyDown(e: React.KeyboardEvent<HTMLSpanElement>) {
     if (e.key === ' ' || e.key === 'Enter') {
@@ -40,11 +36,7 @@
   return (
     <div className={cellExpandClassname}>
       <span onClick={onCellExpand} onKeyDown={handleKeyDown}>
-<<<<<<< HEAD
-        <span ref={iconRef} tabIndex={-1}>
-=======
         <span ref={ref} tabIndex={tabIndex}>
->>>>>>> c50ff921
           {expanded ? '\u25BC' : '\u25B6'}
         </span>
       </span>
