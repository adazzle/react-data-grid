--- conflicted
+++ resolved
@@ -8,17 +8,12 @@
   onColumnsReorder: (sourceKey: string, targetKey: string) => void;
 }
 
-<<<<<<< HEAD
-export function DraggableHeaderRenderer<R>({ onColumnsReorder, column, sortDirection, onSort }: DraggableHeaderRendererProps<R>) {
-=======
 export function DraggableHeaderRenderer<R>({
   onColumnsReorder,
   column,
-  sortColumn,
   sortDirection,
   onSort
 }: DraggableHeaderRendererProps<R>) {
->>>>>>> 70b55ddb
   const [{ isDragging }, drag] = useDrag({
     type: 'COLUMN_DRAG',
     item: { key: column.key },
