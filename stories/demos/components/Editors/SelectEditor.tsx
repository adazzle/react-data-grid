--- conflicted
+++ resolved
@@ -1,10 +1,5 @@
-<<<<<<< HEAD
-import Select, { OptionTypeBase, OptionsType } from 'react-select';
-=======
-import React from 'react';
 import Select from 'react-select';
 import type { OptionTypeBase, OptionsType } from 'react-select';
->>>>>>> 7b015eb1
 
 interface SelectEditorProps {
   value: string;
