--- conflicted
+++ resolved
@@ -1,11 +1,5 @@
-<<<<<<< HEAD
-import { EditorProps } from '../../../../src';
-import { Row } from '../../AllFeatures';
-=======
-import React from 'react';
 import type { EditorProps } from '../../../../src';
 import type { Row } from '../../AllFeatures';
->>>>>>> 7b015eb1
 
 const titles = ['Dr.', 'Mr.', 'Mrs.', 'Miss', 'Ms.'] as const;
 
