<<<<<<< HEAD
import { useDrag, useDrop, DragObjectWithType } from 'react-dnd';
=======
import React from 'react';
import { useDrag, useDrop } from 'react-dnd';
import type { DragObjectWithType } from 'react-dnd';
>>>>>>> 7b015eb1
import clsx from 'clsx';

import { Row } from '../../../../src';
import type { RowRendererProps } from '../../../../src';
import { useCombinedRefs } from '../../../../src/hooks';

import './DraggableRowRenderer.less';

interface RowDragObject extends DragObjectWithType {
  index: number;
}

interface DraggableRowRenderProps<R, SR> extends RowRendererProps<R, SR> {
  onRowReorder: (sourceIndex: number, targetIndex: number) => void;
}

export function DraggableRowRenderer<R, SR = unknown>({
  rowIdx,
  isRowSelected,
  className,
  onRowReorder,
  ...props
}: DraggableRowRenderProps<R, SR>) {
  const [{ isDragging }, drag] = useDrag({
    item: { index: rowIdx, type: 'ROW_DRAG' },
    collect: monitor => ({
      isDragging: monitor.isDragging()
    })
  });

  const [{ isOver }, drop] = useDrop({
    accept: 'ROW_DRAG',
    drop({ index, type }: RowDragObject) {
      if (type === 'ROW_DRAG') {
        onRowReorder(index, rowIdx);
      }
    },
    collect: monitor => ({
      isOver: monitor.isOver(),
      canDrop: monitor.canDrop()
    })
  });

  className = clsx(
    className,
    {
      'rdg-row-dragging': isDragging,
      'rdg-row-over': isOver
    }
  );

  return (
    <Row
      ref={useCombinedRefs(drag, drop)}
      rowIdx={rowIdx}
      isRowSelected={isRowSelected}
      className={className}
      {...props}
    />
  );
}<|MERGE_RESOLUTION|>--- conflicted
+++ resolved
@@ -1,10 +1,5 @@
-<<<<<<< HEAD
-import { useDrag, useDrop, DragObjectWithType } from 'react-dnd';
-=======
-import React from 'react';
 import { useDrag, useDrop } from 'react-dnd';
 import type { DragObjectWithType } from 'react-dnd';
->>>>>>> 7b015eb1
 import clsx from 'clsx';
 
 import { Row } from '../../../../src';
