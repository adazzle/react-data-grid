enum RuleType {
  number = 1,
  range = 2,
  greaterThan = 3,
  lessThan = 4
}

type Rule =
  | { type: RuleType.range; begin: number; end: number }
  | { type: RuleType.greaterThan | RuleType.lessThan | RuleType.number; value: number };

interface NumericFilterProps {
  value?: string;
  onChange: (value: string) => void;
}

<<<<<<< HEAD
export function NumericFilter({ value, onChange }: NumericFilterProps) {
=======
export function NumericFilter<R, SR>({
  value,
  column,
  onChange
}: FilterRendererProps<R, ChangeEvent<R, SR>, SR>) {
>>>>>>> 70b55ddb
  /** Validates the input */
  function handleKeyDown(event: React.KeyboardEvent<HTMLInputElement>) {
    const result = /Arrow|Backspace|[><,0-9-]/.test(event.key);
    if (!result) {
      event.preventDefault();
    }
  }

  const tooltipText = 'Input Methods: Range (x-y), Greater Than (>x), Less Than (<y)';

  return (
    <div className="rdg-filter-container">
      <input
        value={value}
        className="rdg-filter"
        placeholder="e.g. 3,10-15,>20"
        onChange={event => onChange(event.target.value)}
        onKeyDown={handleKeyDown}
      />
      <span style={{ paddingLeft: 4, cursor: 'help' }} title={tooltipText}>
        ?
      </span>
    </div>
  );
}

<<<<<<< HEAD

export function filterNumber(value: number, filter: string) {
  for (const rule of getRules(filter)) {
=======
function filterValues<R>(
  row: R,
  columnFilter: { filterTerm: { [key in string]: Rule } },
  columnKey: keyof R
) {
  // implement default filter logic
  const value = parseInt(row[columnKey] as unknown as string, 10);
  for (const ruleKey in columnFilter.filterTerm) {
    const rule = columnFilter.filterTerm[ruleKey];

>>>>>>> 70b55ddb
    switch (rule.type) {
      case RuleType.number:
        if (rule.value === value) {
          return true;
        }
        break;
      case RuleType.greaterThan:
        if (rule.value <= value) {
          return true;
        }
        break;
      case RuleType.lessThan:
        if (rule.value >= value) {
          return true;
        }
        break;
      case RuleType.range:
        if (rule.begin <= value && rule.end >= value) {
          return true;
        }
        break;
      default:
        break;
    }
  }

  return false;
}

function getRules(value: string): Rule[] {
  // handle each value with comma
  return value.split(',').map((str): Rule => {
    // handle dash
    const dashIdx = str.indexOf('-');
    if (dashIdx > 0) {
      const begin = parseInt(str.slice(0, dashIdx), 10);
      const end = parseInt(str.slice(dashIdx + 1), 10);
      return { type: RuleType.range, begin, end };
    }

    // handle greater then
    if (str.includes('>')) {
      const begin = parseInt(str.slice(str.indexOf('>') + 1), 10);
      return { type: RuleType.greaterThan, value: begin };
    }

    // handle less then
    if (str.includes('<')) {
      const end = parseInt(str.slice(str.indexOf('<') + 1), 10);
      return { type: RuleType.lessThan, value: end };
    }

    // handle normal values
    const numericValue = parseInt(str, 10);
    return { type: RuleType.number, value: numericValue };
  });
}<|MERGE_RESOLUTION|>--- conflicted
+++ resolved
@@ -10,19 +10,11 @@
   | { type: RuleType.greaterThan | RuleType.lessThan | RuleType.number; value: number };
 
 interface NumericFilterProps {
-  value?: string;
+  value: string | undefined;
   onChange: (value: string) => void;
 }
 
-<<<<<<< HEAD
 export function NumericFilter({ value, onChange }: NumericFilterProps) {
-=======
-export function NumericFilter<R, SR>({
-  value,
-  column,
-  onChange
-}: FilterRendererProps<R, ChangeEvent<R, SR>, SR>) {
->>>>>>> 70b55ddb
   /** Validates the input */
   function handleKeyDown(event: React.KeyboardEvent<HTMLInputElement>) {
     const result = /Arrow|Backspace|[><,0-9-]/.test(event.key);
@@ -39,7 +31,7 @@
         value={value}
         className="rdg-filter"
         placeholder="e.g. 3,10-15,>20"
-        onChange={event => onChange(event.target.value)}
+        onChange={(event) => onChange(event.target.value)}
         onKeyDown={handleKeyDown}
       />
       <span style={{ paddingLeft: 4, cursor: 'help' }} title={tooltipText}>
@@ -49,22 +41,8 @@
   );
 }
 
-<<<<<<< HEAD
-
 export function filterNumber(value: number, filter: string) {
   for (const rule of getRules(filter)) {
-=======
-function filterValues<R>(
-  row: R,
-  columnFilter: { filterTerm: { [key in string]: Rule } },
-  columnKey: keyof R
-) {
-  // implement default filter logic
-  const value = parseInt(row[columnKey] as unknown as string, 10);
-  for (const ruleKey in columnFilter.filterTerm) {
-    const rule = columnFilter.filterTerm[ruleKey];
-
->>>>>>> 70b55ddb
     switch (rule.type) {
       case RuleType.number:
         if (rule.value === value) {
