<<<<<<< HEAD
import { useMemo } from 'react';
import DataGrid, { Column, FormatterProps } from '../../src';
=======
import React, { useMemo } from 'react';
import DataGrid from '../../src';
import type { Column, FormatterProps } from '../../src';
>>>>>>> 7b015eb1

type Row = undefined;
const rows: readonly Row[] = Array(1000);

function CellFormatter(props: FormatterProps<Row>) {
  return <>{props.column.key}&times;{props.rowIdx}</>;
}

export function MillionCells() {
  const columns = useMemo((): readonly Column<Row>[] => {
    const columns: Column<Row>[] = [];

    for (let i = 0; i < 1000; i++) {
      const key = String(i);
      columns.push({
        key,
        name: key,
        frozen: i < 5,
        resizable: true,
        formatter: CellFormatter
      });
    }

    return columns;
  }, []);

  return (
    <DataGrid
      columns={columns}
      rows={rows}
      rowHeight={22}
      className="fill-grid"
    />
  );
}

MillionCells.storyName = 'A Million Cells';<|MERGE_RESOLUTION|>--- conflicted
+++ resolved
@@ -1,11 +1,6 @@
-<<<<<<< HEAD
 import { useMemo } from 'react';
-import DataGrid, { Column, FormatterProps } from '../../src';
-=======
-import React, { useMemo } from 'react';
 import DataGrid from '../../src';
 import type { Column, FormatterProps } from '../../src';
->>>>>>> 7b015eb1
 
 type Row = undefined;
 const rows: readonly Row[] = Array(1000);
