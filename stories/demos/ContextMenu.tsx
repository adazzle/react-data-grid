import React, { useState, useReducer } from 'react';
import { createPortal } from 'react-dom';
import faker from 'faker';
import { AutoSizer } from 'react-virtualized';
import { ContextMenu, MenuItem, SubMenu, ContextMenuTrigger } from 'react-contextmenu';

import DataGrid, { Column, Row as GridRow, RowRendererProps } from '../../src';
import './react-contextmenu.less';

interface Row {
  id: number;
  product: string;
  price: string;
}

function createRows(): Row[] {
  const rows = [];
  for (let i = 1; i < 1000; i++) {
    rows.push({
      id: i,
      product: faker.commerce.productName(),
      price: faker.commerce.price()
    });
  }
  return rows;
}

const columns: readonly Column<Row>[] = [
  { key: 'id', name: 'ID' },
  { key: 'product', name: 'Product' },
  { key: 'price', name: 'Price' }
];

function RowRenderer(props: RowRendererProps<Row>) {
  return (
    <ContextMenuTrigger id="grid-context-menu" collect={() => ({ rowIdx: props.idx })}>
      <GridRow {...props} />
    </ContextMenuTrigger>
  );
}

export default function ContextMenuStory() {
  const [rows, setRows] = useState(createRows);
  const [nextId, setNextId] = useReducer((id: number) => id + 1, rows[rows.length - 1].id + 1);

  function onRowDelete(e: React.MouseEvent<HTMLDivElement>, { rowIdx }: { rowIdx: number }) {
    setRows([
      ...rows.slice(0, rowIdx),
      ...rows.slice(rowIdx + 1)
    ]);
  }

  function onRowInsertAbove(e: React.MouseEvent<HTMLDivElement>, { rowIdx }: { rowIdx: number }) {
    insertRow(rowIdx);
  }

  function onRowInsertBelow(e: React.MouseEvent<HTMLDivElement>, { rowIdx }: { rowIdx: number }) {
    insertRow(rowIdx + 1);
  }

  function insertRow(insertRowIdx: number) {
    const newRow: Row = {
      id: nextId,
      product: faker.commerce.productName(),
      price: faker.commerce.price()
    };

    setRows([
      ...rows.slice(0, insertRowIdx),
      newRow,
      ...rows.slice(insertRowIdx)
    ]);
    setNextId();
  }

  return (
    <>
      <AutoSizer>
        {({ height, width }) => (
          <DataGrid
            rowKey="id"
            columns={columns}
            rows={rows}
            width={width}
            height={height}
<<<<<<< HEAD
            onSelectedCellChange={setSelectedCell}
            rowsContainer={RowsContainer}
=======
            enableCellSelect
            rowRenderer={RowRenderer}
>>>>>>> 0b014b17
          />
        )}
      </AutoSizer>
      {createPortal(
        <ContextMenu id="grid-context-menu">
          <MenuItem onClick={onRowDelete}>Delete Row</MenuItem>
          <SubMenu title="Insert Row">
            <MenuItem onClick={onRowInsertAbove}>Above</MenuItem>
            <MenuItem onClick={onRowInsertBelow}>Below</MenuItem>
          </SubMenu>
        </ContextMenu>,
        document.body
      )}
    </>
  );
}<|MERGE_RESOLUTION|>--- conflicted
+++ resolved
@@ -83,13 +83,7 @@
             rows={rows}
             width={width}
             height={height}
-<<<<<<< HEAD
-            onSelectedCellChange={setSelectedCell}
-            rowsContainer={RowsContainer}
-=======
-            enableCellSelect
             rowRenderer={RowRenderer}
->>>>>>> 0b014b17
           />
         )}
       </AutoSizer>
