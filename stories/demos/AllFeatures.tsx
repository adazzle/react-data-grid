--- conflicted
+++ resolved
@@ -1,12 +1,7 @@
 import faker from 'faker';
-<<<<<<< HEAD
 import { useState, useRef } from 'react';
-import DataGrid, { Column, SelectColumn, DataGridHandle, TextEditor, FillEvent, PasteEvent } from '../../src';
-=======
-import React, { useState, useRef } from 'react';
 import DataGrid, { SelectColumn, TextEditor } from '../../src';
 import type { Column, DataGridHandle, FillEvent, PasteEvent } from '../../src';
->>>>>>> 7b015eb1
 import DropDownEditor from './components/Editors/DropDownEditor';
 import { ImageFormatter } from './components/Formatters';
 
