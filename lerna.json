--- conflicted
+++ resolved
@@ -1,12 +1,7 @@
 {
-<<<<<<< HEAD
   "lerna": "2.8.0",
-  "version": "4.0.7",
+  "version": "4.0.8",
   "packages": [
     "packages/*"
   ]
-=======
-  "lerna": "2.0.0-beta.34",
-  "version": "4.0.8"
->>>>>>> 2178b186
 }