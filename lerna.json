--- conflicted
+++ resolved
@@ -1,9 +1,4 @@
 {
-<<<<<<< HEAD
-  "lerna": "2.0.0-beta.35",
-  "version": "2.0.35"
-=======
   "lerna": "2.0.0-beta.34",
   "version": "2.0.59"
->>>>>>> 03f0eb7a
 }