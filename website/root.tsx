--- conflicted
+++ resolved
@@ -1,11 +1,6 @@
-<<<<<<< HEAD
-import { StrictMode } from 'react';
+import React, { StrictMode, useState } from 'react';
 // @ts-expect-error
 import { createRoot } from 'react-dom';
-=======
-import React, { StrictMode, useState } from 'react';
-import { render } from 'react-dom';
->>>>>>> bcf84ec0
 import { css } from '@linaria/core';
 import { HashRouter as Router, Switch, Redirect, Route } from 'react-router-dom';
 
