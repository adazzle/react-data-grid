--- conflicted
+++ resolved
@@ -1,11 +1,6 @@
-<<<<<<< HEAD
-import React, { StrictMode, useState } from 'react';
+import { StrictMode, useState } from 'react';
 // @ts-expect-error
 import { createRoot } from 'react-dom';
-=======
-import { StrictMode, useState } from 'react';
-import { render } from 'react-dom';
->>>>>>> 27908f2b
 import { css } from '@linaria/core';
 import { HashRouter as Router, Routes, Route, Navigate } from 'react-router-dom';
 
