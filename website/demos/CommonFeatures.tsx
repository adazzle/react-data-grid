--- conflicted
+++ resolved
@@ -98,13 +98,8 @@
     {
       key: 'client',
       name: 'Client',
-<<<<<<< HEAD
       width: 'max-content',
-      editor: TextEditor
-=======
-      width: 220,
       editor: textEditor
->>>>>>> c9ff61a9
     },
     {
       key: 'area',
