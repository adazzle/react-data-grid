import { useCallback, useState } from 'react';
import { DndProvider } from 'react-dnd';
import { HTML5Backend } from 'react-dnd-html5-backend';

import { DraggableRowRenderer } from './components/RowRenderers';
import DataGrid, { TextEditor } from '../../src';
import type { Column, RowRendererProps } from '../../src';
import type { Props } from './types';

interface Row {
  id: number;
  task: string;
  complete: number;
  priority: string;
  issueType: string;
}

function createRows(): readonly Row[] {
  const rows = [];
  for (let i = 1; i < 500; i++) {
    rows.push({
      id: i,
      task: `Task ${i}`,
      complete: Math.min(100, Math.round(Math.random() * 110)),
      priority: ['Critical', 'High', 'Medium', 'Low'][Math.round(Math.random() * 3)],
      issueType: ['Bug', 'Improvement', 'Epic', 'Story'][Math.round(Math.random() * 3)]
    });
  }

  return rows;
}

const columns: readonly Column<Row>[] = [
  {
    key: 'id',
    name: 'ID',
    width: 80
  },
  {
    key: 'task',
    name: 'Title',
    editor: TextEditor
  },
  {
    key: 'priority',
    name: 'Priority'
  },
  {
    key: 'issueType',
    name: 'Issue Type'
  },
  {
    key: 'complete',
    name: '% Complete'
  }
];

export default function RowsReordering({ direction }: Props) {
  const [rows, setRows] = useState(createRows);

  const RowRenderer = useCallback((props: RowRendererProps<Row>) => {
    function onRowReorder(fromIndex: number, toIndex: number) {
      setRows((rows) => {
        const newRows = [...rows];
        newRows.splice(toIndex, 0, newRows.splice(fromIndex, 1)[0]);
        return newRows;
      });
    }

    return <DraggableRowRenderer {...props} onRowReorder={onRowReorder} />;
  }, []);

  return (
    <DndProvider backend={HTML5Backend}>
      <DataGrid
<<<<<<< HEAD
        key={direction}
        columns={columns}
        rows={rows}
        onRowsChange={setRows}
        rowRenderer={RowRenderer}
        direction={direction}
=======
        columns={columns}
        rows={rows}
        onRowsChange={setRows}
        components={{ rowRenderer: RowRenderer }}
>>>>>>> d276e691
      />
    </DndProvider>
  );
}<|MERGE_RESOLUTION|>--- conflicted
+++ resolved
@@ -73,19 +73,12 @@
   return (
     <DndProvider backend={HTML5Backend}>
       <DataGrid
-<<<<<<< HEAD
         key={direction}
         columns={columns}
         rows={rows}
         onRowsChange={setRows}
-        rowRenderer={RowRenderer}
+        components={{ rowRenderer: RowRenderer }}
         direction={direction}
-=======
-        columns={columns}
-        rows={rows}
-        onRowsChange={setRows}
-        components={{ rowRenderer: RowRenderer }}
->>>>>>> d276e691
       />
     </DndProvider>
   );
