--- conflicted
+++ resolved
@@ -1,7 +1,4 @@
-<<<<<<< HEAD
-=======
 // @vitest-environment node
->>>>>>> b3e3247b
 import { renderToString } from 'react-dom/server';
 
 import DataGrid from '../src';
