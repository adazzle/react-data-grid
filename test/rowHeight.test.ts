--- conflicted
+++ resolved
@@ -21,51 +21,18 @@
 test('rowHeight is number', () => {
   setupGrid(40);
 
-<<<<<<< HEAD
-  const rows = getRows();
-  expect(rows[0]).toHaveStyle({ '--rdg-row-height': '40px' });
-  expect(rows[1]).toHaveStyle({ '--rdg-row-height': '40px' });
-  expect(rows[2]).toHaveStyle({ '--rdg-row-height': '40px' });
-  expect(getRows()).toHaveLength(30);
-=======
   const grid = screen.getByRole('grid');
   expect(grid).toHaveStyle({ 'grid-template-rows': 'repeat(1, 40px) repeat(50, 40px)' });
   expect(getRows()).toHaveLength(31);
-
-  await userEvent.tab();
-  expect(grid.scrollTop).toBe(0);
-
-  // Go to the last cell
-  const spy = vi.spyOn(window.HTMLElement.prototype, 'scrollIntoView');
-  await userEvent.keyboard('{Control>}{end}');
-  expect(spy).toHaveBeenCalled();
->>>>>>> 587b366f
 });
 
 test('rowHeight is function', () => {
   setupGrid((row) => [40, 60, 80][row % 3]);
 
-<<<<<<< HEAD
-  const rows = getRows();
-  expect(rows[0]).toHaveStyle({ '--rdg-row-height': '40px' });
-  expect(rows[1]).toHaveStyle({ '--rdg-row-height': '60px' });
-  expect(rows[2]).toHaveStyle({ '--rdg-row-height': '80px' });
-  expect(rows[3]).toHaveStyle({ '--rdg-row-height': '40px' });
-  expect(rows).toHaveLength(22);
-=======
   const grid = screen.getByRole('grid');
   expect(grid).toHaveStyle({
     'grid-template-rows':
       'repeat(1, 35px) 40px 60px 80px 40px 60px 80px 40px 60px 80px 40px 60px 80px 40px 60px 80px 40px 60px 80px 40px 60px 80px 40px 60px 80px 40px 60px 80px 40px 60px 80px 40px 60px 80px 40px 60px 80px 40px 60px 80px 40px 60px 80px 40px 60px 80px 40px 60px 80px 40px 60px'
   });
   expect(getRows()).toHaveLength(22);
-
-  await userEvent.tab();
-  expect(grid.scrollTop).toBe(0);
-
-  const spy = vi.spyOn(window.HTMLElement.prototype, 'scrollIntoView');
-  // Go to the last cell
-  await userEvent.keyboard('{Control>}{end}');
-  expect(spy).toHaveBeenCalled();
->>>>>>> 587b366f
 });