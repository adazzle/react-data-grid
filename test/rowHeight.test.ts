--- conflicted
+++ resolved
@@ -1,9 +1,3 @@
-<<<<<<< HEAD
-=======
-import { screen } from '@testing-library/react';
-import userEvent from '@testing-library/user-event';
-
->>>>>>> e6e7579a
 import type { Column, DataGridProps } from '../src';
 import { getRows, setup } from './utils';
 
@@ -34,7 +28,7 @@
   expect(getRows()).toHaveLength(30);
 });
 
-test('rowHeight is function', async () => {
+test('rowHeight is function', () => {
   setupGrid((row) => [40, 60, 80][row % 3]);
 
   const rows = getRows();
