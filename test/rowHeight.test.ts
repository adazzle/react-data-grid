import type { Column, DataGridProps } from '../src';
import { getRows, setup } from './utils';

type Row = number;

function setupGrid(rowHeight: DataGridProps<Row>['rowHeight']) {
  const columns: Column<Row>[] = [];
  const rows: readonly Row[] = [...Array(50).keys()];

  for (let i = 0; i < 5; i++) {
    const key = String(i);
    columns.push({
      key,
      name: key,
      width: 80
    });
  }
  setup({ columns, rows, rowHeight });
}

test('rowHeight is number', () => {
  setupGrid(40);

  const rows = getRows();
  expect(rows[0]).toHaveStyle({ '--rdg-row-height': '40px' });
  expect(rows[1]).toHaveStyle({ '--rdg-row-height': '40px' });
  expect(rows[2]).toHaveStyle({ '--rdg-row-height': '40px' });
  expect(getRows()).toHaveLength(30);
});

<<<<<<< HEAD
test('rowHeight is function', () => {
  setupGrid((args) => (args.type === 'ROW' ? [40, 60, 80][args.row % 3] : 40));
=======
test('rowHeight is function', async () => {
  setupGrid((args) => [40, 60, 80][args.row % 3]);
>>>>>>> fb3bbacd

  const rows = getRows();
  expect(rows[0]).toHaveStyle({ '--rdg-row-height': '40px' });
  expect(rows[1]).toHaveStyle({ '--rdg-row-height': '60px' });
  expect(rows[2]).toHaveStyle({ '--rdg-row-height': '80px' });
  expect(rows[3]).toHaveStyle({ '--rdg-row-height': '40px' });
  expect(rows).toHaveLength(22);
});<|MERGE_RESOLUTION|>--- conflicted
+++ resolved
@@ -28,13 +28,8 @@
   expect(getRows()).toHaveLength(30);
 });
 
-<<<<<<< HEAD
 test('rowHeight is function', () => {
-  setupGrid((args) => (args.type === 'ROW' ? [40, 60, 80][args.row % 3] : 40));
-=======
-test('rowHeight is function', async () => {
   setupGrid((args) => [40, 60, 80][args.row % 3]);
->>>>>>> fb3bbacd
 
   const rows = getRows();
   expect(rows[0]).toHaveStyle({ '--rdg-row-height': '40px' });
