import { useMemo, useState } from 'react';
import { createPortal } from 'react-dom';
import { act, fireEvent, screen, waitFor } from '@testing-library/react';
import userEvent from '@testing-library/user-event';
import { vi } from 'vitest';

import DataGrid from '../../src';
import type { Column, DataGridProps } from '../../src';
<<<<<<< HEAD
import { getCellsAtRowIndex, getSelectedCell, scrollGrid } from '../utils';
=======
import { getCellsAtRowIndex, getGrid, getSelectedCell, render } from '../utils';
>>>>>>> dc8382e7

interface Row {
  col1: number;
  col2: string;
}

describe('Editor', () => {
  it('should open editor on double click', async () => {
    render(<EditorTest />);
    await userEvent.click(getCellsAtRowIndex(0)[0]);
    expect(screen.queryByLabelText('col1-editor')).not.toBeInTheDocument();
    await userEvent.dblClick(getCellsAtRowIndex(0)[0]);
    expect(screen.getByLabelText('col1-editor')).toHaveValue(1);
    await userEvent.keyboard('2');
    await userEvent.tab();
    expect(screen.queryByLabelText('col1-editor')).not.toBeInTheDocument();
    expect(getCellsAtRowIndex(0)[0]).toHaveTextContent(/^21$/);
  });

  it('should open and commit changes on enter', async () => {
    render(<EditorTest />);
    await userEvent.click(getCellsAtRowIndex(0)[0]);
    expect(screen.queryByLabelText('col1-editor')).not.toBeInTheDocument();
    await userEvent.keyboard('{enter}');
    expect(screen.getByLabelText('col1-editor')).toHaveValue(1);
    await userEvent.keyboard('3{enter}');
    expect(getCellsAtRowIndex(0)[0]).toHaveTextContent(/^31$/);
    expect(getCellsAtRowIndex(0)[0]).toHaveFocus();
    expect(screen.queryByLabelText('col1-editor')).not.toBeInTheDocument();
  });

  it('should open editor when user types', async () => {
    render(<EditorTest />);
    await userEvent.click(getCellsAtRowIndex(0)[0]);
    await userEvent.keyboard('123{enter}');
    expect(getCellsAtRowIndex(0)[0]).toHaveTextContent(/^1231$/);
  });

  it('should close editor and discard changes on escape', async () => {
    render(<EditorTest />);
    await userEvent.dblClick(getCellsAtRowIndex(0)[0]);
    expect(screen.getByLabelText('col1-editor')).toHaveValue(1);
    await userEvent.keyboard('2222{escape}');
    expect(screen.queryByLabelText('col1-editor')).not.toBeInTheDocument();
    expect(getCellsAtRowIndex(0)[0]).toHaveTextContent(/^1$/);
    expect(getCellsAtRowIndex(0)[0]).toHaveFocus();
  });

  it('should commit changes and close editor when clicked outside', async () => {
    render(<EditorTest />);
    await userEvent.dblClick(getCellsAtRowIndex(0)[0]);
    const editor = screen.getByLabelText('col1-editor');
    expect(editor).toHaveValue(1);
    await userEvent.keyboard('2222');
    await userEvent.click(screen.getByText('outside'));
    await waitFor(() => {
      expect(editor).not.toBeInTheDocument();
    });
    expect(getCellsAtRowIndex(0)[0]).toHaveTextContent(/^22221$/);
  });

  it('should commit quickly enough on outside clicks so click event handlers access the latest rows state', async () => {
    const onSave = vi.fn();
    render(<EditorTest onSave={onSave} />);
    await userEvent.dblClick(getCellsAtRowIndex(0)[0]);
    await userEvent.keyboard('234');
    expect(onSave).not.toHaveBeenCalled();
    const saveButton = screen.getByRole('button', { name: 'save' });
    fireEvent.mouseDown(saveButton);
    // await userEvent.click() triggers both mousedown and click, but without delay,
    // which isn't realistic, and isn't enough to trigger outside click detection
    await act(async () => {
      await new Promise(requestAnimationFrame);
    });
    fireEvent.click(saveButton);
    expect(onSave).toHaveBeenCalledTimes(1);
    expect(onSave).toHaveBeenCalledWith([
      { col1: 2341, col2: 'a1' },
      { col1: 2, col2: 'a2' }
    ]);
  });

  it('should scroll to the editor if selected cell is not in the viewport', async () => {
    const rows: Row[] = [];
    for (let i = 0; i < 99; i++) {
      rows.push({ col1: i, col2: `${i}` });
    }

    render(<EditorTest gridRows={rows} />);
    await userEvent.click(getCellsAtRowIndex(0)[0]);
    expect(getCellsAtRowIndex(0)).toHaveLength(2);

    await scrollGrid({ scrollTop: 2000 });
    expect(getCellsAtRowIndex(0)).toHaveLength(1);
    expect(screen.queryByLabelText('col1-editor')).not.toBeInTheDocument();
    await userEvent.keyboard('123');
    expect(screen.getByLabelText('col1-editor')).toHaveValue(1230);
    await userEvent.keyboard('{enter}');
  });

  describe('editable', () => {
    it('should be editable if an editor is specified and editable is undefined/null', async () => {
      render(<EditorTest />);
      const cell = getCellsAtRowIndex(0)[1];
      expect(cell).not.toHaveAttribute('aria-readonly');
      await userEvent.dblClick(cell);
      expect(screen.getByLabelText('col2-editor')).toBeInTheDocument();
    });

    it('should be editable if an editor is specified and editable is set to true', async () => {
      render(<EditorTest editable />);
      await userEvent.dblClick(getCellsAtRowIndex(0)[1]);
      expect(screen.getByLabelText('col2-editor')).toBeInTheDocument();
    });

    it('should not be editable if editable is false', async () => {
      render(<EditorTest editable={false} />);
      const cell = getCellsAtRowIndex(0)[1];
      expect(cell).toHaveAttribute('aria-readonly', 'true');
      await userEvent.dblClick(cell);
      expect(screen.queryByLabelText('col2-editor')).not.toBeInTheDocument();
    });

    it('should not be editable if editable function returns false', async () => {
      render(<EditorTest editable={(row) => row.col1 === 2} />);
      await userEvent.dblClick(getCellsAtRowIndex(0)[1]);
      expect(screen.queryByLabelText('col2-editor')).not.toBeInTheDocument();

      await userEvent.dblClick(getCellsAtRowIndex(1)[1]);
      expect(screen.getByLabelText('col2-editor')).toBeInTheDocument();
    });
  });

  describe('editorOptions', () => {
    it('should detect outside click if editor is rendered in a portal', async () => {
      render(<EditorTest createEditorPortal editorOptions={{ renderFormatter: true }} />);
      await userEvent.dblClick(getCellsAtRowIndex(0)[1]);
      const editor1 = screen.getByLabelText('col2-editor');
      expect(editor1).toHaveValue('a1');
      await userEvent.keyboard('23');
      // The cell value should update as the editor value is changed
      expect(getCellsAtRowIndex(0)[1]).toHaveTextContent(/^a123$/);
      // clicking in a portal does not count as an outside click
      await userEvent.click(editor1);
      expect(editor1).toBeInTheDocument();
      // true outside clicks are still detected
      await userEvent.click(screen.getByText('outside'));
      await waitFor(() => {
        expect(editor1).not.toBeInTheDocument();
      });
      expect(getCellsAtRowIndex(0)[1]).not.toHaveFocus();

      await userEvent.dblClick(getCellsAtRowIndex(0)[1]);
      const editor2 = screen.getByLabelText('col2-editor');
      await userEvent.click(editor2);
      await userEvent.keyboard('{enter}');
      expect(getCellsAtRowIndex(0)[1]).toHaveFocus();
    });

    it('should not commit on outside click if commitOnOutsideClick is false', async () => {
      render(
        <EditorTest
          editorOptions={{
            commitOnOutsideClick: false
          }}
        />
      );
      await userEvent.dblClick(getCellsAtRowIndex(0)[1]);
      const editor = screen.getByLabelText('col2-editor');
      expect(editor).toBeInTheDocument();
      await userEvent.click(screen.getByText('outside'));
      await act(async () => {
        await new Promise(requestAnimationFrame);
      });
      expect(editor).toBeInTheDocument();
      await userEvent.click(editor);
      await userEvent.keyboard('{enter}');
      expect(editor).not.toBeInTheDocument();
    });

    it('should not open editor if onCellKeyDown prevents the default event', async () => {
      render(
        <EditorTest
          onCellKeyDown={(args, event) => {
            if (args.mode === 'SELECT' && event.key === 'x') {
              event.preventGridDefault();
            }
          }}
        />
      );
      await userEvent.click(getCellsAtRowIndex(0)[1]);
      await userEvent.keyboard('yz{enter}');
      expect(getCellsAtRowIndex(0)[1]).toHaveTextContent(/^a1yz$/);
      await userEvent.keyboard('x');
      expect(screen.queryByLabelText('col2-editor')).not.toBeInTheDocument();
    });

    it('should prevent navigation if onCellKeyDown prevents the default event', async () => {
      render(
        <EditorTest
          onCellKeyDown={(args, event) => {
            if (args.mode === 'EDIT' && event.key === 'ArrowDown') {
              event.preventGridDefault();
              args.onClose(true);
            }
          }}
        />
      );
      await userEvent.dblClick(getCellsAtRowIndex(0)[1]);
      await userEvent.keyboard('a{arrowleft}b{arrowright}c{arrowdown}'); // should commit changes on arrowdown
      expect(getCellsAtRowIndex(0)[1]).toHaveTextContent(/^a1bac$/);
    });
  });

  describe('editor focus', () => {
    it('should not steal focus back to the cell if the editor is not in the viewport and another cell is clicked', async () => {
      const rows: Row[] = [];
      for (let i = 0; i < 99; i++) {
        rows.push({ col1: i, col2: `${i}` });
      }

      render(<EditorTest gridRows={rows} />);

      await userEvent.dblClick(getCellsAtRowIndex(0)[1]);
      await userEvent.keyboard('abc');

      await scrollGrid({ scrollTop: 1500 });
      expect(getCellsAtRowIndex(40)[1]).toHaveTextContent(/^40$/);
      await userEvent.click(getCellsAtRowIndex(40)[1]);
      expect(getSelectedCell()).toHaveTextContent(/^40$/);
      await scrollGrid({ scrollTop: 0 });
      expect(getCellsAtRowIndex(0)[1]).toHaveTextContent(/^0abc$/);
    });

    it('should not steal focus back to the cell after being closed by clicking outside the grid', async () => {
      const columns: readonly Column<unknown>[] = [
        {
          key: 'col1',
          name: 'Column1',
          editor() {
            return <input aria-label="col1-input" value="123" readOnly autoFocus />;
          }
        },
        {
          key: 'col2',
          name: 'Column2',
          editor({ onClose }) {
            return (
              <input
                aria-label="col2-input"
                value="123"
                readOnly
                autoFocus
                onBlur={() => {
                  onClose(true);
                }}
              />
            );
          },
          editorOptions: {
            commitOnOutsideClick: false
          }
        }
      ];

      render(
        <StrictMode>
          <input aria-label="outer-input" value="abc" readOnly />
          <DataGrid columns={columns} rows={[{}]} />
        </StrictMode>
      );

      const outerInput = screen.getByLabelText('outer-input');
      await userEvent.dblClick(getCellsAtRowIndex(0)[0]);
      const col1Input = screen.getByLabelText('col1-input');
      expect(col1Input).toHaveFocus();
      await userEvent.click(outerInput);
      expect(outerInput).toHaveFocus();
      await waitFor(() => {
        expect(col1Input).not.toBeInTheDocument();
      });

      await userEvent.dblClick(getCellsAtRowIndex(0)[1]);
      const col2Input = screen.getByLabelText('col2-input');
      expect(col2Input).toHaveFocus();
      await userEvent.click(outerInput);
      expect(outerInput).toHaveFocus();
      expect(col2Input).not.toBeInTheDocument();
      expect(outerInput).toHaveFocus();
    });
  });
});

interface EditorTestProps
  extends Pick<Column<Row>, 'editorOptions' | 'editable'>,
    Pick<DataGridProps<Row>, 'onCellKeyDown'> {
  onSave?: (rows: readonly Row[]) => void;
  gridRows?: readonly Row[];
  createEditorPortal?: boolean;
}

const initialRows: readonly Row[] = [
  {
    col1: 1,
    col2: 'a1'
  },
  {
    col1: 2,
    col2: 'a2'
  }
];

function EditorTest({
  editable,
  editorOptions,
  onCellKeyDown,
  onSave,
  gridRows = initialRows,
  createEditorPortal
}: EditorTestProps) {
  const [rows, setRows] = useState(gridRows);

  const columns = useMemo((): readonly Column<Row>[] => {
    return [
      {
        key: 'col1',
        name: 'Col1',
        editor(p) {
          return (
            <input
              autoFocus
              type="number"
              aria-label="col1-editor"
              value={p.row.col1}
              onChange={(e) => p.onRowChange({ ...p.row, col1: e.target.valueAsNumber })}
            />
          );
        }
      },
      {
        key: 'col2',
        name: 'Col2',
        editable,
        editor({ row, onRowChange }) {
          const editor = (
            <input
              autoFocus
              aria-label="col2-editor"
              value={row.col2}
              onChange={(e) => onRowChange({ ...row, col2: e.target.value })}
            />
          );

          return createEditorPortal ? createPortal(editor, document.body) : editor;
        },
        editorOptions
      }
    ];
  }, [editable, editorOptions, createEditorPortal]);

  return (
    <>
      <div
        onClick={(e) => e.stopPropagation()}
        onClickCapture={(e) => e.stopPropagation()}
        onMouseDown={(e) => e.stopPropagation()}
        onMouseDownCapture={(e) => e.stopPropagation()}
      >
        outside
      </div>
      <button type="button" onClick={() => onSave?.(rows)}>
        save
      </button>
      <DataGrid
        columns={columns}
        rows={rows}
        onRowsChange={setRows}
        onCellKeyDown={onCellKeyDown}
      />
    </>
  );
}<|MERGE_RESOLUTION|>--- conflicted
+++ resolved
@@ -6,11 +6,7 @@
 
 import DataGrid from '../../src';
 import type { Column, DataGridProps } from '../../src';
-<<<<<<< HEAD
-import { getCellsAtRowIndex, getSelectedCell, scrollGrid } from '../utils';
-=======
-import { getCellsAtRowIndex, getGrid, getSelectedCell, render } from '../utils';
->>>>>>> dc8382e7
+import { getCellsAtRowIndex, getSelectedCell, render, scrollGrid } from '../utils';
 
 interface Row {
   col1: number;
@@ -277,10 +273,10 @@
       ];
 
       render(
-        <StrictMode>
+        <>
           <input aria-label="outer-input" value="abc" readOnly />
           <DataGrid columns={columns} rows={[{}]} />
-        </StrictMode>
+        </>
       );
 
       const outerInput = screen.getByLabelText('outer-input');
