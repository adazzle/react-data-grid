--- conflicted
+++ resolved
@@ -1,10 +1,5 @@
-<<<<<<< HEAD
 import { waitFor } from '@testing-library/react';
 import userEvent from '@testing-library/user-event';
-import { expect, test } from 'vitest';
-=======
-import { fireEvent } from '@testing-library/react';
->>>>>>> e6e7579a
 
 import type { Column } from '../../src';
 import { resizeHandleClassname } from '../../src/HeaderCell';
@@ -16,49 +11,27 @@
 }
 
 interface ResizeArgs {
-  readonly cell: HTMLElement;
+  readonly column: HTMLElement;
   readonly resizeBy: number;
   readonly startOffset?: number;
 }
 
-<<<<<<< HEAD
-async function resize({ cell, resizeBy, startOffset = 0 }: ResizeArgs) {
+async function resize({ column, resizeBy, startOffset = 0 }: ResizeArgs) {
   // wait for layout to settle
   await waitFor(() => {
-    expect(cell.getBoundingClientRect().right % 100).not.toBe(0);
+    expect(column.getBoundingClientRect().right % 100).not.toBe(0);
   });
 
-  const clientXStart = cell.getBoundingClientRect().right + startOffset;
+  const resizeHandle = column.querySelector(`.${resizeHandleClassname}`);
+  if (resizeHandle === null) return;
+
+  const clientXStart = column.getBoundingClientRect().right + startOffset;
 
   await userEvent.pointer([
-    { keys: '[TouchA>]', target: cell, coords: { clientX: clientXStart } },
+    { keys: '[TouchA>]', target: column, coords: { clientX: clientXStart } },
     { pointerName: 'TouchA', coords: { clientX: clientXStart + resizeBy } },
     { keys: '[/TouchA]' }
   ]);
-=======
-function resize<K extends keyof DOMRect>({
-  column,
-  clientXStart,
-  clientXEnd,
-  rect
-}: ResizeEvent<K>) {
-  const resizeHandle = column.querySelector(`.${resizeHandleClassname}`);
-  if (resizeHandle === null) return;
-
-  const original = column.getBoundingClientRect.bind(column);
-  column.getBoundingClientRect = () => ({
-    ...original(),
-    ...rect
-  });
-  // eslint-disable-next-line testing-library/prefer-user-event
-  fireEvent.pointerDown(
-    resizeHandle,
-    new PointerEvent('pointerdown', { pointerId, clientX: clientXStart })
-  );
-  // eslint-disable-next-line testing-library/prefer-user-event
-  fireEvent.pointerMove(resizeHandle, new PointerEvent('pointermove', { clientX: clientXEnd }));
-  fireEvent.lostPointerCapture(resizeHandle, new PointerEvent('lostpointercapture', {}));
->>>>>>> e6e7579a
 }
 
 const columns: readonly Column<Row>[] = [
@@ -81,29 +54,17 @@
   setup({ columns, rows: [] });
   const [col1] = getHeaderCells();
   expect(getGrid()).toHaveStyle({ gridTemplateColumns: '100px 200px' });
-  await resize({ cell: col1, resizeBy: 50 });
+  await resize({ column: col1, resizeBy: 50 });
   expect(getGrid()).toHaveStyle({ gridTemplateColumns: '100px 200px' });
-  await resize({ cell: col1, resizeBy: -50 });
+  await resize({ column: col1, resizeBy: -50 });
   expect(getGrid()).toHaveStyle({ gridTemplateColumns: '100px 200px' });
 });
 
-<<<<<<< HEAD
-test('should not resize column if cursor offset is not within the allowed range', async () => {
+test('should resize column when dragging the handle', async () => {
   setup({ columns, rows: [] });
   const [, col2] = getHeaderCells();
   expect(getGrid()).toHaveStyle({ gridTemplateColumns: '100px 200px' });
-  await resize({ cell: col2, resizeBy: -50, startOffset: -12 });
-  expect(getGrid()).toHaveStyle({ gridTemplateColumns: '100px 200px' });
-});
-
-test('should resize column if cursor offset is within the allowed range', async () => {
-=======
-test('should resize column when dragging the handle', () => {
->>>>>>> e6e7579a
-  setup({ columns, rows: [] });
-  const [, col2] = getHeaderCells();
-  expect(getGrid()).toHaveStyle({ gridTemplateColumns: '100px 200px' });
-  await resize({ cell: col2, resizeBy: -50 });
+  await resize({ column: col2, resizeBy: -50 });
   expect(getGrid()).toHaveStyle({ gridTemplateColumns: '100px 150px' });
 });
 
@@ -111,7 +72,7 @@
   setup({ columns, rows: [] });
   const [, col2] = getHeaderCells();
   expect(getGrid()).toHaveStyle({ gridTemplateColumns: '100px 200px' });
-  await resize({ cell: col2, resizeBy: 1000 });
+  await resize({ column: col2, resizeBy: 1000 });
   expect(getGrid()).toHaveStyle({ gridTemplateColumns: '100px 400px' });
 });
 
@@ -119,6 +80,6 @@
   setup({ columns, rows: [] });
   const [, col2] = getHeaderCells();
   expect(getGrid()).toHaveStyle({ gridTemplateColumns: '100px 200px' });
-  await resize({ cell: col2, resizeBy: -150 });
+  await resize({ column: col2, resizeBy: -150 });
   expect(getGrid()).toHaveStyle({ gridTemplateColumns: '100px 100px' });
 });