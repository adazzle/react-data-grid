import { waitFor } from '@testing-library/react';
import userEvent from '@testing-library/user-event';

import type { Column } from '../../src';
import { resizeHandleClassname } from '../../src/HeaderCell';
import { getGrid, getHeaderCells, setup } from '../utils';

<<<<<<< HEAD
interface Row {
  readonly col1: number;
  readonly col2: string;
}

interface ResizeArgs {
  readonly column: HTMLElement;
  readonly resizeBy: number;
  readonly startOffset?: number;
=======
const pointerId = 1;

// TODO: https://github.com/jsdom/jsdom/issues/2527
class PointerEvent extends Event {
  pointerId: number | undefined;
  clientX: number | undefined;

  constructor(type: string, { pointerId, clientX, ...rest }: PointerEventInit) {
    super(type, rest);
    this.pointerId = pointerId;
    this.clientX = clientX;
  }
}

// @ts-expect-error
globalThis.PointerEvent = PointerEvent;

interface ResizeEvent<K extends keyof DOMRect> {
  column: HTMLElement;
  clientXStart: number;
  clientXEnd: number;
  rect: Pick<DOMRect, K>;
>>>>>>> 587b366f
}

async function resize({ column, resizeBy, startOffset = 0 }: ResizeArgs) {
  // wait for layout to settle
  await waitFor(() => {
    expect(column.getBoundingClientRect().right % 100).not.toBe(0);
  });

  const resizeHandle = column.querySelector(`.${resizeHandleClassname}`);
  if (resizeHandle === null) return;

  const clientXStart = column.getBoundingClientRect().right + startOffset;

  await userEvent.pointer([
    { keys: '[TouchA>]', target: column, coords: { clientX: clientXStart } },
    { pointerName: 'TouchA', coords: { clientX: clientXStart + resizeBy } },
    { keys: '[/TouchA]' }
  ]);
}

const columns: readonly Column<never>[] = [
  {
    key: 'col1',
    name: 'col1',
    width: 100
  },
  {
    key: 'col2',
    name: 'col2',
    minWidth: 100,
    width: 200,
    maxWidth: 400,
    resizable: true
  }
];

test('should not resize column if resizable is not specified', async () => {
  setup({ columns, rows: [] });
  const [col1] = getHeaderCells();
  expect(getGrid()).toHaveStyle({ gridTemplateColumns: '100px 200px' });
  await resize({ column: col1, resizeBy: 50 });
  expect(getGrid()).toHaveStyle({ gridTemplateColumns: '100px 200px' });
  await resize({ column: col1, resizeBy: -50 });
  expect(getGrid()).toHaveStyle({ gridTemplateColumns: '100px 200px' });
});

test('should resize column when dragging the handle', async () => {
  setup({ columns, rows: [] });
  const [, col2] = getHeaderCells();
  expect(getGrid()).toHaveStyle({ gridTemplateColumns: '100px 200px' });
  await resize({ column: col2, resizeBy: -50 });
  expect(getGrid()).toHaveStyle({ gridTemplateColumns: '100px 150px' });
});

test('should use the maxWidth if specified', async () => {
  setup({ columns, rows: [] });
  const [, col2] = getHeaderCells();
  expect(getGrid()).toHaveStyle({ gridTemplateColumns: '100px 200px' });
  await resize({ column: col2, resizeBy: 1000 });
  expect(getGrid()).toHaveStyle({ gridTemplateColumns: '100px 400px' });
});

test('should use the minWidth if specified', async () => {
  setup({ columns, rows: [] });
  const [, col2] = getHeaderCells();
  expect(getGrid()).toHaveStyle({ gridTemplateColumns: '100px 200px' });
  await resize({ column: col2, resizeBy: -150 });
  expect(getGrid()).toHaveStyle({ gridTemplateColumns: '100px 100px' });
});<|MERGE_RESOLUTION|>--- conflicted
+++ resolved
@@ -5,7 +5,6 @@
 import { resizeHandleClassname } from '../../src/HeaderCell';
 import { getGrid, getHeaderCells, setup } from '../utils';
 
-<<<<<<< HEAD
 interface Row {
   readonly col1: number;
   readonly col2: string;
@@ -15,30 +14,6 @@
   readonly column: HTMLElement;
   readonly resizeBy: number;
   readonly startOffset?: number;
-=======
-const pointerId = 1;
-
-// TODO: https://github.com/jsdom/jsdom/issues/2527
-class PointerEvent extends Event {
-  pointerId: number | undefined;
-  clientX: number | undefined;
-
-  constructor(type: string, { pointerId, clientX, ...rest }: PointerEventInit) {
-    super(type, rest);
-    this.pointerId = pointerId;
-    this.clientX = clientX;
-  }
-}
-
-// @ts-expect-error
-globalThis.PointerEvent = PointerEvent;
-
-interface ResizeEvent<K extends keyof DOMRect> {
-  column: HTMLElement;
-  clientXStart: number;
-  clientXEnd: number;
-  rect: Pick<DOMRect, K>;
->>>>>>> 587b366f
 }
 
 async function resize({ column, resizeBy, startOffset = 0 }: ResizeArgs) {
@@ -59,7 +34,7 @@
   ]);
 }
 
-const columns: readonly Column<never>[] = [
+const columns: readonly Column<Row>[] = [
   {
     key: 'col1',
     name: 'col1',
@@ -76,7 +51,7 @@
 ];
 
 test('should not resize column if resizable is not specified', async () => {
-  setup({ columns, rows: [] });
+  setup<Row, unknown>({ columns, rows: [] });
   const [col1] = getHeaderCells();
   expect(getGrid()).toHaveStyle({ gridTemplateColumns: '100px 200px' });
   await resize({ column: col1, resizeBy: 50 });
@@ -86,7 +61,7 @@
 });
 
 test('should resize column when dragging the handle', async () => {
-  setup({ columns, rows: [] });
+  setup<Row, unknown>({ columns, rows: [] });
   const [, col2] = getHeaderCells();
   expect(getGrid()).toHaveStyle({ gridTemplateColumns: '100px 200px' });
   await resize({ column: col2, resizeBy: -50 });
@@ -94,7 +69,7 @@
 });
 
 test('should use the maxWidth if specified', async () => {
-  setup({ columns, rows: [] });
+  setup<Row, unknown>({ columns, rows: [] });
   const [, col2] = getHeaderCells();
   expect(getGrid()).toHaveStyle({ gridTemplateColumns: '100px 200px' });
   await resize({ column: col2, resizeBy: 1000 });
