import { useMemo, useState } from 'react';
import { createPortal } from 'react-dom';
import { act, screen, waitFor } from '@testing-library/react';
import userEvent from '@testing-library/user-event';

import DataGrid from '../../src';
import type { Column, DataGridProps } from '../../src';
import { getCellsAtRowIndex, getSelectedCell, render, scrollGrid } from '../utils';

interface Row {
  col1: number;
  col2: string;
}

describe('Editor', () => {
  it('should open editor on double click', async () => {
    render(<EditorTest />);
    await userEvent.click(getCellsAtRowIndex(0)[0]);
    expect(screen.queryByRole('spinbutton', { name: 'col1-editor' })).not.toBeInTheDocument();
    await userEvent.dblClick(getCellsAtRowIndex(0)[0]);
    expect(screen.getByRole('spinbutton', { name: 'col1-editor' })).toHaveValue(1);
    await userEvent.keyboard('2');
    await userEvent.tab();
    expect(screen.queryByRole('spinbutton', { name: 'col1-editor' })).not.toBeInTheDocument();
    expect(getCellsAtRowIndex(0)[0]).toHaveTextContent(/^21$/);
  });

  it('should open and commit changes on enter', async () => {
    render(<EditorTest />);
    await userEvent.click(getCellsAtRowIndex(0)[0]);
    expect(screen.queryByRole('spinbutton', { name: 'col1-editor' })).not.toBeInTheDocument();
    await userEvent.keyboard('{enter}');
    expect(screen.getByRole('spinbutton', { name: 'col1-editor' })).toHaveValue(1);
    await userEvent.keyboard('3{enter}');
    expect(getCellsAtRowIndex(0)[0]).toHaveTextContent(/^31$/);
    expect(getCellsAtRowIndex(0)[0]).toHaveFocus();
    expect(screen.queryByRole('spinbutton', { name: 'col1-editor' })).not.toBeInTheDocument();
  });

  it('should open editor when user types', async () => {
    render(<EditorTest />);
    await userEvent.click(getCellsAtRowIndex(0)[0]);
    await userEvent.keyboard('123{enter}');
    expect(getCellsAtRowIndex(0)[0]).toHaveTextContent(/^1231$/);
  });

  it('should close editor and discard changes on escape', async () => {
    render(<EditorTest />);
    await userEvent.dblClick(getCellsAtRowIndex(0)[0]);
    expect(screen.getByRole('spinbutton', { name: 'col1-editor' })).toHaveValue(1);
    await userEvent.keyboard('2222{escape}');
    expect(screen.queryByRole('spinbutton', { name: 'col1-editor' })).not.toBeInTheDocument();
    expect(getCellsAtRowIndex(0)[0]).toHaveTextContent(/^1$/);
    expect(getCellsAtRowIndex(0)[0]).toHaveFocus();
  });

  it('should commit changes and close editor when clicked outside', async () => {
    render(<EditorTest />);
    await userEvent.dblClick(getCellsAtRowIndex(0)[0]);
    const editor = screen.getByRole('spinbutton', { name: 'col1-editor' });
    expect(editor).toHaveValue(1);
    await userEvent.keyboard('2222');
    await userEvent.click(screen.getByText('outside'));
    await waitFor(() => {
      expect(editor).not.toBeInTheDocument();
    });
    expect(getCellsAtRowIndex(0)[0]).toHaveTextContent(/^22221$/);
  });

  it('should commit quickly enough on outside clicks so click event handlers access the latest rows state', async () => {
    const onSave = vi.fn();
    render(<EditorTest onSave={onSave} />);
    const user = userEvent.setup();
    await user.dblClick(getCellsAtRowIndex(0)[0]);
    await user.keyboard('234');
    expect(onSave).not.toHaveBeenCalled();
    const saveButton = screen.getByRole('button', { name: 'save' });

    // await userEvent.click() triggers both mousedown and click, but without delay,
    // which isn't realistic, and isn't enough to trigger outside click detection
    await user.pointer([{ keys: '[MouseLeft>]', target: saveButton }]);
    await act(async () => {
      await new Promise(requestAnimationFrame);
    });
    await user.pointer({ keys: '[/MouseLeft]' });

    expect(onSave).toHaveBeenCalledTimes(1);
    expect(onSave).toHaveBeenCalledWith([
      { col1: 2341, col2: 'a1' },
      { col1: 2, col2: 'a2' }
    ]);
  });

  it('should scroll to the editor if selected cell is not in the viewport', async () => {
    const rows: Row[] = [];
    for (let i = 0; i < 99; i++) {
      rows.push({ col1: i, col2: `${i}` });
    }

    render(<EditorTest gridRows={rows} />);
    await userEvent.click(getCellsAtRowIndex(0)[0]);
    expect(getCellsAtRowIndex(0)).toHaveLength(2);

    await scrollGrid({ scrollTop: 2000 });
    expect(getCellsAtRowIndex(0)).toHaveLength(1);
    expect(screen.queryByRole('spinbutton', { name: 'col1-editor' })).not.toBeInTheDocument();
    await userEvent.keyboard('123');
<<<<<<< HEAD
    expect(screen.getByLabelText('col1-editor')).toHaveValue(1230);
=======
    expect(screen.getByRole('spinbutton', { name: 'col1-editor' })).toHaveValue(1230);
    const spy = vi.spyOn(window.HTMLElement.prototype, 'scrollIntoView');
>>>>>>> d752fc7e
    await userEvent.keyboard('{enter}');
  });

  describe('editable', () => {
    it('should be editable if an editor is specified and editable is undefined/null', async () => {
      render(<EditorTest />);
      const cell = getCellsAtRowIndex(0)[1];
      expect(cell).not.toHaveAttribute('aria-readonly');
      await userEvent.dblClick(cell);
      expect(screen.getByRole('textbox', { name: 'col2-editor' })).toBeInTheDocument();
    });

    it('should be editable if an editor is specified and editable is set to true', async () => {
      render(<EditorTest editable />);
      await userEvent.dblClick(getCellsAtRowIndex(0)[1]);
      expect(screen.getByRole('textbox', { name: 'col2-editor' })).toBeInTheDocument();
    });

    it('should not be editable if editable is false', async () => {
      render(<EditorTest editable={false} />);
      const cell = getCellsAtRowIndex(0)[1];
      expect(cell).toHaveAttribute('aria-readonly', 'true');
      await userEvent.dblClick(cell);
      expect(screen.queryByRole('textbox', { name: 'col2-editor' })).not.toBeInTheDocument();
    });

    it('should not be editable if editable function returns false', async () => {
      render(<EditorTest editable={(row) => row.col1 === 2} />);
      await userEvent.dblClick(getCellsAtRowIndex(0)[1]);
      expect(screen.queryByRole('textbox', { name: 'col2-editor' })).not.toBeInTheDocument();

      await userEvent.dblClick(getCellsAtRowIndex(1)[1]);
      expect(screen.getByRole('textbox', { name: 'col2-editor' })).toBeInTheDocument();
    });
  });

  describe('editorOptions', () => {
    it('should detect outside click if editor is rendered in a portal', async () => {
      render(<EditorTest createEditorPortal editorOptions={{ displayCellContent: true }} />);
      await userEvent.dblClick(getCellsAtRowIndex(0)[1]);
      const editor1 = screen.getByRole('textbox', { name: 'col2-editor' });
      expect(editor1).toHaveValue('a1');
      await userEvent.keyboard('23');
      // The cell value should update as the editor value is changed
      expect(getCellsAtRowIndex(0)[1]).toHaveTextContent(/^a123$/);
      // clicking in a portal does not count as an outside click
      await userEvent.click(editor1);
      expect(editor1).toBeInTheDocument();
      // true outside clicks are still detected
      await userEvent.click(screen.getByText('outside'));
      await waitFor(() => {
        expect(editor1).not.toBeInTheDocument();
      });
      expect(getCellsAtRowIndex(0)[1]).not.toHaveFocus();

      await userEvent.dblClick(getCellsAtRowIndex(0)[1]);
      const editor2 = screen.getByRole('textbox', { name: 'col2-editor' });
      await userEvent.click(editor2);
      await userEvent.keyboard('{enter}');
      expect(getCellsAtRowIndex(0)[1]).toHaveFocus();
    });

    it('should not commit on outside click if commitOnOutsideClick is false', async () => {
      render(
        <EditorTest
          editorOptions={{
            commitOnOutsideClick: false
          }}
        />
      );
      await userEvent.dblClick(getCellsAtRowIndex(0)[1]);
      const editor = screen.getByRole('textbox', { name: 'col2-editor' });
      expect(editor).toBeInTheDocument();
      await userEvent.click(screen.getByText('outside'));
      await act(async () => {
        await new Promise(requestAnimationFrame);
      });
      expect(editor).toBeInTheDocument();
      await userEvent.click(editor);
      await userEvent.keyboard('{enter}');
      expect(editor).not.toBeInTheDocument();
    });

    it('should not open editor if onCellKeyDown prevents the default event', async () => {
      render(
        <EditorTest
          onCellKeyDown={(args, event) => {
            if (args.mode === 'SELECT' && event.key === 'x') {
              event.preventGridDefault();
            }
          }}
        />
      );
      await userEvent.click(getCellsAtRowIndex(0)[1]);
      await userEvent.keyboard('yz{enter}');
      expect(getCellsAtRowIndex(0)[1]).toHaveTextContent(/^a1yz$/);
      await userEvent.keyboard('x');
      expect(screen.queryByRole('textbox', { name: 'col2-editor' })).not.toBeInTheDocument();
    });

    it('should prevent navigation if onCellKeyDown prevents the default event', async () => {
      render(
        <EditorTest
          onCellKeyDown={(args, event) => {
            if (args.mode === 'EDIT' && event.key === 'ArrowDown') {
              event.preventGridDefault();
              args.onClose(true);
            }
          }}
        />
      );
      await userEvent.dblClick(getCellsAtRowIndex(0)[1]);
      await userEvent.keyboard('a{arrowleft}b{arrowright}c{arrowdown}'); // should commit changes on arrowdown
      expect(getCellsAtRowIndex(0)[1]).toHaveTextContent(/^a1bac$/);
    });
  });

  describe('editor focus', () => {
    it('should not steal focus back to the cell if the editor is not in the viewport and another cell is clicked', async () => {
      const rows: Row[] = [];
      for (let i = 0; i < 99; i++) {
        rows.push({ col1: i, col2: `${i}` });
      }

      render(<EditorTest gridRows={rows} />);

      await userEvent.dblClick(getCellsAtRowIndex(0)[1]);
      await userEvent.keyboard('abc');

      await scrollGrid({ scrollTop: 1500 });
      expect(getCellsAtRowIndex(40)[1]).toHaveTextContent(/^40$/);
      await userEvent.click(getCellsAtRowIndex(40)[1]);
      expect(getSelectedCell()).toHaveTextContent(/^40$/);
      await scrollGrid({ scrollTop: 0 });
      expect(getCellsAtRowIndex(0)[1]).toHaveTextContent(/^0abc$/);
    });

    it('should not steal focus back to the cell after being closed by clicking outside the grid', async () => {
      const columns: readonly Column<unknown>[] = [
        {
          key: 'col1',
          name: 'Column1',
          renderEditCell() {
            return <input aria-label="col1-input" value="123" readOnly autoFocus />;
          }
        },
        {
          key: 'col2',
          name: 'Column2',
          renderEditCell({ onClose }) {
            return (
              <input
                aria-label="col2-input"
                value="123"
                readOnly
                autoFocus
                onBlur={() => {
                  onClose(true, false);
                }}
              />
            );
          },
          editorOptions: {
            commitOnOutsideClick: false
          }
        }
      ];

      render(
        <>
          <input aria-label="outer-input" value="abc" readOnly />
          <DataGrid columns={columns} rows={[{}]} />
        </>
      );

      const outerInput = screen.getByRole('textbox', { name: 'outer-input' });
      await userEvent.dblClick(getCellsAtRowIndex(0)[0]);
      const col1Input = screen.getByRole('textbox', { name: 'col1-input' });
      expect(col1Input).toHaveFocus();
      await userEvent.click(outerInput);
      expect(outerInput).toHaveFocus();
      await waitFor(() => {
        expect(col1Input).not.toBeInTheDocument();
      });
      expect(outerInput).toHaveFocus();

      await userEvent.dblClick(getCellsAtRowIndex(0)[1]);
      const col2Input = screen.getByRole('textbox', { name: 'col2-input' });
      expect(col2Input).toHaveFocus();
      await userEvent.click(outerInput);
      expect(outerInput).toHaveFocus();
      expect(col2Input).not.toBeInTheDocument();
      expect(outerInput).toHaveFocus();
    });
  });
});

interface EditorTestProps
  extends Pick<Column<Row>, 'editorOptions' | 'editable'>,
    Pick<DataGridProps<Row>, 'onCellKeyDown'> {
  onSave?: (rows: readonly Row[]) => void;
  gridRows?: readonly Row[];
  createEditorPortal?: boolean;
}

const initialRows: readonly Row[] = [
  {
    col1: 1,
    col2: 'a1'
  },
  {
    col1: 2,
    col2: 'a2'
  }
];

function EditorTest({
  editable,
  editorOptions,
  onCellKeyDown,
  onSave,
  gridRows = initialRows,
  createEditorPortal
}: EditorTestProps) {
  const [rows, setRows] = useState(gridRows);

  const columns = useMemo((): readonly Column<Row>[] => {
    return [
      {
        key: 'col1',
        name: 'Col1',
        renderEditCell(p) {
          return (
            <input
              autoFocus
              type="number"
              aria-label="col1-editor"
              value={p.row.col1}
              onChange={(e) => p.onRowChange({ ...p.row, col1: e.target.valueAsNumber })}
            />
          );
        }
      },
      {
        key: 'col2',
        name: 'Col2',
        editable,
        renderEditCell({ row, onRowChange }) {
          const editor = (
            <input
              autoFocus
              aria-label="col2-editor"
              value={row.col2}
              onChange={(e) => onRowChange({ ...row, col2: e.target.value })}
            />
          );

          return createEditorPortal ? createPortal(editor, document.body) : editor;
        },
        editorOptions
      }
    ];
  }, [editable, editorOptions, createEditorPortal]);

  return (
    <>
      <div
        onClick={(e) => e.stopPropagation()}
        onClickCapture={(e) => e.stopPropagation()}
        onMouseDown={(e) => e.stopPropagation()}
        onMouseDownCapture={(e) => e.stopPropagation()}
      >
        outside
      </div>
      <button type="button" onClick={() => onSave?.(rows)}>
        save
      </button>
      <DataGrid
        columns={columns}
        rows={rows}
        onRowsChange={setRows}
        onCellKeyDown={onCellKeyDown}
      />
    </>
  );
}<|MERGE_RESOLUTION|>--- conflicted
+++ resolved
@@ -105,12 +105,7 @@
     expect(getCellsAtRowIndex(0)).toHaveLength(1);
     expect(screen.queryByRole('spinbutton', { name: 'col1-editor' })).not.toBeInTheDocument();
     await userEvent.keyboard('123');
-<<<<<<< HEAD
-    expect(screen.getByLabelText('col1-editor')).toHaveValue(1230);
-=======
     expect(screen.getByRole('spinbutton', { name: 'col1-editor' })).toHaveValue(1230);
-    const spy = vi.spyOn(window.HTMLElement.prototype, 'scrollIntoView');
->>>>>>> d752fc7e
     await userEvent.keyboard('{enter}');
   });
 
