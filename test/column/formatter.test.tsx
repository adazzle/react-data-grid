--- conflicted
+++ resolved
@@ -1,9 +1,4 @@
-<<<<<<< HEAD
-import { Column } from '../../src';
-=======
-import React from 'react';
 import type { Column } from '../../src';
->>>>>>> 7b015eb1
 import { setup, getCells } from '../utils';
 
 interface Row {
