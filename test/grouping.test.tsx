--- conflicted
+++ resolved
@@ -1,11 +1,7 @@
 import { StrictMode, useState } from 'react';
 import { groupBy as rowGrouper } from 'lodash';
 import type { Column } from '../src';
-<<<<<<< HEAD
-import { TreeDataGrid, SelectColumn, TextEditor } from '../src';
-=======
-import DataGrid, { SelectColumn, textEditor } from '../src';
->>>>>>> 66bc0506
+import { TreeDataGrid, SelectColumn, textEditor } from '../src';
 import { render, screen, within } from '@testing-library/react';
 import {
   getRows,
@@ -333,18 +329,7 @@
   expect(getRows()).toHaveLength(2);
 });
 
-<<<<<<< HEAD
-test('copy/paste when grouping is enabled', () => {
-=======
-test('onFill is not supported when grouping is enabled', async () => {
-  setup(['year']);
-  await userEvent.click(screen.getByRole('gridcell', { name: '2021' }));
-  await userEvent.click(screen.getByRole('gridcell', { name: 'USA' }));
-  expect(document.querySelector('.rdg-cell-drag-handle')).not.toBeInTheDocument();
-});
-
 test('copy/paste when grouping is enabled', async () => {
->>>>>>> 66bc0506
   setup(['year']);
   await userEvent.click(screen.getByRole('gridcell', { name: '2021' }));
   await userEvent.click(screen.getByRole('gridcell', { name: 'USA' }));
