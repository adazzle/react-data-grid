--- conflicted
+++ resolved
@@ -275,11 +275,7 @@
 test('cell navigation in a treegrid', () => {
   setup(['country', 'year']);
   expect(getRows()).toHaveLength(2);
-<<<<<<< HEAD
-  const focusSink = screen.getByTestId('focus-sink');
-=======
   const focusSink = document.querySelector(`.${focusSinkClassname}`);
->>>>>>> d07fa273
 
   // expand group
   const groupCell1 = screen.getByRole('gridcell', { name: 'USA' });
