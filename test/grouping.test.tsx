--- conflicted
+++ resolved
@@ -4,26 +4,18 @@
 import { groupBy as rowGrouper } from 'lodash-es';
 
 import type { Column } from '../src';
-import { TreeDataGrid, SelectColumn, textEditor } from '../src';
+import { SelectColumn, textEditor, TreeDataGrid } from '../src';
 import { focusSinkClassname } from '../src/style/core';
 import { rowSelected } from '../src/style/row';
 import type { PasteEvent } from '../src/types';
 import {
-<<<<<<< HEAD
-  getRows,
-  getTreeGrid,
-=======
   copySelectedCell,
   getCellsAtRowIndex,
-  getGrid,
->>>>>>> ba341e35
   getHeaderCells,
   getRows,
   getSelectedCell,
   getTreeGrid,
   pasteSelectedCell,
-  queryGrid,
-  queryTreeGrid,
   render
 } from './utils';
 
