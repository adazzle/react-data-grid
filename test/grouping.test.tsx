import { useState } from 'react';
import { screen, within } from '@testing-library/react';
import userEvent from '@testing-library/user-event';
import { groupBy as rowGrouper } from 'lodash-es';

import type { Column } from '../src';
<<<<<<< HEAD
import { TreeDataGrid, SelectColumn, textEditor } from '../src';
import { render, screen, within } from '@testing-library/react';
=======
import DataGrid, { SelectColumn, textEditor } from '../src';
import { focusSinkClassname } from '../src/style/core';
import { rowSelected } from '../src/style/row';
import type { FillEvent, PasteEvent } from '../src/types';
>>>>>>> 270e9bf0
import {
  getRows,
  getTreeGrid,
  getHeaderCells,
  getCellsAtRowIndex,
  getSelectedCell,
  copySelectedCell,
  pasteSelectedCell,
  render
} from './utils';
<<<<<<< HEAD
import userEvent from '@testing-library/user-event';

import type { PasteEvent } from '../src/types';
import { focusSinkClassname } from '../src/style';
=======
>>>>>>> 270e9bf0

const rowSelectedClassname = 'rdg-row-selected';

interface Row {
  id: number;
  country: string;
  year: number;
}

type SummaryRow = undefined;

const topSummaryRows: readonly SummaryRow[] = [undefined];
const bottomSummaryRows: readonly SummaryRow[] = [undefined];

const columns: readonly Column<Row>[] = [
  SelectColumn,
  {
    key: 'sport',
    name: 'Sport'
  },
  {
    key: 'country',
    name: 'Country',
    renderEditCell: textEditor
  },
  {
    key: 'year',
    name: 'Year'
  },
  {
    key: 'id',
    name: 'Id',
    renderCell(props) {
      function onClick() {
        props.onRowChange({ ...props.row, id: props.row.id + 10 });
      }

      return (
        <button type="button" onClick={onClick}>
          value: {props.row.id}
        </button>
      );
    }
  }
];

const initialRows: readonly Row[] = [
  {
    id: 1,
    country: 'USA',
    year: 2020
  },
  {
    id: 2,
    country: 'USA',
    year: 2021
  },
  {
    id: 3,
    country: 'Canada',
    year: 2021
  },
  {
    id: 4,
    country: 'Canada',
    year: 2022
  }
];

function rowKeyGetter(row: Row) {
  return row.id;
}

function TestGrid({ groupBy }: { groupBy: string[] }) {
  const [rows, setRows] = useState(initialRows);
  const [selectedRows, setSelectedRows] = useState<ReadonlySet<number>>(() => new Set());
  const [expandedGroupIds, setExpandedGroupIds] = useState<ReadonlySet<unknown>>(
    () => new Set<unknown>([])
  );

  function onPaste(event: PasteEvent<Row>) {
    return {
      ...event.targetRow,
      [event.targetColumnKey]: event.sourceRow[event.sourceColumnKey as keyof Row]
    };
  }

  return (
    <TreeDataGrid
      columns={columns}
      rows={rows}
      topSummaryRows={topSummaryRows}
      bottomSummaryRows={bottomSummaryRows}
      rowKeyGetter={rowKeyGetter}
      groupBy={groupBy}
      rowGrouper={rowGrouper}
      selectedRows={selectedRows}
      onSelectedRowsChange={setSelectedRows}
      expandedGroupIds={expandedGroupIds}
      onExpandedGroupIdsChange={setExpandedGroupIds}
      onRowsChange={setRows}
      onPaste={onPaste}
    />
  );
}

<<<<<<< HEAD
function setup(groupBy: string[]) {
  render(
    <StrictMode>
      <TestGrid groupBy={groupBy} />
    </StrictMode>
  );
=======
function setup(groupBy?: string[]) {
  render(<TestGrid groupBy={groupBy} />);
>>>>>>> 270e9bf0
}

function getHeaderCellsContent() {
  return getHeaderCells().map((cell) => cell.textContent);
}

test('should not group if groupBy is not specified', () => {
<<<<<<< HEAD
  setup([]);
  expect(getTreeGrid()).toHaveAttribute('aria-rowcount', '5');
=======
  setup();
  expect(queryTreeGrid()).not.toBeInTheDocument();
  expect(getGrid()).toHaveAttribute('aria-rowcount', '7');
>>>>>>> 270e9bf0
  expect(getHeaderCellsContent()).toStrictEqual(['', 'Sport', 'Country', 'Year', 'Id']);
  expect(getRows()).toHaveLength(6);
});

test('should not group if column does not exist', () => {
  setup(['abc']);
<<<<<<< HEAD
  expect(getTreeGrid()).toHaveAttribute('aria-rowcount', '5');
  expect(getRows()).toHaveLength(4);
=======
  expect(getGrid()).toHaveAttribute('aria-rowcount', '7');
  expect(getRows()).toHaveLength(6);
>>>>>>> 270e9bf0
});

test('should group by single column', () => {
  setup(['country']);
<<<<<<< HEAD
  expect(getTreeGrid()).toHaveAttribute('aria-rowcount', '7');
=======
  expect(queryGrid()).not.toBeInTheDocument();
  expect(getTreeGrid()).toHaveAttribute('aria-rowcount', '9');
>>>>>>> 270e9bf0
  expect(getHeaderCellsContent()).toStrictEqual(['', 'Country', 'Sport', 'Year', 'Id']);
  expect(getRows()).toHaveLength(4);
});

test('should group by multiple columns', () => {
  setup(['country', 'year']);
  expect(getTreeGrid()).toHaveAttribute('aria-rowcount', '13');
  expect(getHeaderCellsContent()).toStrictEqual(['', 'Country', 'Year', 'Sport', 'Id']);
  expect(getRows()).toHaveLength(4);
});

test('should ignore duplicate groupBy columns', () => {
  setup(['year', 'year', 'year']);
  expect(getTreeGrid()).toHaveAttribute('aria-rowcount', '10');
  expect(getRows()).toHaveLength(5);
});

test('should use groupBy order while grouping', () => {
  setup(['year', 'country']);
  expect(getTreeGrid()).toHaveAttribute('aria-rowcount', '14');
  expect(getHeaderCellsContent()).toStrictEqual(['', 'Year', 'Country', 'Sport', 'Id']);
  expect(getRows()).toHaveLength(5);
});

test('should toggle group when group cell is clicked', async () => {
  setup(['year']);
  expect(getRows()).toHaveLength(5);
  const groupCell = screen.getByRole('gridcell', { name: '2021' });
  await userEvent.click(groupCell);
  expect(getRows()).toHaveLength(7);
  await userEvent.click(groupCell);
  expect(getRows()).toHaveLength(5);
});

test('should toggle group using keyboard', async () => {
  setup(['year']);
  expect(getRows()).toHaveLength(5);
  const groupCell = screen.getByRole('gridcell', { name: '2021' });
  await userEvent.click(groupCell);
  expect(getRows()).toHaveLength(7);
  // clicking on the group cell selects the row
  expect(getSelectedCell()).toBeNull();
  expect(getRows()[2]).toHaveClass(rowSelectedClassname);
  await userEvent.keyboard('{arrowright}{arrowright}{enter}');
  expect(getRows()).toHaveLength(5);
  await userEvent.keyboard('{enter}');
  expect(getRows()).toHaveLength(7);
});

test('should set aria-attributes', async () => {
  setup(['year', 'country']);

  const groupCell1 = screen.getByRole('gridcell', { name: '2020' });
  const groupRow1 = groupCell1.parentElement!;
  expect(groupRow1).toHaveAttribute('aria-level', '1');
  expect(groupRow1).toHaveAttribute('aria-setsize', '3');
  expect(groupRow1).toHaveAttribute('aria-posinset', '1');
  expect(groupRow1).toHaveAttribute('aria-rowindex', '3');
  expect(groupRow1).toHaveAttribute('aria-expanded', 'false');

  const groupCell2 = screen.getByRole('gridcell', { name: '2021' });
  const groupRow2 = groupCell2.parentElement!;
  expect(groupRow2).toHaveAttribute('aria-level', '1');
  expect(groupRow2).toHaveAttribute('aria-setsize', '3');
  expect(groupRow2).toHaveAttribute('aria-posinset', '2');
  expect(groupRow2).toHaveAttribute('aria-rowindex', '6');
  expect(groupRow1).toHaveAttribute('aria-expanded', 'false');

  await userEvent.click(groupCell2);
  expect(groupRow2).toHaveAttribute('aria-expanded', 'true');

  const groupCell3 = screen.getByRole('gridcell', { name: 'Canada' });
  const groupRow3 = groupCell3.parentElement!;
  expect(groupRow3).toHaveAttribute('aria-level', '2');
  expect(groupRow3).toHaveAttribute('aria-setsize', '2');
  expect(groupRow3).toHaveAttribute('aria-posinset', '2');
  expect(groupRow3).toHaveAttribute('aria-rowindex', '9');
  expect(groupRow1).toHaveAttribute('aria-expanded', 'false');

  await userEvent.click(groupCell3);
  expect(groupRow3).toHaveAttribute('aria-expanded', 'true');
});

test('should select rows in a group', async () => {
  setup(['year', 'country']);

  const headerCheckbox = screen.getByLabelText('Select All');
  expect(headerCheckbox).not.toBeChecked();

  // expand group
  const groupCell1 = screen.getByRole('gridcell', { name: '2021' });
  await userEvent.click(groupCell1);
  const groupCell2 = screen.getByRole('gridcell', { name: 'Canada' });
  await userEvent.click(groupCell2);

  // eslint-disable-next-line jest-dom/prefer-in-document
  expect(screen.queryAllByRole('row', { selected: true })).toHaveLength(0);

  // select parent row
  await userEvent.click(within(groupCell1.parentElement!).getByLabelText('Select Group'));
  let selectedRows = screen.getAllByRole('row', { selected: true });
  expect(selectedRows).toHaveLength(4);
  expect(selectedRows[0]).toHaveAttribute('aria-rowindex', '6');
  expect(selectedRows[1]).toHaveAttribute('aria-rowindex', '7');
  expect(selectedRows[2]).toHaveAttribute('aria-rowindex', '9');
  expect(selectedRows[3]).toHaveAttribute('aria-rowindex', '10');

  // unselecting child should unselect the parent row
  await userEvent.click(within(selectedRows[3]).getByLabelText('Select'));
  selectedRows = screen.getAllByRole('row', { selected: true });
  // eslint-disable-next-line jest-dom/prefer-in-document
  expect(selectedRows).toHaveLength(1);
  expect(selectedRows[0]).toHaveAttribute('aria-rowindex', '7');

  // select child group
  const checkbox = within(groupCell2.parentElement!).getByLabelText('Select Group');
  await userEvent.click(checkbox);
  selectedRows = screen.getAllByRole('row', { selected: true });
  expect(selectedRows).toHaveLength(4);

  // unselect child group
  await userEvent.click(checkbox);
  selectedRows = screen.getAllByRole('row', { selected: true });
  // eslint-disable-next-line jest-dom/prefer-in-document
  expect(selectedRows).toHaveLength(1);

  await userEvent.click(screen.getByRole('gridcell', { name: '2020' }));
  await userEvent.click(screen.getByRole('gridcell', { name: '2022' }));

  await userEvent.click(headerCheckbox);
  expect(screen.getAllByRole('row', { selected: true })).toHaveLength(8);

  await userEvent.click(headerCheckbox);
  expect(screen.queryByRole('row', { selected: true })).not.toBeInTheDocument();
});

test('cell navigation in a treegrid', async () => {
  setup(['country', 'year']);
  expect(getRows()).toHaveLength(4);
  const focusSink = document.querySelector(`.${focusSinkClassname}`);

  // expand group
  const groupCell1 = screen.getByRole('gridcell', { name: 'USA' });
  expect(document.body).toHaveFocus();
  expect(focusSink).toHaveAttribute('tabIndex', '-1');
  await userEvent.click(groupCell1);
  expect(focusSink).toHaveFocus();
  expect(focusSink).toHaveAttribute('tabIndex', '0');
  expect(focusSink).toHaveStyle('grid-row-start:3');
  expect(focusSink).toHaveClass(rowSelected);
  await userEvent.keyboard('{arrowup}');
  expect(focusSink).toHaveFocus();
  expect(focusSink).toHaveStyle('grid-row-start:2');
  expect(focusSink).toHaveClass(rowSelected);
  await userEvent.keyboard('{arrowup}');
  expect(focusSink).toHaveFocus();
  expect(focusSink).toHaveStyle('grid-row-start:1');
  expect(focusSink).toHaveClass(rowSelected);
  expect(focusSink).toHaveFocus();
  expect(focusSink).toHaveStyle('grid-row-start:1');
  expect(focusSink).toHaveClass(rowSelected);
  await userEvent.keyboard('{arrowdown}');
  expect(focusSink).toHaveFocus();
  expect(focusSink).toHaveStyle('grid-row-start:2');
  expect(focusSink).toHaveClass(rowSelected);
  const groupCell2 = screen.getByRole('gridcell', { name: '2021' });
  await userEvent.click(groupCell2);
  expect(focusSink).toHaveFocus();
  expect(focusSink).toHaveAttribute('tabIndex', '0');

  // select cell
  await userEvent.click(getCellsAtRowIndex(5)[1]);
  expect(getCellsAtRowIndex(5)[1]).toHaveAttribute('aria-selected', 'true');
  expect(focusSink).toHaveAttribute('tabIndex', '-1');

  // select the previous cell
  await userEvent.keyboard('{arrowleft}');
  expect(getCellsAtRowIndex(5)[1]).toHaveAttribute('aria-selected', 'false');
  expect(getCellsAtRowIndex(5)[0]).toHaveAttribute('aria-selected', 'true');

  // if the first cell is selected then arrowleft should select the row
  await userEvent.keyboard('{arrowleft}');
  expect(getCellsAtRowIndex(5)[0]).toHaveAttribute('aria-selected', 'false');
  expect(getRows()[4]).toHaveClass(rowSelectedClassname);
  expect(focusSink).toHaveFocus();

  // if the row is selected then arrowright should select the first cell on the same row
  await userEvent.keyboard('{arrowright}');
  expect(getCellsAtRowIndex(5)[0]).toHaveAttribute('aria-selected', 'true');

  await userEvent.keyboard('{arrowleft}{arrowup}');

  expect(getRows()).toHaveLength(7);

  // left arrow should collapse the group
  await userEvent.keyboard('{arrowleft}');
  expect(getRows()).toHaveLength(6);

  // right arrow should expand the group
  await userEvent.keyboard('{arrowright}');
  expect(getRows()).toHaveLength(7);

  // left arrow on a collapsed group should select the parent group
  expect(getRows()[1]).not.toHaveClass(rowSelectedClassname);
  await userEvent.keyboard('{arrowleft}{arrowleft}');
  expect(getRows()[1]).toHaveClass(rowSelectedClassname);

  await userEvent.keyboard('{end}');
  expect(getRows()[4]).toHaveClass(rowSelectedClassname);

  await userEvent.keyboard('{home}');
  expect(getRows()[1]).toHaveClass(rowSelectedClassname);

  // collpase parent group
  await userEvent.keyboard('{arrowleft}');
  expect(screen.queryByRole('gridcell', { name: '2021' })).not.toBeInTheDocument();
  expect(getRows()).toHaveLength(4);
});

test('copy/paste when grouping is enabled', async () => {
  setup(['year']);
  await userEvent.click(screen.getByRole('gridcell', { name: '2021' }));
  await userEvent.click(screen.getByRole('gridcell', { name: 'USA' }));
  copySelectedCell();
  expect(getSelectedCell()).toHaveClass('rdg-cell-copied');
  await userEvent.keyboard('{arrowdown}');
  expect(getSelectedCell()).toHaveTextContent('Canada');
  pasteSelectedCell();
  expect(getSelectedCell()).toHaveTextContent('USA');
});

test('update row using cell renderer', async () => {
  setup(['year']);
  await userEvent.click(screen.getByRole('gridcell', { name: '2021' }));
  await userEvent.click(screen.getByRole('gridcell', { name: 'USA' }));
  await userEvent.keyboard('{arrowright}{arrowright}');
  expect(getSelectedCell()).toHaveTextContent('value: 2');
  await userEvent.click(screen.getByRole('button', { name: 'value: 2' }));
  expect(getSelectedCell()).toHaveTextContent('value: 12');
});<|MERGE_RESOLUTION|>--- conflicted
+++ resolved
@@ -4,15 +4,10 @@
 import { groupBy as rowGrouper } from 'lodash-es';
 
 import type { Column } from '../src';
-<<<<<<< HEAD
 import { TreeDataGrid, SelectColumn, textEditor } from '../src';
-import { render, screen, within } from '@testing-library/react';
-=======
-import DataGrid, { SelectColumn, textEditor } from '../src';
 import { focusSinkClassname } from '../src/style/core';
 import { rowSelected } from '../src/style/row';
-import type { FillEvent, PasteEvent } from '../src/types';
->>>>>>> 270e9bf0
+import type { PasteEvent } from '../src/types';
 import {
   getRows,
   getTreeGrid,
@@ -23,13 +18,6 @@
   pasteSelectedCell,
   render
 } from './utils';
-<<<<<<< HEAD
-import userEvent from '@testing-library/user-event';
-
-import type { PasteEvent } from '../src/types';
-import { focusSinkClassname } from '../src/style';
-=======
->>>>>>> 270e9bf0
 
 const rowSelectedClassname = 'rdg-row-selected';
 
@@ -136,17 +124,8 @@
   );
 }
 
-<<<<<<< HEAD
 function setup(groupBy: string[]) {
-  render(
-    <StrictMode>
-      <TestGrid groupBy={groupBy} />
-    </StrictMode>
-  );
-=======
-function setup(groupBy?: string[]) {
   render(<TestGrid groupBy={groupBy} />);
->>>>>>> 270e9bf0
 }
 
 function getHeaderCellsContent() {
@@ -154,37 +133,21 @@
 }
 
 test('should not group if groupBy is not specified', () => {
-<<<<<<< HEAD
   setup([]);
-  expect(getTreeGrid()).toHaveAttribute('aria-rowcount', '5');
-=======
-  setup();
-  expect(queryTreeGrid()).not.toBeInTheDocument();
-  expect(getGrid()).toHaveAttribute('aria-rowcount', '7');
->>>>>>> 270e9bf0
+  expect(getTreeGrid()).toHaveAttribute('aria-rowcount', '7');
   expect(getHeaderCellsContent()).toStrictEqual(['', 'Sport', 'Country', 'Year', 'Id']);
   expect(getRows()).toHaveLength(6);
 });
 
 test('should not group if column does not exist', () => {
   setup(['abc']);
-<<<<<<< HEAD
-  expect(getTreeGrid()).toHaveAttribute('aria-rowcount', '5');
-  expect(getRows()).toHaveLength(4);
-=======
-  expect(getGrid()).toHaveAttribute('aria-rowcount', '7');
+  expect(getTreeGrid()).toHaveAttribute('aria-rowcount', '7');
   expect(getRows()).toHaveLength(6);
->>>>>>> 270e9bf0
 });
 
 test('should group by single column', () => {
   setup(['country']);
-<<<<<<< HEAD
-  expect(getTreeGrid()).toHaveAttribute('aria-rowcount', '7');
-=======
-  expect(queryGrid()).not.toBeInTheDocument();
   expect(getTreeGrid()).toHaveAttribute('aria-rowcount', '9');
->>>>>>> 270e9bf0
   expect(getHeaderCellsContent()).toStrictEqual(['', 'Country', 'Sport', 'Year', 'Id']);
   expect(getRows()).toHaveLength(4);
 });
