import { useState } from 'react';
import { page, userEvent } from '@vitest/browser/context';

import type { Column } from '../../src';
import { SelectColumn, textEditor, TreeDataGrid } from '../../src';
import { focusSinkClassname } from '../../src/style/core';
import { rowSelected } from '../../src/style/row';
import { getCellsAtRowIndex, getHeaderCells, getRows, getSelectedCell, getTreeGrid } from './utils';

const rowSelectedClassname = 'rdg-row-selected';

interface Row {
  id: number;
  country: string;
  year: number;
}

type SummaryRow = undefined;

const topSummaryRows: readonly SummaryRow[] = [undefined];
const bottomSummaryRows: readonly SummaryRow[] = [undefined];

const columns: readonly Column<Row, SummaryRow>[] = [
  SelectColumn,
  {
    key: 'sport',
    name: 'Sport'
  },
  {
    key: 'country',
    name: 'Country',
    renderEditCell: textEditor
  },
  {
    key: 'year',
    name: 'Year'
  },
  {
    key: 'id',
    name: 'Id',
    renderCell(props) {
      function onClick() {
        props.onRowChange({ ...props.row, id: props.row.id + 10 });
      }

      return (
        <button type="button" onClick={onClick}>
          value: {props.row.id}
        </button>
      );
    },
    renderGroupCell({ childRows }) {
      return Math.min(...childRows.map((c) => c.id));
    }
  }
];

const initialRows: readonly Row[] = [
  {
    id: 1,
    country: 'USA',
    year: 2020
  },
  {
    id: 2,
    country: 'USA',
    year: 2021
  },
  {
    id: 3,
    country: 'Canada',
    year: 2021
  },
  {
    id: 4,
    country: 'Canada',
    year: 2022
  }
];

const onCellCopySpy = vi.fn();
const onCellPasteSpy = vi.fn(({ row }: { row: Row }) => row);

function rowKeyGetter(row: Row) {
  return row.id;
}

interface TestGridProps {
  groupBy: string[];
  generateGroupId: ((groupKey: string, parentId?: string) => string) | undefined;
}

function TestGrid({ groupBy, generateGroupId }: TestGridProps) {
  const [rows, setRows] = useState(initialRows);
  const [selectedRows, setSelectedRows] = useState((): ReadonlySet<number> => new Set());
  const [expandedGroupIds, setExpandedGroupIds] = useState(
    (): ReadonlySet<unknown> => new Set<unknown>([])
  );

  return (
    <TreeDataGrid
      columns={columns}
      rows={rows}
      topSummaryRows={topSummaryRows}
      bottomSummaryRows={bottomSummaryRows}
      rowKeyGetter={rowKeyGetter}
      groupBy={groupBy}
      rowGrouper={rowGrouper}
      selectedRows={selectedRows}
      onSelectedRowsChange={setSelectedRows}
      expandedGroupIds={expandedGroupIds}
      onExpandedGroupIdsChange={setExpandedGroupIds}
      onRowsChange={setRows}
<<<<<<< HEAD
      onPaste={onPaste}
      {...(generateGroupId && { generateGroupId })}
=======
      onCellCopy={onCellCopySpy}
      onCellPaste={onCellPasteSpy}
>>>>>>> 80e99438
    />
  );
}

function rowGrouper(rows: readonly Row[], columnKey: string) {
  // @ts-expect-error
  // eslint-disable-next-line @typescript-eslint/no-unsafe-return
  return Object.groupBy(rows, (r) => r[columnKey]) as Record<string, readonly R[]>;
}

<<<<<<< HEAD
function setup(
  groupBy: string[],
  generateGroupId?: (groupKey: string, parentId?: string) => string
) {
  render(<TestGrid groupBy={groupBy} generateGroupId={generateGroupId} />);
=======
function setup(groupBy: string[]) {
  onCellCopySpy.mockClear();
  onCellPasteSpy.mockClear();
  page.render(<TestGrid groupBy={groupBy} />);
>>>>>>> 80e99438
}

function getHeaderCellsContent() {
  return getHeaderCells().map((cell) => cell.textContent);
}

test('should not group if groupBy is empty', async () => {
  setup([]);
  await expect.element(getTreeGrid()).toHaveAttribute('aria-rowcount', '7');
  expect(getHeaderCellsContent()).toStrictEqual(['', 'Sport', 'Country', 'Year', 'Id']);
  expect(getRows()).toHaveLength(6);
});

test('should not group if column does not exist', async () => {
  setup(['abc']);
  await expect.element(getTreeGrid()).toHaveAttribute('aria-rowcount', '7');
  expect(getRows()).toHaveLength(6);
});

test('should group by single column', async () => {
  setup(['country']);
  await expect.element(getTreeGrid()).toHaveAttribute('aria-rowcount', '9');
  expect(getHeaderCellsContent()).toStrictEqual(['', 'Country', 'Sport', 'Year', 'Id']);
  expect(getRows()).toHaveLength(4);
});

test('should group by multiple columns', async () => {
  setup(['country', 'year']);
  await expect.element(getTreeGrid()).toHaveAttribute('aria-rowcount', '13');
  expect(getHeaderCellsContent()).toStrictEqual(['', 'Country', 'Year', 'Sport', 'Id']);
  expect(getRows()).toHaveLength(4);
});

<<<<<<< HEAD
test('should group by multiple columns when passing generateGroupId', () => {
  setup(['country', 'year'], (groupKey, parentId) =>
    parentId !== undefined ? `${groupKey}#${parentId}` : groupKey
  );
  expect(getTreeGrid()).toHaveAttribute('aria-rowcount', '13');
  expect(getHeaderCellsContent()).toStrictEqual(['', 'Country', 'Year', 'Sport', 'Id']);
  expect(getRows()).toHaveLength(4);
});

test('should ignore duplicate groupBy columns', () => {
=======
test('should ignore duplicate groupBy columns', async () => {
>>>>>>> 80e99438
  setup(['year', 'year', 'year']);
  await expect.element(getTreeGrid()).toHaveAttribute('aria-rowcount', '10');
  expect(getRows()).toHaveLength(5);
});

test('should use groupBy order while grouping', async () => {
  setup(['year', 'country']);
  await expect.element(getTreeGrid()).toHaveAttribute('aria-rowcount', '14');
  expect(getHeaderCellsContent()).toStrictEqual(['', 'Year', 'Country', 'Sport', 'Id']);
  expect(getRows()).toHaveLength(5);
});

test('should toggle group when group cell is clicked', async () => {
  setup(['year']);
  expect(getRows()).toHaveLength(5);
  const groupCell = page.getByRole('gridcell', { name: '2021' });
  await userEvent.click(groupCell);
  expect(getRows()).toHaveLength(7);
  await userEvent.click(groupCell);
  expect(getRows()).toHaveLength(5);
});

test('should toggle group when group cell is clicked and is passing `generateGroupId` props', async () => {
  setup(['country', 'year'], (groupKey, parentId) =>
    parentId !== undefined ? `${groupKey}#${parentId}` : groupKey
  );
  expect(getTreeGrid()).toHaveAttribute('aria-rowcount', '13');
  expect(getHeaderCellsContent()).toStrictEqual(['', 'Country', 'Year', 'Sport', 'Id']);
  await userEvent.click(screen.getByRole('gridcell', { name: 'USA' }));
  expect(getRows()).toHaveLength(6);
  await userEvent.click(screen.getByRole('gridcell', { name: 'Canada' }));
  expect(getRows()).toHaveLength(8);
  await userEvent.click(screen.getByRole('gridcell', { name: '2020' }));
  expect(getRows()).toHaveLength(9);
});

test('should toggle group using keyboard', async () => {
  setup(['year']);
  expect(getRows()).toHaveLength(5);
  const groupCell = page.getByRole('gridcell', { name: '2021' });
  await userEvent.click(groupCell);
  expect(getRows()).toHaveLength(7);
  // clicking on the group cell selects the row
  await expect.element(getSelectedCell()).not.toBeInTheDocument();
  await expect.element(getRows()[2]).toHaveClass(rowSelectedClassname);
  await userEvent.keyboard('{arrowright}{arrowright}{enter}');
  expect(getRows()).toHaveLength(5);
  await userEvent.keyboard('{enter}');
  expect(getRows()).toHaveLength(7);
});

test('should set aria-attributes', async () => {
  setup(['year', 'country']);

  const groupCell1 = page.getByRole('gridcell', { name: '2020' }).element();
  const groupRow1 = groupCell1.parentElement!;
  expect(groupRow1).toHaveAttribute('aria-level', '1');
  expect(groupRow1).toHaveAttribute('aria-setsize', '3');
  expect(groupRow1).toHaveAttribute('aria-posinset', '1');
  expect(groupRow1).toHaveAttribute('aria-rowindex', '3');
  expect(groupRow1).toHaveAttribute('aria-expanded', 'false');

  const groupCell2 = page.getByRole('gridcell', { name: '2021' }).element();
  const groupRow2 = groupCell2.parentElement!;
  expect(groupRow2).toHaveAttribute('aria-level', '1');
  expect(groupRow2).toHaveAttribute('aria-setsize', '3');
  expect(groupRow2).toHaveAttribute('aria-posinset', '2');
  expect(groupRow2).toHaveAttribute('aria-rowindex', '6');
  expect(groupRow1).toHaveAttribute('aria-expanded', 'false');

  await userEvent.click(groupCell2);
  expect(groupRow2).toHaveAttribute('aria-expanded', 'true');

  const groupCell3 = page.getByRole('gridcell', { name: 'Canada' }).element();
  const groupRow3 = groupCell3.parentElement!;
  expect(groupRow3).toHaveAttribute('aria-level', '2');
  expect(groupRow3).toHaveAttribute('aria-setsize', '2');
  expect(groupRow3).toHaveAttribute('aria-posinset', '2');
  expect(groupRow3).toHaveAttribute('aria-rowindex', '9');
  expect(groupRow1).toHaveAttribute('aria-expanded', 'false');

  await userEvent.click(groupCell3);
  expect(groupRow3).toHaveAttribute('aria-expanded', 'true');
});

test('should select rows in a group', async () => {
  setup(['year', 'country']);

  const headerCheckbox = page.getByRole('checkbox', { name: 'Select All' });
  await expect.element(headerCheckbox).not.toBeChecked();

  // expand group
  const groupCell1 = page.getByRole('gridcell', { name: '2021' }).element();
  await userEvent.click(groupCell1);
  const groupCell2 = page.getByRole('gridcell', { name: 'Canada' }).element();
  await userEvent.click(groupCell2);

  expect(page.getByRole('row', { selected: true }).all()).toHaveLength(0);

  // select parent row
  await userEvent.click(
    page.elementLocator(groupCell1.parentElement!).getByRole('checkbox', { name: 'Select Group' })
  );
  let selectedRows = page.getByRole('row', { selected: true }).all();
  expect(selectedRows).toHaveLength(4);
  await expect.element(selectedRows[0]).toHaveAttribute('aria-rowindex', '6');
  await expect.element(selectedRows[1]).toHaveAttribute('aria-rowindex', '7');
  await expect.element(selectedRows[2]).toHaveAttribute('aria-rowindex', '9');
  await expect.element(selectedRows[3]).toHaveAttribute('aria-rowindex', '10');

  // unselecting child should unselect the parent row
  await userEvent.click(selectedRows[3].getByRole('checkbox', { name: 'Select' }));
  selectedRows = page.getByRole('row', { selected: true }).all();
  expect(selectedRows).toHaveLength(1);
  await expect.element(selectedRows[0]).toHaveAttribute('aria-rowindex', '7');

  // select child group
  const checkbox = page.elementLocator(groupCell2.parentElement!).getByRole('checkbox', {
    name: 'Select Group'
  });
  await userEvent.click(checkbox);
  selectedRows = page.getByRole('row', { selected: true }).all();
  expect(selectedRows).toHaveLength(4);

  // unselect child group
  await userEvent.click(checkbox);
  selectedRows = page.getByRole('row', { selected: true }).all();
  expect(selectedRows).toHaveLength(1);

  await userEvent.click(page.getByRole('gridcell', { name: '2020' }));
  await userEvent.click(page.getByRole('gridcell', { name: '2022' }));

  await userEvent.click(headerCheckbox);
  await expect.element(page.getByRole('row', { selected: true })).not.toBeInTheDocument();

  await userEvent.click(headerCheckbox);
  expect(page.getByRole('row', { selected: true }).all()).toHaveLength(8);

  await userEvent.click(headerCheckbox);
  await expect.element(page.getByRole('row', { selected: true })).not.toBeInTheDocument();
});

test('cell navigation in a treegrid', async () => {
  setup(['country', 'year']);
  expect(getRows()).toHaveLength(4);
  const focusSink = document.querySelector(`.${focusSinkClassname}`);

  // expand group
  const groupCell1 = page.getByRole('gridcell', { name: 'USA' });
  expect(document.body).toHaveFocus();
  expect(focusSink).toHaveAttribute('tabIndex', '-1');
  await userEvent.click(groupCell1);
  expect(focusSink).toHaveFocus();
  expect(focusSink).toHaveAttribute('tabIndex', '0');
  expect(focusSink).toHaveStyle('grid-row-start:3');
  expect(focusSink).toHaveClass(rowSelected);
  await userEvent.keyboard('{arrowup}');
  expect(focusSink).toHaveFocus();
  expect(focusSink).toHaveStyle('grid-row-start:2');
  expect(focusSink).toHaveClass(rowSelected);
  await userEvent.keyboard('{arrowup}');
  expect(focusSink).toHaveFocus();
  expect(focusSink).toHaveStyle('grid-row-start:1');
  expect(focusSink).toHaveClass(rowSelected);
  expect(focusSink).toHaveFocus();
  expect(focusSink).toHaveStyle('grid-row-start:1');
  expect(focusSink).toHaveClass(rowSelected);
  await userEvent.keyboard('{arrowdown}');
  expect(focusSink).toHaveFocus();
  expect(focusSink).toHaveStyle('grid-row-start:2');
  expect(focusSink).toHaveClass(rowSelected);
  const groupCell2 = page.getByRole('gridcell', { name: '2021' });
  await userEvent.click(groupCell2);
  expect(focusSink).toHaveFocus();
  expect(focusSink).toHaveAttribute('tabIndex', '0');

  // select cell
  await userEvent.click(getCellsAtRowIndex(5)[1]);
  expect(getCellsAtRowIndex(5)[1]).toHaveAttribute('aria-selected', 'true');
  expect(focusSink).toHaveAttribute('tabIndex', '-1');

  // select the previous cell
  await userEvent.keyboard('{arrowleft}');
  expect(getCellsAtRowIndex(5)[1]).toHaveAttribute('aria-selected', 'false');
  expect(getCellsAtRowIndex(5)[0]).toHaveAttribute('aria-selected', 'true');

  // if the first cell is selected then arrowleft should select the row
  await userEvent.keyboard('{arrowleft}');
  expect(getCellsAtRowIndex(5)[0]).toHaveAttribute('aria-selected', 'false');
  await expect.element(getRows()[4]).toHaveClass(rowSelectedClassname);
  expect(focusSink).toHaveFocus();

  // if the row is selected then arrowright should select the first cell on the same row
  await userEvent.keyboard('{arrowright}');
  expect(getCellsAtRowIndex(5)[0]).toHaveAttribute('aria-selected', 'true');

  await userEvent.keyboard('{arrowleft}{arrowup}');

  expect(getRows()).toHaveLength(7);

  // left arrow should collapse the group
  await userEvent.keyboard('{arrowleft}');
  expect(getRows()).toHaveLength(6);

  // right arrow should expand the group
  await userEvent.keyboard('{arrowright}');
  expect(getRows()).toHaveLength(7);

  // left arrow on a collapsed group should select the parent group
  await expect.element(getRows()[1]).not.toHaveClass(rowSelectedClassname);
  await userEvent.keyboard('{arrowleft}{arrowleft}');
  await expect.element(getRows()[1]).toHaveClass(rowSelectedClassname);

  await userEvent.keyboard('{end}');
  await expect.element(getRows()[5]).toHaveClass(rowSelectedClassname);

  await userEvent.keyboard('{home}');
  await expect.element(page.getByRole('row').all()[0]).toHaveClass(rowSelectedClassname);

  // collpase parent group
  await userEvent.keyboard('{arrowdown}{arrowdown}{arrowleft}');
  await expect.element(page.getByRole('gridcell', { name: '2021' })).not.toBeInTheDocument();
  expect(getRows()).toHaveLength(4);
});

test('copy/paste when grouping is enabled', async () => {
  setup(['year']);
  await userEvent.click(page.getByRole('gridcell', { name: '2021' }));
  await userEvent.copy();
  expect(onCellCopySpy).not.toHaveBeenCalled();
  await userEvent.paste();
  expect(onCellPasteSpy).not.toHaveBeenCalled();

  await userEvent.click(page.getByRole('gridcell', { name: 'USA' }));
  await userEvent.copy();
  expect(onCellCopySpy).toHaveBeenCalledExactlyOnceWith(
    {
      column: expect.objectContaining(columns[2]),
      row: {
        country: 'USA',
        id: 2,
        year: 2021
      }
    },
    expect.anything()
  );
  await userEvent.paste();
  expect(onCellPasteSpy).toHaveBeenCalledExactlyOnceWith(
    {
      column: expect.objectContaining(columns[2]),
      row: {
        country: 'USA',
        id: 2,
        year: 2021
      }
    },
    expect.anything()
  );
});

test('update row using cell renderer', async () => {
  setup(['year']);
  await userEvent.click(page.getByRole('gridcell', { name: '2021' }));
  await userEvent.click(page.getByRole('gridcell', { name: 'USA' }));
  await userEvent.keyboard('{arrowright}{arrowright}');
  await expect.element(getSelectedCell()).toHaveTextContent('value: 2');
  await userEvent.click(page.getByRole('button', { name: 'value: 2' }));
  await expect.element(getSelectedCell()).toHaveTextContent('value: 12');
});

test('custom renderGroupCell', () => {
  setup(['country']);
  expect(getCellsAtRowIndex(1)[4]).toHaveTextContent('1');
  expect(getCellsAtRowIndex(4)[4]).toHaveTextContent('3');
});<|MERGE_RESOLUTION|>--- conflicted
+++ resolved
@@ -111,13 +111,9 @@
       expandedGroupIds={expandedGroupIds}
       onExpandedGroupIdsChange={setExpandedGroupIds}
       onRowsChange={setRows}
-<<<<<<< HEAD
-      onPaste={onPaste}
-      {...(generateGroupId && { generateGroupId })}
-=======
       onCellCopy={onCellCopySpy}
       onCellPaste={onCellPasteSpy}
->>>>>>> 80e99438
+      {...(generateGroupId && { generateGroupId })}
     />
   );
 }
@@ -128,18 +124,11 @@
   return Object.groupBy(rows, (r) => r[columnKey]) as Record<string, readonly R[]>;
 }
 
-<<<<<<< HEAD
 function setup(
   groupBy: string[],
   generateGroupId?: (groupKey: string, parentId?: string) => string
 ) {
-  render(<TestGrid groupBy={groupBy} generateGroupId={generateGroupId} />);
-=======
-function setup(groupBy: string[]) {
-  onCellCopySpy.mockClear();
-  onCellPasteSpy.mockClear();
-  page.render(<TestGrid groupBy={groupBy} />);
->>>>>>> 80e99438
+  page.render(<TestGrid groupBy={groupBy} generateGroupId={generateGroupId} />);
 }
 
 function getHeaderCellsContent() {
@@ -173,7 +162,6 @@
   expect(getRows()).toHaveLength(4);
 });
 
-<<<<<<< HEAD
 test('should group by multiple columns when passing generateGroupId', () => {
   setup(['country', 'year'], (groupKey, parentId) =>
     parentId !== undefined ? `${groupKey}#${parentId}` : groupKey
@@ -183,10 +171,7 @@
   expect(getRows()).toHaveLength(4);
 });
 
-test('should ignore duplicate groupBy columns', () => {
-=======
 test('should ignore duplicate groupBy columns', async () => {
->>>>>>> 80e99438
   setup(['year', 'year', 'year']);
   await expect.element(getTreeGrid()).toHaveAttribute('aria-rowcount', '10');
   expect(getRows()).toHaveLength(5);
@@ -215,11 +200,11 @@
   );
   expect(getTreeGrid()).toHaveAttribute('aria-rowcount', '13');
   expect(getHeaderCellsContent()).toStrictEqual(['', 'Country', 'Year', 'Sport', 'Id']);
-  await userEvent.click(screen.getByRole('gridcell', { name: 'USA' }));
+  await userEvent.click(page.getByRole('gridcell', { name: 'USA' }));
   expect(getRows()).toHaveLength(6);
-  await userEvent.click(screen.getByRole('gridcell', { name: 'Canada' }));
+  await userEvent.click(page.getByRole('gridcell', { name: 'Canada' }));
   expect(getRows()).toHaveLength(8);
-  await userEvent.click(screen.getByRole('gridcell', { name: '2020' }));
+  await userEvent.click(page.getByRole('gridcell', { name: '2020' }));
   expect(getRows()).toHaveLength(9);
 });
 
