--- conflicted
+++ resolved
@@ -38,11 +38,7 @@
   // input is focused
   await expect.element(input).toHaveFocus();
   // input value is fully selected
-<<<<<<< HEAD
-  expect(input).toHaveSelection(initialRows[0].name);
-=======
   await expect.element(input).toHaveSelection(initialRows[0].name);
->>>>>>> 12fb93e0
 
   // pressing escape closes the editor without committing
   await userEvent.keyboard('Test{escape}');
