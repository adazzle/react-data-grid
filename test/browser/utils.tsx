<<<<<<< HEAD
import { act, fireEvent, render, screen } from '@testing-library/react';
=======
>>>>>>> d7ac70dd
import { page, userEvent } from '@vitest/browser/context';
import { css } from '@linaria/core';

import { DataGrid } from '../../src';
import type { DataGridProps } from '../../src';

export function setup<R, SR, K extends React.Key = React.Key>(props: DataGridProps<R, SR, K>) {
  page.render(
    <DataGrid
      {...props}
      className={css`
        block-size: 1080px;
        scrollbar-width: none;
      `}
    />
  );
}

export function getGrid() {
  return page.getByRole('grid');
}

export function getTreeGrid() {
  return page.getByRole('treegrid');
}

export function getRows() {
  return page.getByRole('row').elements().slice(1);
}

export function getCellsAtRowIndex(rowIdx: number) {
  return Array.from(
    document.querySelectorAll<HTMLDivElement>(`[aria-rowindex="${rowIdx + 2}"] > .rdg-cell`)
  );
}

export function getCells() {
  return page.getByRole('gridcell').elements();
}

export function getHeaderCells() {
  return page.getByRole('columnheader').elements();
}

export function getSelectedCell() {
  const selectedGridCell = page.getByRole('gridcell', { selected: true });
  // TODO use `or` when available
  if (selectedGridCell.elements().length > 0) {
    return selectedGridCell;
  }

  return page.getByRole('columnheader', { selected: true });
}

export function validateCellPosition(columnIdx: number, rowIdx: number) {
  const cell = getSelectedCell().element();
  expect(cell).toHaveAttribute('aria-colindex', `${columnIdx + 1}`);
  expect(cell.parentNode).toHaveAttribute('aria-rowindex', `${rowIdx + 1}`);
}

export function copySelectedCell() {
  fireEvent.copy(document.activeElement!);
  return userEvent.keyboard('{Control>}c{/Control}');
}

export function pasteSelectedCell() {
  fireEvent.paste(document.activeElement!);
  return userEvent.keyboard('{Control>}v{/Control}');
}

export async function scrollGrid({
  scrollLeft,
  scrollTop
}: {
  scrollLeft?: number;
  scrollTop?: number;
}) {
  const grid = getGrid().element();

  if (scrollLeft !== undefined) {
    grid.scrollLeft = scrollLeft;
  }
  if (scrollTop !== undefined) {
    grid.scrollTop = scrollTop;
  }

  if (scrollLeft !== undefined || scrollTop !== undefined) {
    // let the browser fire the 'scroll' event
    await new Promise(requestAnimationFrame);
  }
}<|MERGE_RESOLUTION|>--- conflicted
+++ resolved
@@ -1,7 +1,3 @@
-<<<<<<< HEAD
-import { act, fireEvent, render, screen } from '@testing-library/react';
-=======
->>>>>>> d7ac70dd
 import { page, userEvent } from '@vitest/browser/context';
 import { css } from '@linaria/core';
 
@@ -63,12 +59,10 @@
 }
 
 export function copySelectedCell() {
-  fireEvent.copy(document.activeElement!);
   return userEvent.keyboard('{Control>}c{/Control}');
 }
 
 export function pasteSelectedCell() {
-  fireEvent.paste(document.activeElement!);
   return userEvent.keyboard('{Control>}v{/Control}');
 }
 
