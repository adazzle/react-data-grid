import { useMemo, useState } from 'react';
import { createPortal } from 'react-dom';
import { commands, page, userEvent } from '@vitest/browser/context';

import { DataGrid } from '../../../src';
import type { Column, DataGridProps } from '../../../src';
import { getCell, getCellsAtRowIndex, getGrid, getSelectedCell } from '../utils';

interface Row {
  col1: number;
  col2: string;
}

describe('Editor', () => {
  it('should open editor on double click', async () => {
    page.render(<EditorTest />);
    const editor = page.getByRole('spinbutton', { name: 'col1-editor' });
    await userEvent.click(getCellsAtRowIndex(0)[0]);
    await expect.element(editor).not.toBeInTheDocument();
    await userEvent.dblClick(getCellsAtRowIndex(0)[0]);
    await expect.element(editor).toHaveValue(1);
    await userEvent.keyboard('2');
    await userEvent.tab();
    await expect.element(editor).not.toBeInTheDocument();
    expect(getCellsAtRowIndex(0)[0]).toHaveTextContent(12);
  });

  it('should open and commit changes on enter', async () => {
    page.render(<EditorTest />);
    const editor = page.getByRole('spinbutton', { name: 'col1-editor' });
    await userEvent.click(getCellsAtRowIndex(0)[0]);
    await expect.element(editor).not.toBeInTheDocument();
    await userEvent.keyboard('{enter}');
    await expect.element(editor).toHaveValue(1);
    await userEvent.keyboard('3{enter}');
    expect(getCellsAtRowIndex(0)[0]).toHaveTextContent(/^13$/);
    expect(getCellsAtRowIndex(0)[0]).toHaveFocus();
    await expect.element(editor).not.toBeInTheDocument();
  });

  it('should open editor when user types', async () => {
    page.render(<EditorTest />);
    await userEvent.click(getCellsAtRowIndex(0)[0]);
    // TODO: await userEvent.keyboard('123{enter}'); fails in FF
    await userEvent.keyboard('{enter}123{enter}');
<<<<<<< HEAD
    expect(getCellsAtRowIndex(0)[0]).toHaveTextContent('1123');
=======
    expect(getCellsAtRowIndex(0)[0]).toHaveTextContent(/^1123$/);
>>>>>>> 12fb93e0
  });

  it('should close editor and discard changes on escape', async () => {
    page.render(<EditorTest />);
    await userEvent.dblClick(getCellsAtRowIndex(0)[0]);
    const editor = page.getByRole('spinbutton', { name: 'col1-editor' });
    await expect.element(editor).toHaveValue(1);
    await userEvent.keyboard('2222{escape}');
    await expect.element(editor).not.toBeInTheDocument();
    expect(getCellsAtRowIndex(0)[0]).toHaveTextContent(/^1$/);
    expect(getCellsAtRowIndex(0)[0]).toHaveFocus();
  });

  it('should commit changes and close editor when clicked outside', async () => {
    page.render(<EditorTest />);
    await userEvent.dblClick(getCellsAtRowIndex(0)[0]);
    const editor = page.getByRole('spinbutton', { name: 'col1-editor' });
    await expect.element(editor).toHaveValue(1);
    await userEvent.keyboard('2222');
    await userEvent.click(page.getByText('outside'));
    await expect.element(editor).not.toBeInTheDocument();
    expect(getCellsAtRowIndex(0)[0]).toHaveTextContent(/^12222$/);
  });

  it('should commit quickly enough on outside clicks so click event handlers access the latest rows state', async () => {
    const onSave = vi.fn();
    page.render(<EditorTest onSave={onSave} />);
    await userEvent.dblClick(getCellsAtRowIndex(0)[0]);
    await userEvent.keyboard('234');
    expect(onSave).not.toHaveBeenCalled();
    const saveButton = page.getByRole('button', { name: 'save' });

    // without delay, `click()` triggers both `mousedown` and `click` events
    // too quickly for outside clicks to be detected
    await userEvent.click(saveButton, { delay: 10 });

    expect(onSave).toHaveBeenCalledExactlyOnceWith([
      { col1: 1234, col2: 'a1' },
      { col1: 2, col2: 'a2' }
    ]);
  });

  it('should scroll to the editor if selected cell is not in the viewport', async () => {
    const rows: Row[] = [];
    for (let i = 0; i < 99; i++) {
      rows.push({ col1: i, col2: `${i}` });
    }

    page.render(<EditorTest gridRows={rows} />);
    await userEvent.click(getCellsAtRowIndex(0)[0]);
    const selectedRowCells = page
      .getByRole('row')
      .filter({ has: getSelectedCell() })
      .getByRole('gridcell');
    await expect.poll(() => selectedRowCells.elements().length).toBe(2);
    await commands.scrollGrid({ scrollTop: 2000 });
    await expect.poll(() => selectedRowCells.elements().length).toBe(1);
    const editor = page.getByRole('spinbutton', { name: 'col1-editor' });
    await expect.element(editor).not.toBeInTheDocument();
    expect(getGrid().element().scrollTop).toBe(2000);
    // TODO: await userEvent.keyboard('123'); fails in FF
    await userEvent.keyboard('{enter}123');
<<<<<<< HEAD
    expect(getCellsAtRowIndex(0)).toHaveLength(2);
=======
    await expect.poll(() => selectedRowCells.elements().length).toBe(2);
>>>>>>> 12fb93e0
    await expect.element(editor).toHaveValue(123);
    expect(getGrid().element().scrollTop).toBe(0);
  });

  describe('editable', () => {
    it('should be editable if an editor is specified and editable is undefined/null', async () => {
      page.render(<EditorTest />);
      const cell = getCellsAtRowIndex(0)[1];
      expect(cell).not.toHaveAttribute('aria-readonly');
      await userEvent.dblClick(cell);
      await expect.element(page.getByRole('textbox', { name: 'col2-editor' })).toBeInTheDocument();
    });

    it('should be editable if an editor is specified and editable is set to true', async () => {
      page.render(<EditorTest editable />);
      await userEvent.dblClick(getCellsAtRowIndex(0)[1]);
      await expect.element(page.getByRole('textbox', { name: 'col2-editor' })).toBeInTheDocument();
    });

    it('should not be editable if editable is false', async () => {
      page.render(<EditorTest editable={false} />);
      const cell = getCellsAtRowIndex(0)[1];
      expect(cell).toHaveAttribute('aria-readonly', 'true');
      await userEvent.dblClick(cell);

      await expect
        .element(page.getByRole('textbox', { name: 'col2-editor' }))
        .not.toBeInTheDocument();
    });

    it('should not be editable if editable function returns false', async () => {
      page.render(<EditorTest editable={(row) => row.col1 === 2} />);
      await userEvent.dblClick(getCellsAtRowIndex(0)[1]);
      const editor = page.getByRole('textbox', { name: 'col2-editor' });
      await expect.element(editor).not.toBeInTheDocument();

      await userEvent.dblClick(getCellsAtRowIndex(1)[1]);
      await expect.element(editor).toBeInTheDocument();
    });
  });

  describe('editorOptions', () => {
    it('should detect outside click if editor is rendered in a portal', async () => {
      page.render(<EditorTest createEditorPortal editorOptions={{ displayCellContent: true }} />);
      await userEvent.dblClick(getCellsAtRowIndex(0)[1]);
      const editor1 = page.getByRole('textbox', { name: 'col2-editor' });
      await expect.element(editor1).toHaveValue('a1');
      await userEvent.keyboard('23');
      // The cell value should update as the editor value is changed
      expect(getCellsAtRowIndex(0)[1]).toHaveTextContent(/^a123$/);
      // clicking in a portal does not count as an outside click
      await userEvent.click(editor1);
      await expect.element(editor1).toBeInTheDocument();
      // true outside clicks are still detected
      await userEvent.click(page.getByText('outside'));
      await expect.element(editor1).not.toBeInTheDocument();
      expect(getCellsAtRowIndex(0)[1]).not.toHaveFocus();

      await userEvent.dblClick(getCellsAtRowIndex(0)[1]);
      await userEvent.click(page.getByRole('textbox', { name: 'col2-editor' }));
      await userEvent.keyboard('{enter}');
      expect(getCellsAtRowIndex(0)[1]).toHaveFocus();
    });

    it('should not commit on outside click if commitOnOutsideClick is false', async () => {
      page.render(
        <EditorTest
          editorOptions={{
            commitOnOutsideClick: false
          }}
        />
      );
      await userEvent.dblClick(getCellsAtRowIndex(0)[1]);
      const editor = page.getByRole('textbox', { name: 'col2-editor' });
      await expect.element(editor).toBeInTheDocument();
      await userEvent.click(page.getByText('outside'));
      await expect.element(editor).toBeInTheDocument();
      await userEvent.click(editor);
      await userEvent.keyboard('{enter}');
      await expect.element(editor).not.toBeInTheDocument();
    });

    it('should not open editor if onCellKeyDown prevents the default event', async () => {
      page.render(
        <EditorTest
          onCellKeyDown={(args, event) => {
            if (args.mode === 'SELECT' && event.key === 'x') {
              event.preventGridDefault();
            }
          }}
        />
      );
      await userEvent.click(getCellsAtRowIndex(0)[1]);
      // TODO: await userEvent.keyboard('yz{enter}'); fails in FF
      await userEvent.keyboard('{enter}yz{enter}');
<<<<<<< HEAD
      expect(getCellsAtRowIndex(0)[1]).toHaveTextContent('a1yz');
=======
      expect(getCellsAtRowIndex(0)[1]).toHaveTextContent(/^a1yz$/);
>>>>>>> 12fb93e0
      await userEvent.keyboard('x');
      await expect
        .element(page.getByRole('textbox', { name: 'col2-editor' }))
        .not.toBeInTheDocument();
    });

    it('should prevent navigation if onCellKeyDown prevents the default event', async () => {
      page.render(
        <EditorTest
          onCellKeyDown={(args, event) => {
            if (args.mode === 'EDIT' && event.key === 'ArrowDown') {
              event.preventGridDefault();
              args.onClose(true);
            }
          }}
        />
      );
      await userEvent.dblClick(getCellsAtRowIndex(0)[1]);
      await userEvent.keyboard('a{arrowleft}b{arrowright}c{arrowdown}'); // should commit changes on arrowdown
      expect(getCellsAtRowIndex(0)[1]).toHaveTextContent(/^a1bac$/);
    });

    it('should close the editor when closeOnExternalRowChange is true or undefined and row is changed from outside', async () => {
      page.render(
        <EditorTest
          editorOptions={{
            // needed to prevent editor from closing on update button click
            commitOnOutsideClick: false
          }}
        />
      );
      await userEvent.dblClick(getCellsAtRowIndex(0)[1]);
      const editor = page.getByRole('textbox', { name: 'col2-editor' });
      await expect.element(editor).toBeInTheDocument();
      await userEvent.click(page.getByRole('button', { name: 'update' }));
      await expect.element(editor).not.toBeInTheDocument();
    });

    it('should not close the editor when closeOnExternalRowChange is false and row is changed from outside', async () => {
      page.render(
        <EditorTest
          editorOptions={{
            commitOnOutsideClick: false,
            closeOnExternalRowChange: false
          }}
        />
      );
      await userEvent.dblClick(getCellsAtRowIndex(0)[1]);
      const editor = page.getByRole('textbox', { name: 'col2-editor' });
      await expect.element(editor).toBeInTheDocument();
      await userEvent.click(page.getByRole('button', { name: 'update' }));
      await expect.element(editor).toBeInTheDocument();
    });
  });

  describe('editor focus', () => {
    it('should not steal focus back to the cell if the editor is not in the viewport and another cell is clicked', async () => {
      const rows: Row[] = [];
      for (let i = 0; i < 99; i++) {
        rows.push({ col1: i, col2: `name${i}` });
      }

      page.render(<EditorTest gridRows={rows} />);

      await userEvent.dblClick(getCell('name0'));
      await userEvent.keyboard('abc');

      await commands.scrollGrid({ scrollTop: 1500 });
      await userEvent.click(getCell('name43'));
      await expect.element(getSelectedCell()).toHaveTextContent(/^name43$/);
      await commands.scrollGrid({ scrollTop: 0 });
      await expect.element(getCell('name0abc')).toBeVisible();
    });

    it('should not steal focus back to the cell after being closed by clicking outside the grid', async () => {
      const columns: readonly Column<NonNullable<unknown>>[] = [
        {
          key: 'col1',
          name: 'Column1',
          renderEditCell() {
            return <input aria-label="col1-input" value="123" readOnly autoFocus />;
          }
        },
        {
          key: 'col2',
          name: 'Column2',
          renderEditCell({ onClose }) {
            return (
              <input
                aria-label="col2-input"
                value="123"
                readOnly
                autoFocus
                onBlur={() => {
                  onClose(true, false);
                }}
              />
            );
          },
          editorOptions: {
            commitOnOutsideClick: false
          }
        }
      ];

      page.render(
        <>
          <input aria-label="outer-input" value="abc" readOnly />
          <DataGrid columns={columns} rows={[{}]} />
        </>
      );

      const outerInput = page.getByRole('textbox', { name: 'outer-input' });
      await userEvent.dblClick(getCellsAtRowIndex(0)[0]);
      const col1Input = page.getByRole('textbox', { name: 'col1-input' });
      await expect.element(col1Input).toHaveFocus();
      await userEvent.click(outerInput);
      await expect.element(outerInput).toHaveFocus();
      await expect.element(col1Input).not.toBeInTheDocument();
      await expect.element(outerInput).toHaveFocus();

      await userEvent.dblClick(getCellsAtRowIndex(0)[1]);
      const col2Input = page.getByRole('textbox', { name: 'col2-input' });
      await expect.element(col2Input).toHaveFocus();
      await userEvent.click(outerInput);
      await expect.element(outerInput).toHaveFocus();
      await expect.element(col2Input).not.toBeInTheDocument();
    });
  });
});

interface EditorTestProps
  extends Pick<Column<Row>, 'editorOptions' | 'editable'>,
    Pick<DataGridProps<Row>, 'onCellKeyDown'> {
  onSave?: (rows: readonly Row[]) => void;
  gridRows?: readonly Row[];
  createEditorPortal?: boolean;
}

const initialRows: readonly Row[] = [
  {
    col1: 1,
    col2: 'a1'
  },
  {
    col1: 2,
    col2: 'a2'
  }
];

function EditorTest({
  editable,
  editorOptions,
  onCellKeyDown,
  onSave,
  gridRows = initialRows,
  createEditorPortal
}: EditorTestProps) {
  const [rows, setRows] = useState(gridRows);

  const columns = useMemo((): readonly Column<Row>[] => {
    return [
      {
        key: 'col1',
        name: 'Col1',
        renderEditCell(p) {
          return (
            <input
              autoFocus
              type="number"
              aria-label="col1-editor"
              value={p.row.col1}
              onChange={(e) => p.onRowChange({ ...p.row, col1: e.target.valueAsNumber })}
            />
          );
        }
      },
      {
        key: 'col2',
        name: 'Col2',
        editable,
        renderEditCell({ row, onRowChange }) {
          const editor = (
            <input
              autoFocus
              aria-label="col2-editor"
              value={row.col2}
              onChange={(e) => onRowChange({ ...row, col2: e.target.value })}
            />
          );

          return createEditorPortal ? createPortal(editor, document.body) : editor;
        },
        editorOptions
      }
    ];
  }, [editable, editorOptions, createEditorPortal]);

  return (
    <>
      <div
        onClick={(e) => e.stopPropagation()}
        onClickCapture={(e) => e.stopPropagation()}
        onMouseDown={(e) => e.stopPropagation()}
        onMouseDownCapture={(e) => e.stopPropagation()}
      >
        outside
      </div>
      <button type="button" onClick={() => onSave?.(rows)}>
        save
      </button>
      <button
        type="button"
        onClick={() => {
          setRows((rows) => rows.map((row) => ({ ...row })));
        }}
      >
        update
      </button>
      <DataGrid
        columns={columns}
        rows={rows}
        onRowsChange={setRows}
        onCellKeyDown={onCellKeyDown}
      />
    </>
  );
}<|MERGE_RESOLUTION|>--- conflicted
+++ resolved
@@ -22,7 +22,7 @@
     await userEvent.keyboard('2');
     await userEvent.tab();
     await expect.element(editor).not.toBeInTheDocument();
-    expect(getCellsAtRowIndex(0)[0]).toHaveTextContent(12);
+    expect(getCellsAtRowIndex(0)[0]).toHaveTextContent(/^12$/);
   });
 
   it('should open and commit changes on enter', async () => {
@@ -43,11 +43,7 @@
     await userEvent.click(getCellsAtRowIndex(0)[0]);
     // TODO: await userEvent.keyboard('123{enter}'); fails in FF
     await userEvent.keyboard('{enter}123{enter}');
-<<<<<<< HEAD
-    expect(getCellsAtRowIndex(0)[0]).toHaveTextContent('1123');
-=======
     expect(getCellsAtRowIndex(0)[0]).toHaveTextContent(/^1123$/);
->>>>>>> 12fb93e0
   });
 
   it('should close editor and discard changes on escape', async () => {
@@ -110,11 +106,7 @@
     expect(getGrid().element().scrollTop).toBe(2000);
     // TODO: await userEvent.keyboard('123'); fails in FF
     await userEvent.keyboard('{enter}123');
-<<<<<<< HEAD
-    expect(getCellsAtRowIndex(0)).toHaveLength(2);
-=======
     await expect.poll(() => selectedRowCells.elements().length).toBe(2);
->>>>>>> 12fb93e0
     await expect.element(editor).toHaveValue(123);
     expect(getGrid().element().scrollTop).toBe(0);
   });
@@ -210,11 +202,7 @@
       await userEvent.click(getCellsAtRowIndex(0)[1]);
       // TODO: await userEvent.keyboard('yz{enter}'); fails in FF
       await userEvent.keyboard('{enter}yz{enter}');
-<<<<<<< HEAD
-      expect(getCellsAtRowIndex(0)[1]).toHaveTextContent('a1yz');
-=======
       expect(getCellsAtRowIndex(0)[1]).toHaveTextContent(/^a1yz$/);
->>>>>>> 12fb93e0
       await userEvent.keyboard('x');
       await expect
         .element(page.getByRole('textbox', { name: 'col2-editor' }))
