--- conflicted
+++ resolved
@@ -254,11 +254,7 @@
   await expect.element(getSelectedCell()).not.toBeInTheDocument();
 
   await tabIntoGrid();
-<<<<<<< HEAD
-  validateCellPosition(0, 3);
-=======
   await validateCellPosition(0, 3);
->>>>>>> 12fb93e0
 
   // arrow navigation
   await userEvent.keyboard('{arrowup}');
