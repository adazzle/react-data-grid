--- conflicted
+++ resolved
@@ -97,11 +97,6 @@
   await testScroll({ idx: 60, rowIdx: 60 });
   await validateCellVisibility('40×30', true);
 
-<<<<<<< HEAD
-  function validateScrollPosition(scrollTop: number, scrollLeft: number) {
-    expect(grid.scrollTop).toBe(scrollTop);
-    expect(grid.scrollLeft).toSatisfy((value) => Math.abs(value - scrollLeft) <= 0.5); // allow a delta of 0.5px since the column width may vary slightly depending on the browser
-=======
   // should not scroll vertically when scrolling to summary row
   await testScroll({ idx: 49, rowIdx: 51 });
   await validateCellVisibility('49×30', true);
@@ -111,7 +106,6 @@
   const cell = page.getByRole('gridcell', { name, exact: true });
   if (isVisible) {
     return expect.element(cell).toBeVisible();
->>>>>>> 4df98ae2
   }
 
   return expect.element(cell).not.toBeInTheDocument();
