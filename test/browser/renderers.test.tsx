--- conflicted
+++ resolved
@@ -1,17 +1,13 @@
 import { useState } from 'react';
 import { page, userEvent } from '@vitest/browser/context';
 
-<<<<<<< HEAD
-import DataGrid, { DataGridDefaultRenderersContext, renderSortIcon, SelectColumn } from '../../src';
-=======
 import DataGrid, {
   Cell,
-  DataGridDefaultRenderersProvider,
+  DataGridDefaultRenderersContext,
   Row as DefaultRow,
   renderSortIcon,
   SelectColumn
 } from '../../src';
->>>>>>> 7f9fd89e
 import type {
   CellRendererProps,
   Column,
@@ -100,15 +96,9 @@
   return <DataGrid {...props} sortColumns={sortColumns} onSortColumnsChange={setSortColumns} />;
 }
 
-<<<<<<< HEAD
 function setupContext<R, SR, K extends React.Key>(props: DataGridProps<R, SR, K>) {
-  return render(
+  return page.render(
     <DataGridDefaultRenderersContext
-=======
-function setupProvider<R, SR, K extends React.Key>(props: DataGridProps<R, SR, K>) {
-  return page.render(
-    <DataGridDefaultRenderersProvider
->>>>>>> 7f9fd89e
       value={{
         noRowsFallback: <NoRowsGlobalFallback />,
         renderCheckbox: renderGlobalCheckbox,
@@ -129,25 +119,15 @@
   await expect.element(page.getByText('Local no rows fallback')).toBeInTheDocument();
 });
 
-<<<<<<< HEAD
-test('fallback defined using context with no rows', () => {
+test('fallback defined using context with no rows', async () => {
   setupContext({ columns, rows: noRows });
-=======
-test('fallback defined using provider with no rows', async () => {
-  setupProvider({ columns, rows: noRows });
->>>>>>> 7f9fd89e
 
   expect(getRowsOld()).toHaveLength(0);
   await expect.element(page.getByText('Global no rows fallback')).toBeInTheDocument();
 });
 
-<<<<<<< HEAD
-test('fallback defined using both context and renderers with no rows', () => {
+test('fallback defined using both context and renderers with no rows', async () => {
   setupContext({ columns, rows: noRows, renderers: { noRowsFallback: <NoRowsFallback /> } });
-=======
-test('fallback defined using both provider and renderers with no rows', async () => {
-  setupProvider({ columns, rows: noRows, renderers: { noRowsFallback: <NoRowsFallback /> } });
->>>>>>> 7f9fd89e
 
   expect(getRowsOld()).toHaveLength(0);
   await expect.element(page.getByText('Local no rows fallback')).toBeInTheDocument();
@@ -164,25 +144,15 @@
   await expect.element(page.getByText('Local no rows fallback')).not.toBeInTheDocument();
 });
 
-<<<<<<< HEAD
-test('fallback defined using context with a row', () => {
-  setupContext({ columns, rows: [{ id: 1, col1: 'col 1 value', col2: 'col 2 value' }] });
-=======
-test('fallback defined using provider with a row', async () => {
-  setupProvider({ columns, rows: [{ id: 1, col1: 'value 1', col2: 'value 2' }] });
->>>>>>> 7f9fd89e
+test('fallback defined using context with a row', async () => {
+  setupContext({ columns, rows: [{ id: 1, col1: 'value 1', col2: 'value 2' }] });
 
   expect(getRowsOld()).toHaveLength(1);
   await expect.element(page.getByText('Global no rows fallback')).not.toBeInTheDocument();
 });
 
-<<<<<<< HEAD
-test('fallback defined using both context and renderers with a row', () => {
+test('fallback defined using both context and renderers with a row', async () => {
   setupContext({
-=======
-test('fallback defined using both provider and renderers with a row', async () => {
-  setupProvider({
->>>>>>> 7f9fd89e
     columns,
     rows: [{ id: 1, col1: 'value 1', col2: 'value 2' }],
     renderers: { noRowsFallback: <NoRowsFallback /> }
@@ -200,25 +170,15 @@
   await expect.element(page.getByText('Local checkbox')).toBeInTheDocument();
 });
 
-<<<<<<< HEAD
-test('checkbox defined using context', () => {
+test('checkbox defined using context', async () => {
   setupContext({ columns, rows: noRows });
-=======
-test('checkbox defined using provider', async () => {
-  setupProvider({ columns, rows: noRows });
->>>>>>> 7f9fd89e
 
   expect(getRowsOld()).toHaveLength(0);
   await expect.element(page.getByText('Global checkbox')).toBeInTheDocument();
 });
 
-<<<<<<< HEAD
-test('checkbox defined using both context and renderers', () => {
-  setupContext({ columns, rows: noRows, renderers: { renderCheckbox: localRenderCheckbox } });
-=======
-test('checkbox defined using both provider and renderers', async () => {
-  setupProvider({ columns, rows: noRows, renderers: { renderCheckbox: renderLocalCheckbox } });
->>>>>>> 7f9fd89e
+test('checkbox defined using both context and renderers', async () => {
+  setupContext({ columns, rows: noRows, renderers: { renderCheckbox: renderLocalCheckbox } });
 
   expect(getRowsOld()).toHaveLength(0);
   await expect.element(page.getByText('Local checkbox')).toBeInTheDocument();
@@ -240,13 +200,8 @@
   await expect.element(page.getByTestId('local-sort-priority')).not.toBeInTheDocument();
 });
 
-<<<<<<< HEAD
 test('sortPriority defined using both contexts and renderers', async () => {
-  setupContext({ columns, rows: noRows, renderers: { renderSortStatus } });
-=======
-test('sortPriority defined using both providers and renderers', async () => {
-  setupProvider({ columns, rows: noRows, renderers: { renderSortStatus: renderLocalSortStatus } });
->>>>>>> 7f9fd89e
+  setupContext({ columns, rows: noRows, renderers: { renderSortStatus: renderLocalSortStatus } });
 
   const [, headerCell2, headerCell3] = getHeaderCells();
   await userEvent.click(headerCell3);
@@ -260,8 +215,8 @@
   await expect.element(page.getByTestId('global-sort-priority')).not.toBeInTheDocument();
 });
 
-test('renderCell defined using provider', async () => {
-  setupProvider({ columns, rows: [{ id: 1, col1: 'value 1', col2: 'value 2' }] });
+test('renderCell defined using context', async () => {
+  setupContext({ columns, rows: [{ id: 1, col1: 'value 1', col2: 'value 2' }] });
 
   const [, cell1, cell2] = getCells();
   await expect.element(cell1).toHaveTextContent('value 1');
@@ -275,17 +230,12 @@
   await expect.element(cell2).toHaveStyle({ fontStyle: 'italic' });
 });
 
-<<<<<<< HEAD
-test('renderCell defined using provider', () => {
-  setupContext({ columns, rows: [{ id: 1, col1: 'col 1 value', col2: 'col 2 value' }] });
-=======
-test('renderCell defined using both providers and renderers', async () => {
-  setupProvider({
+test('renderCell defined using both contexts and renderers', async () => {
+  setupContext({
     columns,
     rows: [{ id: 1, col1: 'value 1', col2: 'value 2' }],
     renderers: { renderCell: renderLocalCell }
   });
->>>>>>> 7f9fd89e
 
   const [, cell1, cell2] = getCells();
   await expect.element(cell1).toHaveTextContent('value 1');
@@ -299,21 +249,16 @@
   await expect.element(cell2).toHaveStyle({ fontStyle: 'normal' });
 });
 
-test('renderRow defined using provider', () => {
-  setupProvider({ columns, rows: [{ id: 1, col1: 'value 1', col2: 'value 2' }] });
+test('renderRow defined using context', () => {
+  setupContext({ columns, rows: [{ id: 1, col1: 'value 1', col2: 'value 2' }] });
 
   const [row] = getRowsOld();
   expect(row).toHaveClass('global');
   expect(row).not.toHaveClass('local');
 });
 
-<<<<<<< HEAD
-test('renderCell defined using both providers and renderers', () => {
+test('renderRow defined using both contexts and renderers', () => {
   setupContext({
-=======
-test('renderRow defined using both providers and renderers', () => {
-  setupProvider({
->>>>>>> 7f9fd89e
     columns,
     rows: [{ id: 1, col1: 'value 1', col2: 'value 2' }],
     renderers: { renderRow: renderLocalRow }
