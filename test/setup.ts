--- conflicted
+++ resolved
@@ -1,94 +1,5 @@
-<<<<<<< HEAD
 import '@testing-library/jest-dom';
-=======
-import { act } from 'react-dom/test-utils';
+
 import { configure } from '@testing-library/react';
 
-configure({ throwSuggestions: true });
-
-// Allow node-environment tests to properly fail when accessing DOM APIs,
-// as @testing-library/jest-dom may polyfill some DOM APIs like `window.CSS`
-// eslint-disable-next-line @typescript-eslint/no-unnecessary-condition
-if (globalThis.window !== undefined) {
-  await import('@testing-library/jest-dom/vitest');
-}
-
-if (typeof window !== 'undefined') {
-  // eslint-disable-next-line @typescript-eslint/no-unnecessary-condition
-  window.ResizeObserver ??= class {
-    observe() {}
-    unobserve() {}
-    disconnect() {}
-  };
-
-  // eslint-disable-next-line @typescript-eslint/no-unnecessary-condition
-  window.IntersectionObserver ??= class IntersectionObserver {
-    root = null;
-    rootMargin = '';
-    thresholds = [];
-    observe() {}
-    unobserve() {}
-    disconnect() {}
-    takeRecords() {
-      return [];
-    }
-  };
-
-  // eslint-disable-next-line @typescript-eslint/no-unnecessary-condition
-  window.HTMLElement.prototype.scrollIntoView ??= () => {};
-
-  // patch clientWidth/clientHeight to pretend we're rendering DataGrid at 1080p
-  Object.defineProperties(HTMLDivElement.prototype, {
-    clientWidth: {
-      get(this: HTMLDivElement) {
-        return this.classList.contains('rdg') ? 1920 : 0;
-      }
-    },
-    clientHeight: {
-      get(this: HTMLDivElement) {
-        return this.classList.contains('rdg') ? 1080 : 0;
-      }
-    }
-  });
-
-  // Basic scroll polyfill
-  const scrollStates = new WeakMap<Element, { scrollTop: number; scrollLeft: number }>();
-
-  function getScrollState(div: Element) {
-    if (scrollStates.has(div)) {
-      return scrollStates.get(div)!;
-    }
-    const scrollState = { scrollTop: 0, scrollLeft: 0 };
-    scrollStates.set(div, scrollState);
-    return scrollState;
-  }
-
-  Object.defineProperties(Element.prototype, {
-    scrollTop: {
-      get(this: Element) {
-        return getScrollState(this).scrollTop;
-      },
-      set(this: Element, value: number) {
-        getScrollState(this).scrollTop = value;
-        act(() => {
-          this.dispatchEvent(new Event('scroll'));
-        });
-      }
-    },
-    scrollLeft: {
-      get(this: Element) {
-        return getScrollState(this).scrollLeft;
-      },
-      set(this: Element, value: number) {
-        getScrollState(this).scrollLeft = value;
-        act(() => {
-          this.dispatchEvent(new Event('scroll'));
-        });
-      }
-    }
-  });
-
-  // eslint-disable-next-line @typescript-eslint/no-unnecessary-condition
-  Element.prototype.setPointerCapture ??= () => {};
-}
->>>>>>> d752fc7e
+configure({ throwSuggestions: true });