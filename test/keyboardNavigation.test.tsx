--- conflicted
+++ resolved
@@ -2,12 +2,8 @@
 import { render } from '@testing-library/react';
 import userEvent from '@testing-library/user-event';
 import type { Column } from '../src';
-<<<<<<< HEAD
-import { SelectColumn } from '../src';
+import DataGrid, { SelectColumn } from '../src';
 import { useFocusRef } from '../src/hooks';
-=======
-import DataGrid, { SelectColumn } from '../src';
->>>>>>> 1be3d37c
 import { setup, getSelectedCell, validateCellPosition, getCellsAtRowIndex, getGrid } from './utils';
 
 type Row = undefined;
@@ -155,25 +151,31 @@
 });
 
 test('navigation when header and summary rows have focusable elements', () => {
+  function Test({ id, isCellSelected }: { id: string; isCellSelected: boolean }) {
+    const { ref, tabIndex } = useFocusRef<HTMLInputElement>(isCellSelected);
+
+    return <input ref={ref} tabIndex={tabIndex} id={id} />;
+  }
+
   const columns: readonly Column<Row>[] = [
     {
       key: 'col2',
       name: 'col2',
       headerRenderer(p) {
-        return <TestComponent id="header-filter1" isCellSelected={p.isCellSelected} />;
+        return <Test id="header-filter1" isCellSelected={p.isCellSelected} />;
       },
       summaryFormatter(p) {
-        return <TestComponent id="summary-formatter1" isCellSelected={p.isCellSelected} />;
+        return <Test id="summary-formatter1" isCellSelected={p.isCellSelected} />;
       }
     },
     {
       key: 'col3',
       name: 'col3',
       headerRenderer(p) {
-        return <TestComponent id="header-filter2" isCellSelected={p.isCellSelected} />;
+        return <Test id="header-filter2" isCellSelected={p.isCellSelected} />;
       },
       summaryFormatter(p) {
-        return <TestComponent id="summary-formatter2" isCellSelected={p.isCellSelected} />;
+        return <Test id="summary-formatter2" isCellSelected={p.isCellSelected} />;
       }
     }
   ];
@@ -243,17 +245,7 @@
   validateCellPosition(7, 100);
   grid.scrollLeft = 2000;
   userEvent.keyboard('{arrowleft}');
-<<<<<<< HEAD
   validateCellPosition(6, 100);
-});
-
-function TestComponent({ id, isCellSelected }: { id: string; isCellSelected: boolean }) {
-  const { ref, tabIndex } = useFocusRef<HTMLInputElement>(isCellSelected);
-
-  return <input ref={ref} tabIndex={tabIndex} id={id} />;
-}
-=======
-  validateCellPosition(6, 99);
 });
 
 test('reset selected cell when column is removed', () => {
@@ -314,5 +306,4 @@
   );
 
   expect(getSelectedCell()).not.toBeInTheDocument();
-});
->>>>>>> 1be3d37c
+});