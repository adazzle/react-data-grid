--- conflicted
+++ resolved
@@ -98,13 +98,8 @@
   validateCellPosition(6, 0);
 });
 
-<<<<<<< HEAD
-test('cellNavigationMode="NONE"', () => {
-  setup({ columns, rows, summaryRows });
-=======
 test('cellNavigationMode="NONE"', async () => {
-  setup({ columns, rows, bottomSummaryRows, cellNavigationMode: 'NONE' });
->>>>>>> 66bc0506
+  setup({ columns, rows, bottomSummaryRows });
 
   // pressing arrowleft on the leftmost cell does nothing
   await userEvent.tab();
@@ -128,58 +123,8 @@
   validateCellPosition(6, 1);
 });
 
-<<<<<<< HEAD
-test('grid enter/exit', () => {
-  setup({ columns, rows: Array(5), summaryRows });
-=======
-test('cellNavigationMode="CHANGE_ROW"', async () => {
-  setup({ columns, rows, bottomSummaryRows, cellNavigationMode: 'CHANGE_ROW' });
-
-  // pressing arrowleft on the leftmost cell navigates to the rightmost cell on the previous row
-  await userEvent.tab();
-  await userEvent.keyboard('{arrowdown}');
-  validateCellPosition(0, 1);
-  await userEvent.keyboard('{arrowleft}');
-  validateCellPosition(6, 0);
-
-  // pressing arrowright on the rightmost cell navigates to the leftmost cell on the next row
-  await userEvent.keyboard('{arrowright}');
-  validateCellPosition(0, 1);
-
-  // pressing shift+tab on the leftmost cell navigates to the rightmost cell on the previous row
-  await userEvent.tab({ shift: true });
-  validateCellPosition(6, 0);
-
-  // pressing tab on the rightmost cell navigates to the leftmost cell on the next row
-  await userEvent.tab();
-  validateCellPosition(0, 1);
-});
-
-test('cellNavigationMode="LOOP_OVER_ROW"', async () => {
-  setup({ columns, rows, bottomSummaryRows, cellNavigationMode: 'LOOP_OVER_ROW' });
-
-  // pressing arrowleft on the leftmost cell navigates to the rightmost cell on the same row
-  await userEvent.tab();
-  validateCellPosition(0, 0);
-  await userEvent.keyboard('{arrowleft}');
-  validateCellPosition(6, 0);
-
-  // pressing arrowright on the rightmost cell navigates to the leftmost cell on the same row
-  await userEvent.keyboard('{arrowright}');
-  validateCellPosition(0, 0);
-
-  // pressing shift+tab on the leftmost cell navigates to the rightmost cell on the same row
-  await userEvent.tab({ shift: true });
-  validateCellPosition(6, 0);
-
-  // pressing tab on the rightmost cell navigates to the leftmost cell on the same row
-  await userEvent.tab();
-  validateCellPosition(0, 0);
-});
-
 test('grid enter/exit', async () => {
   setup({ columns, rows: Array(5), bottomSummaryRows });
->>>>>>> 66bc0506
 
   // no initial selection
   expect(getSelectedCell()).not.toBeInTheDocument();
