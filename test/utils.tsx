import { StrictMode } from 'react';
import { render, screen, fireEvent } from '@testing-library/react';
import DataGrid from '../src/';
import type { DataGridProps } from '../src/';

export function setup<R, SR, K extends React.Key>(props: DataGridProps<R, SR, K>) {
  return render(
    <StrictMode>
      <DataGrid {...props} />
    </StrictMode>
  );
}

export function getGrid() {
  return screen.getByRole('grid');
}

export function queryGrid() {
  return screen.queryByRole('grid');
}

export function getTreeGrid() {
  return screen.getByRole('treegrid');
}

export function queryTreeGrid() {
  return screen.queryByRole('treegrid');
}

export function getRows() {
  return screen.getAllByRole('row').slice(1);
}

export function queryRows() {
  return screen.queryAllByRole('row').slice(1);
}

export function getCellsAtRowIndex(rowIdx: number) {
  return Array.from(
    document.querySelectorAll<HTMLDivElement>(`[aria-rowindex="${rowIdx + 2}"] > .rdg-cell`)
  );
}

export function getCells() {
  return screen.getAllByRole('gridcell');
}

export function queryCells() {
  return screen.queryAllByRole('gridcell');
}

export function getHeaderCells() {
  return screen.getAllByRole('columnheader');
}

export function queryHeaderCells() {
  return screen.queryAllByRole('columnheader');
}

export function getSelectedCell() {
  return (
    screen.queryByRole('gridcell', { selected: true }) ??
    screen.queryByRole('columnheader', { selected: true })
  );
}

export function validateCellPosition(columnIdx: number, rowIdx: number) {
  const cell = getSelectedCell();
  if (cell === null) {
    throw new Error('Selected cell not found');
  }
  expect(cell).toHaveAttribute('aria-colindex', `${columnIdx + 1}`);
<<<<<<< HEAD
  expect(cell.parentNode).toHaveAttribute('aria-rowindex', `${rowIdx + 1}`);
=======
  expect(cell.parentNode).toHaveAttribute('aria-rowindex', `${rowIdx + 2}`);
}

export function copySelectedCell() {
  fireEvent.keyDown(document.activeElement!, {
    keyCode: '67',
    ctrlKey: true
  });
}

export function pasteSelectedCell() {
  fireEvent.keyDown(document.activeElement!, {
    keyCode: '86',
    ctrlKey: true
  });
>>>>>>> bff6f606
}<|MERGE_RESOLUTION|>--- conflicted
+++ resolved
@@ -70,10 +70,7 @@
     throw new Error('Selected cell not found');
   }
   expect(cell).toHaveAttribute('aria-colindex', `${columnIdx + 1}`);
-<<<<<<< HEAD
   expect(cell.parentNode).toHaveAttribute('aria-rowindex', `${rowIdx + 1}`);
-=======
-  expect(cell.parentNode).toHaveAttribute('aria-rowindex', `${rowIdx + 2}`);
 }
 
 export function copySelectedCell() {
@@ -88,5 +85,4 @@
     keyCode: '86',
     ctrlKey: true
   });
->>>>>>> bff6f606
 }