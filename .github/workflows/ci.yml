--- conflicted
+++ resolved
@@ -29,11 +29,7 @@
       - name: Build website
         run: node --run build:website
       - name: Install Playwright Browsers
-<<<<<<< HEAD
         run: npx playwright install --with-deps
-=======
-        run: npx playwright install chromium firefox
->>>>>>> 12fb93e0
       - name: Test
         run: node --run test
         timeout-minutes: 4
