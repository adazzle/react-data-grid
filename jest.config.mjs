// For a detailed explanation regarding each configuration property, visit:
// https://jestjs.io/docs/en/configuration.html

export default {
<<<<<<< HEAD
  preset: 'ts-jest',
  globals: {
    'ts-jest': {
      tsconfig: {
        esModuleInterop: true,
        jsx: 'react-jsxdev'
      }
    }
  },
=======
>>>>>>> 7b015eb1
  coverageProvider: 'v8',
  collectCoverageFrom: [
    'src/**/*.{ts,tsx}'
  ],
  coverageReporters: [
    'text'
  ],
  restoreMocks: true,
  setupFilesAfterEnv: [
    '@testing-library/jest-dom'
  ],
  testMatch: [
    '<rootDir>/test/**/*.test.*'
  ]
};<|MERGE_RESOLUTION|>--- conflicted
+++ resolved
@@ -2,18 +2,6 @@
 // https://jestjs.io/docs/en/configuration.html
 
 export default {
-<<<<<<< HEAD
-  preset: 'ts-jest',
-  globals: {
-    'ts-jest': {
-      tsconfig: {
-        esModuleInterop: true,
-        jsx: 'react-jsxdev'
-      }
-    }
-  },
-=======
->>>>>>> 7b015eb1
   coverageProvider: 'v8',
   collectCoverageFrom: [
     'src/**/*.{ts,tsx}'
