--- conflicted
+++ resolved
@@ -47,8 +47,8 @@
         <li><NavLink to="/examples/built-in-editors">Built In Editors Example</NavLink></li>
         <li><NavLink to="/examples/sortable-cols">Sortable Cols Example</NavLink></li>
         <li><NavLink to="/examples/filterable-grid">Filterable Grid Example</NavLink></li>
-        <li><NavLink to="/examples/customRowRenderer">Custom Row Renderer Example</NavLink></li> */}
-        {/*<li><NavLink to="/examples/empty-rows">Empty Rows Example</NavLink></li>
+        <li><NavLink to="/examples/customRowRenderer">Custom Row Renderer Example</NavLink></li>
+        <li><NavLink to="/examples/empty-rows">Empty Rows Example</NavLink></li>
         <li><NavLink to="/examples/cell-drag-down">Cell Drag Down Example</NavLink></li>
         <li><NavLink to="/examples/filterable-sortable-grid">Filterable Sortable Grid Example</NavLink></li>
         <li><NavLink to="/examples/row-select">Row Select Example</NavLink></li>
@@ -59,56 +59,15 @@
         <li><NavLink to="/examples/cell-selection-events">Cell Selection Events</NavLink></li>
         <li><NavLink to="/examples/grouping">Grouping Example</NavLink></li>
         <li><NavLink to="/examples/custom-filters">Custom Filters Example</NavLink></li>
-        <li><NavLink to="/examples/draggable-header">Draggable Header Example</NavLink></li>
+        <li><NavLink to="/examples/draggable-header">Draggable Header Example</NavLink></li>*/}
         <li><NavLink to="/examples/tree-view">Tree View Example</NavLink></li>
         <li><NavLink to="/examples/cell-actions">Cell Actions Example</NavLink></li>
-        <li><NavLink to="/examples/scroll-to-row-index">Scroll To Row Index Example</NavLink></li>
+        {/* <li><NavLink to="/examples/scroll-to-row-index">Scroll To Row Index Example</NavLink></li>
         <li><NavLink to="/examples/descendingFirstSortable">Descending First Sortable Example</NavLink></li>
         <li><NavLink to="/examples/selection-range-events">Selection Range Events Example</NavLink></li>
         <li><NavLink to="/examples/isScrolling">IsScrolling Example</NavLink></li>
         <li><NavLink to="/examples/summary-rows">Summary Rows Example</NavLink></li> */}
       </ul>
-<<<<<<< HEAD
-      <Route path="/examples/basic">
-        <Basic />
-      </Route>
-      {/* <Route path="/examples/resizable-cols" component={ResizableCols} /> */}
-      {/* <Route path="/examples/frozen-cols" component={FrozenCols} /> */}
-      {/* <Route path="/examples/editable" component={Editable} /> */}
-      {/* <Route path="/examples/custom-formatters" component={CustomFormatters} /> */}
-      {/* <Route path="/examples/built-in-editors" component={BuiltInEditors} /> */}
-      {/* <Route path="/examples/sortable-cols" component={SortableCols} /> */}
-      {/* <Route path="/examples/filterable-grid" component={FilterableGrid} /> */}
-      {/* <Route path="/examples/one-million-rows" component={OneMillionRows} /> */}
-      {/* <Route path="/examples/immutable-data" component={ImmutableData} /> */}
-      {/* <Route path="/examples/customRowRenderer" component={CustomRowRenderer} /> */}
-      {/* <Route path="/examples/all-features" component={AllFeatures} /> */}
-      {/* <Route path="/examples/all-features-immutable" component={AllFeaturesImmutable} /> */}
-      {/* <Route path="/examples/empty-rows" component={EmptyRows} /> */}
-      {/* <Route path="/examples/cell-drag-down" component={CellDragDown} /> */}
-      {/* <Route path="/examples/filterable-sortable-grid" component={FilterableSortableGrid} /> */}
-      {/* <Route path="/examples/row-select" component={RowSelect} /> */}
-      {/* <Route path="/examples/grid-events" component={GridEvents} /> */}
-      {/* <Route path="/examples/context-menu" component={ContextMenu} /> */}
-      {/* <Route path="/examples/column-events" component={ColumnEvents} /> */}
-      {/* <Route path="/examples/cell-navigation" component={CellNavigation} /> */}
-      {/* <Route path="/examples/cell-selection-events" component={CellSelectionEvents} /> */}
-      {/* <Route path="/examples/grouping" component={Grouping} /> */}
-      {/* <Route path="/examples/custom-filters" component={CustomFilters} /> */}
-      {/* <Route path="/examples/immutable-data-grouping" component={ImmutableDataGrouping} /> */}
-      {/* <Route path="/examples/draggable-header" component={DraggableHeader} /> */}
-      <Route path="/examples/tree-view">
-        <TreeView />
-      </Route>
-      <Route path="/examples/cell-actions">
-        <CellActions />
-      </Route>
-      {/* <Route path="/examples/scroll-to-row-index" component={ScrollToRowIndex} /> */}
-      {/* <Route path="/examples/descendingFirstSortable" component={DescendingFirstSortable} /> */}
-      {/* <Route path="/examples/selection-range-events" component={SelectionRangeEvents} /> */}
-      {/* <Route path="/examples/isScrolling" component={IsScrolling} /> */}
-      {/* <Route path="/examples/summary-rows" component={SummaryRows} /> */}
-=======
       <Switch>
         <Route exact path="/">
           <AllFeatures />
@@ -137,16 +96,18 @@
         {/* <Route path="/examples/grouping" component={Grouping} /> */}
         {/* <Route path="/examples/custom-filters" component={CustomFilters} /> */}
         {/* <Route path="/examples/draggable-header" component={DraggableHeader} /> */}
-        {/* <Route path="/examples/tree-view" component={TreeView} /> */}
-        {/* <Route path="/examples/tree-view-no-add-delete" component={TreeViewNoAddDelete} /> */}
-        {/* <Route path="/examples/cell-actions" component={CellActions} /> */}
+        <Route path="/examples/tree-view">
+          <TreeView />
+        </Route>
+        <Route path="/examples/cell-actions">
+          <CellActions />
+        </Route>
         {/* <Route path="/examples/scroll-to-row-index" component={ScrollToRowIndex} /> */}
         {/* <Route path="/examples/descendingFirstSortable" component={DescendingFirstSortable} /> */}
         {/* <Route path="/examples/selection-range-events" component={SelectionRangeEvents} /> */}
         {/* <Route path="/examples/isScrolling" component={IsScrolling} /> */}
         {/* <Route path="/examples/summary-rows" component={SummaryRows} /> */}
       </Switch>
->>>>>>> 2c6c1287
     </Router>
   </StrictMode>
 ), document.getElementById('root'));