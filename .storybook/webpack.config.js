--- conflicted
+++ resolved
@@ -11,17 +11,6 @@
     use: [{
       loader: 'babel-loader',
       options: { cacheDirectory: !isProd }
-<<<<<<< HEAD
-    }, {
-      loader: 'ts-loader',
-      options: {
-        onlyCompileBundledFiles: true,
-        compilerOptions: {
-          react: isProd ? 'react-jsx' : 'react-jsxdev'
-        }
-      }
-=======
->>>>>>> 7b015eb1
     }]
   }, {
     test: /\.less$/,
