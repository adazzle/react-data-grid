.rdg-row {
  @bg: #fff;
  background-color: @bg;

  &:hover {
    background-color: darken(@bg, 4%);
  }
}

.rdg-row-selected {
  @bg: #dbecfa;
  background-color: @bg;

  &:hover {
    background-color: darken(@bg, 4%);
  }
}

.rdg-row-expand-icon {
  cursor: pointer;

  &:hover {
    color: #777;
  }
}

<<<<<<< HEAD
.rdg-row-group-default {
  padding-top: 15px;
  padding-left: 5px;
  border: 1px solid #ddd;
}

.rdg-summary {
  background-color: #f9f9f9;

  & > div {
    overflow: hidden;
    border-right: 1px solid #ddd;
  }

  .react-grid-Row:last-child .react-grid-Cell {
    border-bottom: none;
  }
=======
.rdg-row-group {
  padding: 0 8px;
  border-bottom: 1px solid @borderColor;
>>>>>>> a007e170
}<|MERGE_RESOLUTION|>--- conflicted
+++ resolved
@@ -24,11 +24,9 @@
   }
 }
 
-<<<<<<< HEAD
-.rdg-row-group-default {
-  padding-top: 15px;
-  padding-left: 5px;
-  border: 1px solid #ddd;
+.rdg-row-group {
+  padding: 0 8px;
+  border-bottom: 1px solid @borderColor;
 }
 
 .rdg-summary {
@@ -42,9 +40,4 @@
   .react-grid-Row:last-child .react-grid-Cell {
     border-bottom: none;
   }
-=======
-.rdg-row-group {
-  padding: 0 8px;
-  border-bottom: 1px solid @borderColor;
->>>>>>> a007e170
 }