.rdg-row {
  @bg: #fff;
  background-color: @bg;

  &:hover {
    background-color: darken(@bg, 4%);
  }
}

.rdg-row-selected {
  @bg: #dbecfa;
  background-color: @bg;

  &:hover {
    background-color: darken(@bg, 4%);
  }
}

.rdg-scrolling {
  pointer-events: none;
}

.rdg-row-expand-icon {
  cursor: pointer;

<<<<<<< HEAD
  &:hover {
    color: #777;
  }
}

.rdg-row-group {
  display: flex;
  align-items: center;
  padding: 0 8px;
  border-bottom: 1px solid @borderColor;
=======
.react-grid-row-group .row-expand-icon:hover {
  color: #777777;
}

.rdg-row-index {
  display: block;
  text-align: center;
}

.rdg-row-actions-cell {
  padding: 0px;
}

.rdg-actions-checkbox {
  display: none;
  text-align: center;
}

.rdg-actions-checkbox.selected {
  display: block;
}

.rdg-dragging {
  cursor: grabbing;
}

.rdg-row-group-default {
  padding-top: 15px;
  padding-left: 5px;
  border: 1px solid #ddd;
>>>>>>> 04c4567c
}<|MERGE_RESOLUTION|>--- conflicted
+++ resolved
@@ -16,14 +16,9 @@
   }
 }
 
-.rdg-scrolling {
-  pointer-events: none;
-}
-
 .rdg-row-expand-icon {
   cursor: pointer;
 
-<<<<<<< HEAD
   &:hover {
     color: #777;
   }
@@ -34,36 +29,4 @@
   align-items: center;
   padding: 0 8px;
   border-bottom: 1px solid @borderColor;
-=======
-.react-grid-row-group .row-expand-icon:hover {
-  color: #777777;
-}
-
-.rdg-row-index {
-  display: block;
-  text-align: center;
-}
-
-.rdg-row-actions-cell {
-  padding: 0px;
-}
-
-.rdg-actions-checkbox {
-  display: none;
-  text-align: center;
-}
-
-.rdg-actions-checkbox.selected {
-  display: block;
-}
-
-.rdg-dragging {
-  cursor: grabbing;
-}
-
-.rdg-row-group-default {
-  padding-top: 15px;
-  padding-left: 5px;
-  border: 1px solid #ddd;
->>>>>>> 04c4567c
 }