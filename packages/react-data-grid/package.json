--- conflicted
+++ resolved
@@ -1,10 +1,6 @@
 {
   "name": "react-data-grid",
-<<<<<<< HEAD
-  "version": "5.0.5",
-=======
   "version": "6.0.1",
->>>>>>> ad7a859a
   "description": "Excel-like grid component built with React, with editors, keyboard navigation, copy & paste, and the like",
   "scripts": {
     "beforepublish": "node ../../ci/publish/replacePackageEntry react-data-grid true",
