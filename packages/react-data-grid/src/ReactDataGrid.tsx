import React, {
  forwardRef,
  useState,
  useRef,
  useEffect,
  useLayoutEffect,
  useMemo,
  useImperativeHandle
} from 'react';

import Grid from './Grid';
import ToolbarContainer, { ToolbarProps } from './ToolbarContainer';
import { getColumnMetrics } from './ColumnMetrics';
<<<<<<< HEAD
import { RowsContainerProps } from './RowsContainer';
=======
import { ScrollState } from './Viewport';
>>>>>>> ec486a39
import { EventBus } from './masks';
import { CellNavigationMode, EventTypes, UpdateActions, HeaderRowType, DEFINE_SORT } from './common/enums';
import {
  AddFilterEvent,
  CalculatedColumn,
  CellActionButton,
  CellCopyPasteEvent,
  CellMetaData,
  CheckCellIsEditableEvent,
  ColumnList,
  CommitEvent,
  GridRowsUpdatedEvent,
  HeaderRowData,
  InteractionMasksMetaData,
  Position,
  RowsContainerProps,
  RowExpandToggleEvent,
  RowGetter,
  SelectedRange,
  SubRowDetails,
  SubRowOptions,
  RowRendererProps,
  ScrollState
} from './common/types';

export interface ReactDataGridProps<R extends {}> {
  /** An array of objects representing each column on the grid. Can also be an ImmutableJS object */
  columns: ColumnList<R>;
  /** The minimum width of the grid in pixels */
  minWidth?: number;
  /** The height of the header row in pixels */
  headerRowHeight?: number;
  /** The height of the header filter row in pixels */
  headerFiltersHeight?: number;
  /** Component used to render toolbar above the grid */
  toolbar?: React.ReactElement<ToolbarProps<R>> | React.ComponentType<ToolbarProps<R>>;
  cellRangeSelection?: {
    onStart(selectedRange: SelectedRange): void;
    onUpdate?(selectedRange: SelectedRange): void;
    onComplete?(selectedRange: SelectedRange): void;
  };
  /** Minimum column width in pixels */
  minColumnWidth?: number;
  /** Function called whenever row is clicked */
  onRowClick?(rowIdx: number, rowData: R, column: CalculatedColumn<R>): void;
  /** Function called whenever row is double clicked */
  onRowDoubleClick?(rowIdx: number, rowData: R, column: CalculatedColumn<R>): void;
  onAddFilter?(event: AddFilterEvent<R>): void;
  onClearFilters?(): void;
  /** Function called whenever grid is sorted*/
  onGridSort?(columnKey: keyof R, direction: DEFINE_SORT): void;
  /** Function called whenever keyboard key is released */
  onGridKeyUp?(event: React.KeyboardEvent<HTMLDivElement>): void;
  /** Function called whenever keyboard key is pressed down */
  onGridKeyDown?(event: React.KeyboardEvent<HTMLDivElement>): void;

  selectedRows?: Set<R[keyof R]>;
  /** Function called whenever row selection is changed */
  onSelectedRowsChange?(selectedRows: Set<R[keyof R]>): void;

  /**
   * Callback called whenever row data is updated
   * When editing is enabled, this callback will be called for the following scenarios
   * 1. Using the supplied editor of the column. The default editor is the SimpleTextEditor.
   * 2. Copy/pasting the value from one cell to another <kbd>CTRL</kbd>+<kbd>C</kbd>, <kbd>CTRL</kbd>+<kbd>V</kbd>
   * 3. Update multiple cells by dragging the fill handle of a cell up or down to a destination cell.
   * 4. Update all cells under a given cell by double clicking the cell's fill handle.
   */
  onGridRowsUpdated?<E extends GridRowsUpdatedEvent<R>>(event: E): void;
  /** Called when a column is resized */
  onColumnResize?(idx: number, width: number): void;

  /** Grid Props */
  /** The primary key property of each row */
  rowKey?: keyof R;
  /** The height of each row in pixels */
  rowHeight?: number;
  rowRenderer?: React.ReactElement | React.ComponentType<RowRendererProps<R>>;
  rowGroupRenderer?: React.ComponentType;
  /** A function called for each rendered row that should return a plain key/value pair object */
  rowGetter: RowGetter<R>;
  /** The number of rows to be rendered */
  rowsCount: number;
  /** The minimum height of the grid in pixels */
  minHeight?: number;
  /** When set, grid will scroll to this row index */
  scrollToRowIndex?: number;
  /** Component used to render a context menu. react-data-grid-addons provides a default context menu which may be used*/
  contextMenu?: React.ReactElement;
  /** Used to toggle whether cells can be selected or not */
  enableCellSelect?: boolean;
  /** Toggles whether cells should be autofocused */
  enableCellAutoFocus?: boolean;
  cellNavigationMode?: CellNavigationMode;
  /** The node where the editor portal should mount. */
  editorPortalTarget?: Element;
  /** The key of the column which is currently being sorted */
  sortColumn?: keyof R;
  /** The direction to sort the sortColumn*/
  sortDirection?: DEFINE_SORT;
  /** Called when the grid is scrolled */
  onScroll?(scrollState: ScrollState): void;
  /** Component used to render a draggable header cell */
  draggableHeaderCell?: React.ComponentType<{ column: CalculatedColumn<R>; onHeaderDrop(): void }>;
  getValidFilterValues?(columnKey: keyof R): unknown;
  RowsContainer?: React.ComponentType<RowsContainerProps>;
  emptyRowsView?: React.ComponentType<{}>;
  onHeaderDrop?(): void;
  getSubRowDetails?(row: R): SubRowDetails;

  /** CellMetaData */
  getCellActions?(column: CalculatedColumn<R>, rowData: R): CellActionButton[] | undefined;
  /** Called whenever a sub row is deleted from the grid */
  onDeleteSubRow?(options: SubRowOptions<R>): void;
  /** Called whenever a sub row is added to the grid */
  onAddSubRow?(): void;
  /** Function called whenever a cell has been expanded */
  onCellExpand?(options: SubRowOptions<R>): void;
  onRowExpandToggle?(event: RowExpandToggleEvent): void;

  /** InteractionMasksMetaData */
  /** Deprecated: Function called when grid is updated via a copy/paste. Use onGridRowsUpdated instead*/
  onCellCopyPaste?(event: CellCopyPasteEvent<R>): void;
  /** Function called whenever a cell is selected */
  onCellSelected?(position: Position): void;
  /** Function called whenever a cell is deselected */
  onCellDeSelected?(position: Position): void;
  /** called before cell is set active, returns a boolean to determine whether cell is editable */
  onCheckCellIsEditable?(event: CheckCellIsEditableEvent<R>): boolean;
  /**
   * The number of rows to render outside of the visible area
   * Note that overscanning too much can negatively impact performance. By default, grid overscans by two items.
   */
  overscanRowCount?: number;
  /**
   * The number of columns to render outside of the visible area
   * Note that overscanning too much can negatively impact performance. By default, grid overscans by two items.
   */
  overscanColumnCount?: number;
  /**
   * Provides an additional isScrolling parameter to formatters. This parameter can be used to show a placeholder row or column while the list is being scrolled.
   * Note that using this parameter will result in an additional render call after scrolling has stopped (when isScrolling changes from true to false).
   */
  enableIsScrolling?: boolean;
}

export interface ReactDataGridHandle {
  scrollToColumn(colIdx: number): void;
  selectCell(position: Position, openEditor?: boolean): void;
  handleToggleFilter(): void;
  openCellEditor(rowIdx: number, colIdx: number): void;
}

/**
 * Main API Component to render a data grid of rows and columns
 *
 * @example
 *
 * <ReactDataGrid columns={columns} rowGetter={i => rows[i]} rowsCount={3} />
*/
const ReactDataGridBase = forwardRef(function ReactDataGrid<R extends {}>({
  rowKey = 'id' as keyof R,
  rowHeight = 35,
  headerFiltersHeight = 45,
  minColumnWidth = 80,
  minHeight = 350,
  minWidth: width,
  enableCellSelect = false,
  enableCellAutoFocus = true,
  cellNavigationMode = CellNavigationMode.NONE,
  editorPortalTarget = document.body,
  columns,
  rowsCount,
  rowGetter,
  cellRangeSelection,
  onClearFilters,
  selectedRows,
  onSelectedRowsChange,
  ...props
}: ReactDataGridProps<R>, ref: React.Ref<ReactDataGridHandle>) {
  const [canFilter, setCanFilter] = useState(false);
  const [columnWidths, setColumnWidths] = useState(() => new Map<keyof R, number>());
  const [eventBus] = useState(() => new EventBus());
  const [gridWidth, setGridWidth] = useState(0);
  const gridRef = useRef<HTMLDivElement>(null);
  const viewportWidth = (width || gridWidth) - 2; // 2 for border width;

  const columnMetrics = useMemo(() => {
    if (viewportWidth <= 0) return null;

    return getColumnMetrics<R>({
      columns,
      minColumnWidth,
      viewportWidth,
      columnWidths
    });
  }, [columnWidths, columns, minColumnWidth, viewportWidth]);

  useLayoutEffect(() => {
    // Do not calculate the width if minWidth is provided
    if (width) return;
    function onResize() {
      // Immediately re-render when the component is mounted to get valid columnMetrics.
      setGridWidth(gridRef.current!.getBoundingClientRect().width);
    }
    onResize();

    window.addEventListener('resize', onResize);
    return () => {
      window.removeEventListener('resize', onResize);
    };
  }, [width]);

  useEffect(() => {
    if (!cellRangeSelection) return;

    function handleWindowMouseUp() {
      eventBus.dispatch(EventTypes.SELECT_END);
    }

    window.addEventListener('mouseup', handleWindowMouseUp);

    return () => {
      window.removeEventListener('mouseup', handleWindowMouseUp);
    };
  }, [eventBus, cellRangeSelection]);

  function selectCell({ idx, rowIdx }: Position, openEditor?: boolean) {
    eventBus.dispatch(EventTypes.SELECT_CELL, { rowIdx, idx }, openEditor);
  }

  function getColumn(idx: number) {
    return columnMetrics!.columns[idx];
  }

  function handleColumnResize(idx: number, width: number) {
    const newColumnWidths = new Map(columnWidths);
    const columnKey = getColumn(idx).key;
    newColumnWidths.set(columnKey, width);
    setColumnWidths(newColumnWidths);

    if (props.onColumnResize) {
      props.onColumnResize(idx, width);
    }
  }

  function handleDragEnter(overRowIdx: number) {
    eventBus.dispatch(EventTypes.DRAG_ENTER, overRowIdx);
  }

  function handleCellClick({ rowIdx, idx }: Position) {
    const { onRowClick } = props;
    selectCell({ rowIdx, idx });

    if (onRowClick) {
      onRowClick(rowIdx, rowGetter(rowIdx), getColumn(idx));
    }
  }

  function handleCellMouseDown(position: Position) {
    eventBus.dispatch(EventTypes.SELECT_START, position);
  }

  function handleCellMouseEnter(position: Position) {
    eventBus.dispatch(EventTypes.SELECT_UPDATE, position);
  }

  function handleCellContextMenu(position: Position) {
    selectCell(position);
  }

  function handleCellDoubleClick({ rowIdx, idx }: Position) {
    const { onRowDoubleClick } = props;
    if (onRowDoubleClick) {
      onRowDoubleClick(rowIdx, rowGetter(rowIdx), getColumn(idx));
    }
    openCellEditor(rowIdx, idx);
  }

  function handleToggleFilter() {
    setCanFilter(canFilter => !canFilter);
    if (onClearFilters) {
      onClearFilters();
    }
  }

  const handleDragHandleDoubleClick: InteractionMasksMetaData<R>['onDragHandleDoubleClick'] = (e) => {
    const cellKey = getColumn(e.idx).key;
    handleGridRowsUpdated(cellKey, e.rowIdx, rowsCount - 1, { [cellKey]: e.rowData[cellKey] }, UpdateActions.COLUMN_FILL);
  };

  const handleGridRowsUpdated: InteractionMasksMetaData<R>['onGridRowsUpdated'] = (cellKey, fromRow, toRow, updated, action, originRow) => {
    const { onGridRowsUpdated } = props;
    if (!onGridRowsUpdated) {
      return;
    }

    const rowIds = [];
    for (let i = fromRow; i <= toRow; i++) {
      rowIds.push(rowGetter(i)[rowKey]);
    }

    const fromRowData = rowGetter(action === UpdateActions.COPY_PASTE ? originRow! : fromRow);
    const fromRowId = fromRowData[rowKey];
    const toRowId = rowGetter(toRow)[rowKey];
    onGridRowsUpdated({ cellKey, fromRow, toRow, fromRowId, toRowId, rowIds, updated: updated as never, action, fromRowData });
  };

  function handleCommit(commit: CommitEvent<R>) {
    const targetRow = commit.rowIdx;
    handleGridRowsUpdated(commit.cellKey, targetRow, targetRow, commit.updated, UpdateActions.CELL_UPDATE);
  }

  function getHeaderRows(): [HeaderRowData<R>, HeaderRowData<R> | undefined] {
    const { headerRowHeight, onAddFilter } = props;
    return [
      { height: headerRowHeight || rowHeight, rowType: HeaderRowType.HEADER },
      canFilter ? {
        rowType: HeaderRowType.FILTER,
        filterable: true,
        onFilterChange: onAddFilter,
        height: headerFiltersHeight || headerRowHeight || rowHeight
      } : undefined
    ];
  }

  function openCellEditor(rowIdx: number, idx: number) {
    selectCell({ rowIdx, idx }, true);
  }

  function scrollToColumn(colIdx: number) {
    eventBus.dispatch(EventTypes.SCROLL_TO_COLUMN, colIdx);
  }

  useImperativeHandle(ref, () => ({
    scrollToColumn,
    selectCell,
    handleToggleFilter,
    openCellEditor
  }));

  const cellMetaData: CellMetaData<R> = {
    rowKey,
    onCellClick: handleCellClick,
    onCellContextMenu: handleCellContextMenu,
    onCellDoubleClick: handleCellDoubleClick,
    onCellExpand: props.onCellExpand,
    onRowExpandToggle: props.onRowExpandToggle,
    getCellActions: props.getCellActions,
    onDeleteSubRow: props.onDeleteSubRow,
    onAddSubRow: props.onAddSubRow,
    onDragEnter: handleDragEnter
  };
  if (cellRangeSelection) {
    cellMetaData.onCellMouseDown = handleCellMouseDown;
    cellMetaData.onCellMouseEnter = handleCellMouseEnter;
  }

  const interactionMasksMetaData: InteractionMasksMetaData<R> = {
    onCheckCellIsEditable: props.onCheckCellIsEditable,
    onCellCopyPaste: props.onCellCopyPaste,
    onGridRowsUpdated: handleGridRowsUpdated,
    onDragHandleDoubleClick: handleDragHandleDoubleClick,
    onCellSelected: props.onCellSelected,
    onCellDeSelected: props.onCellDeSelected,
    onCellRangeSelectionStarted: cellRangeSelection && cellRangeSelection.onStart,
    onCellRangeSelectionUpdated: cellRangeSelection && cellRangeSelection.onUpdate,
    onCellRangeSelectionCompleted: cellRangeSelection && cellRangeSelection.onComplete,
    onCommit: handleCommit
  };

  const headerRows = getHeaderRows();
  const rowOffsetHeight = headerRows[0].height + (headerRows[1] ? headerRows[1].height : 0);
  const style = width ? { width } : undefined;

  return (
    <div
      className="react-grid-Container"
      style={style}
      ref={gridRef}
    >
      <ToolbarContainer<R>
        toolbar={props.toolbar}
        columns={columns}
        rowsCount={rowsCount}
        onToggleFilter={handleToggleFilter}
      />
      {columnMetrics && (
        <Grid<R>
          rowKey={rowKey}
          headerRows={headerRows}
          draggableHeaderCell={props.draggableHeaderCell}
          getValidFilterValues={props.getValidFilterValues}
          columnMetrics={columnMetrics}
          rowGetter={rowGetter}
          rowsCount={rowsCount}
          rowHeight={rowHeight}
          rowRenderer={props.rowRenderer}
          rowGroupRenderer={props.rowGroupRenderer}
          cellMetaData={cellMetaData}
          selectedRows={selectedRows}
          onSelectedRowsChange={onSelectedRowsChange}
          rowOffsetHeight={rowOffsetHeight}
          sortColumn={props.sortColumn}
          sortDirection={props.sortDirection}
          onSort={props.onGridSort}
          minHeight={minHeight}
          onCanvasKeydown={props.onGridKeyDown}
          onCanvasKeyup={props.onGridKeyUp}
          onColumnResize={handleColumnResize}
          scrollToRowIndex={props.scrollToRowIndex}
          contextMenu={props.contextMenu}
          enableCellSelect={enableCellSelect}
          enableCellAutoFocus={enableCellAutoFocus}
          cellNavigationMode={cellNavigationMode}
          eventBus={eventBus}
          onScroll={props.onScroll}
          RowsContainer={props.RowsContainer}
          emptyRowsView={props.emptyRowsView}
          onHeaderDrop={props.onHeaderDrop}
          getSubRowDetails={props.getSubRowDetails}
          editorPortalTarget={editorPortalTarget}
          interactionMasksMetaData={interactionMasksMetaData}
          overscanRowCount={props.overscanRowCount}
          overscanColumnCount={props.overscanColumnCount}
          enableIsScrolling={props.enableIsScrolling}
          viewportWidth={viewportWidth}
        />
      )}
    </div>
  );
});

// This is a temporary class to expose instance methods as ForwardRef does work well with generics
export default class ReactDataGrid<R> extends React.Component<ReactDataGridProps<R>> implements ReactDataGridHandle {
  private readonly gridRef = React.createRef<ReactDataGridHandle>();

  selectCell(position: Position, openEditor?: boolean | undefined): void {
    this.gridRef.current!.selectCell(position, openEditor);
  }

  handleToggleFilter(): void {
    this.gridRef.current!.handleToggleFilter();
  }

  openCellEditor(rowIdx: number, colIdx: number): void {
    this.gridRef.current!.openCellEditor(rowIdx, colIdx);
  }

  scrollToColumn(colIdx: number): void {
    this.gridRef.current!.scrollToColumn(colIdx);
  }

  render() {
    return (
      <ReactDataGridBase
        {...this.props as unknown as ReactDataGridProps<{}>}
        ref={this.gridRef}
      />
    );
  }
}<|MERGE_RESOLUTION|>--- conflicted
+++ resolved
@@ -11,11 +11,6 @@
 import Grid from './Grid';
 import ToolbarContainer, { ToolbarProps } from './ToolbarContainer';
 import { getColumnMetrics } from './ColumnMetrics';
-<<<<<<< HEAD
-import { RowsContainerProps } from './RowsContainer';
-=======
-import { ScrollState } from './Viewport';
->>>>>>> ec486a39
 import { EventBus } from './masks';
 import { CellNavigationMode, EventTypes, UpdateActions, HeaderRowType, DEFINE_SORT } from './common/enums';
 import {
