--- conflicted
+++ resolved
@@ -413,47 +413,6 @@
       ref={gridRef}
     >
       {columnMetrics && (
-<<<<<<< HEAD
-        <Grid<R>
-          rowKey={rowKey}
-          headerRows={headerRows}
-          draggableHeaderCell={props.draggableHeaderCell}
-          getValidFilterValues={props.getValidFilterValues}
-          columnMetrics={columnMetrics}
-          rowGetter={rowGetter}
-          rowsCount={rowsCount}
-          rowHeight={rowHeight}
-          rowRenderer={props.rowRenderer}
-          rowGroupRenderer={props.rowGroupRenderer}
-          cellMetaData={cellMetaData}
-          selectedRows={selectedRows}
-          onRowSelectionChange={handleRowSelectionChange}
-          onSelectedRowsChange={onSelectedRowsChange}
-          rowOffsetHeight={rowOffsetHeight}
-          sortColumn={props.sortColumn}
-          sortDirection={props.sortDirection}
-          onSort={props.onGridSort}
-          minHeight={minHeight}
-          onCanvasKeydown={props.onGridKeyDown}
-          onCanvasKeyup={props.onGridKeyUp}
-          onColumnResize={handleColumnResize}
-          scrollToRowIndex={props.scrollToRowIndex}
-          contextMenu={props.contextMenu}
-          enableCellSelect={enableCellSelect}
-          enableCellAutoFocus={enableCellAutoFocus}
-          cellNavigationMode={cellNavigationMode}
-          eventBus={eventBus}
-          onScroll={props.onScroll}
-          RowsContainer={props.RowsContainer}
-          emptyRowsView={props.emptyRowsView}
-          onHeaderDrop={props.onHeaderDrop}
-          getSubRowDetails={props.getSubRowDetails}
-          editorPortalTarget={editorPortalTarget}
-          interactionMasksMetaData={interactionMasksMetaData}
-          summaryRows={summaryRows}
-          renderBatchSize={renderBatchSize}
-        />
-=======
         <>
           <Header<R>
             ref={headerRef}
@@ -505,10 +464,10 @@
               onCanvasKeydown={props.onGridKeyDown}
               onCanvasKeyup={props.onGridKeyUp}
               renderBatchSize={renderBatchSize}
+              summaryRows={summaryRows}
             />
           )}
         </>
->>>>>>> f1bde021
       )}
     </div>
   );
