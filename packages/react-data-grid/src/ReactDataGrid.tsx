--- conflicted
+++ resolved
@@ -138,24 +138,11 @@
   onCellDeSelected?(position: Position): void;
   /** called before cell is set active, returns a boolean to determine whether cell is editable */
   onCheckCellIsEditable?(event: CheckCellIsEditableEvent<R>): boolean;
-<<<<<<< HEAD
-  /**
-   * The number of rows to render outside of the visible area
-   * Note that overscanning too much can negatively impact performance. By default, grid overscans by two items.
-   */
-  overscanRowCount?: number;
-  /**
-   * The number of columns to render outside of the visible area
-   * Note that overscanning too much can negatively impact performance. By default, grid overscans by two items.
-   */
-  overscanColumnCount?: number;
   /**
    * Rows to be pinned at the bottom of the rows view for summary, the vertical scroll bar will not scroll these rows.
    * Bottom horizontal scroll bar can move the row left / right. Or a customized row renderer can be used to disabled the scrolling support.
    */
   summaryRows?: R[];
-=======
->>>>>>> 305909b2
 }
 
 export interface ReactDataGridHandle {
@@ -444,12 +431,7 @@
           getSubRowDetails={props.getSubRowDetails}
           editorPortalTarget={editorPortalTarget}
           interactionMasksMetaData={interactionMasksMetaData}
-<<<<<<< HEAD
-          overscanRowCount={props.overscanRowCount}
-          overscanColumnCount={props.overscanColumnCount}
           summaryRows={summaryRows}
-=======
->>>>>>> 305909b2
         />
       )}
     </div>
