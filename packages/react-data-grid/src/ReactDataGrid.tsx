import React, {
  forwardRef,
  useState,
  useRef,
  useEffect,
  useLayoutEffect,
  useMemo,
  useImperativeHandle
} from 'react';

import Grid from './Grid';
import ToolbarContainer, { ToolbarProps } from './ToolbarContainer';
import { getColumnMetrics } from './ColumnMetrics';
import { RowsContainerProps } from './RowsContainer';
import { EventBus } from './masks';
import { CellNavigationMode, EventTypes, UpdateActions, HeaderRowType, DEFINE_SORT } from './common/enums';
import {
  AddFilterEvent,
  CalculatedColumn,
  CellActionButton,
  CellCopyPasteEvent,
  CellMetaData,
  CheckCellIsEditableEvent,
  ColumnList,
  CommitEvent,
  GridRowsUpdatedEvent,
  HeaderRowData,
  InteractionMasksMetaData,
  Position,
  RowExpandToggleEvent,
  RowGetter,
  SelectedRange,
  SubRowDetails,
  SubRowOptions,
<<<<<<< HEAD
  SelectedRow,
  RowRendererProps,
  ScrollState
=======
  RowRendererProps
>>>>>>> be066a9e
} from './common/types';

export interface ReactDataGridProps<R extends {}> {
  /** An array of objects representing each column on the grid. Can also be an ImmutableJS object */
  columns: ColumnList<R>;
  /** The minimum width of the grid in pixels */
  minWidth?: number;
  /** The height of the header row in pixels */
  headerRowHeight?: number;
  /** The height of the header filter row in pixels */
  headerFiltersHeight?: number;
  /** Component used to render toolbar above the grid */
  toolbar?: React.ReactElement<ToolbarProps<R>> | React.ComponentType<ToolbarProps<R>>;
  cellRangeSelection?: {
    onStart(selectedRange: SelectedRange): void;
    onUpdate?(selectedRange: SelectedRange): void;
    onComplete?(selectedRange: SelectedRange): void;
  };
  /** Minimum column width in pixels */
  minColumnWidth?: number;
  /** Function called whenever row is clicked */
  onRowClick?(rowIdx: number, rowData: R, column: CalculatedColumn<R>): void;
  /** Function called whenever row is double clicked */
  onRowDoubleClick?(rowIdx: number, rowData: R, column: CalculatedColumn<R>): void;
  onAddFilter?(event: AddFilterEvent<R>): void;
  onClearFilters?(): void;
  /** Function called whenever grid is sorted*/
  onGridSort?(columnKey: keyof R, direction: DEFINE_SORT): void;
  /** Function called whenever keyboard key is released */
  onGridKeyUp?(event: React.KeyboardEvent<HTMLDivElement>): void;
  /** Function called whenever keyboard key is pressed down */
  onGridKeyDown?(event: React.KeyboardEvent<HTMLDivElement>): void;

  selectedRows?: Set<R[keyof R]>;
  /** Function called whenever row selection is changed */
  onSelectedRowsChange?(selectedRows: Set<R[keyof R]>): void;

  /**
   * Callback called whenever row data is updated
   * When editing is enabled, this callback will be called for the following scenarios
   * 1. Using the supplied editor of the column. The default editor is the SimpleTextEditor.
   * 2. Copy/pasting the value from one cell to another <kbd>CTRL</kbd>+<kbd>C</kbd>, <kbd>CTRL</kbd>+<kbd>V</kbd>
   * 3. Update multiple cells by dragging the fill handle of a cell up or down to a destination cell.
   * 4. Update all cells under a given cell by double clicking the cell's fill handle.
   */
  onGridRowsUpdated?<E extends GridRowsUpdatedEvent<R>>(event: E): void;
  /** Called when a column is resized */
  onColumnResize?(idx: number, width: number): void;

  /** Grid Props */
  /** The primary key property of each row */
  rowKey?: keyof R;
  /** The height of each row in pixels */
  rowHeight?: number;
  rowRenderer?: React.ReactElement | React.ComponentType<RowRendererProps<R>>;
  rowGroupRenderer?: React.ComponentType;
  /** A function called for each rendered row that should return a plain key/value pair object */
  rowGetter: RowGetter<R>;
  /** The number of rows to be rendered */
  rowsCount: number;
  /** The minimum height of the grid in pixels */
  minHeight?: number;
  /** When set, grid will scroll to this row index */
  scrollToRowIndex?: number;
  /** Component used to render a context menu. react-data-grid-addons provides a default context menu which may be used*/
  contextMenu?: React.ReactElement;
  /** Used to toggle whether cells can be selected or not */
  enableCellSelect?: boolean;
  /** Toggles whether cells should be autofocused */
  enableCellAutoFocus?: boolean;
  cellNavigationMode?: CellNavigationMode;
  /** The node where the editor portal should mount. */
  editorPortalTarget?: Element;
  /** The key of the column which is currently being sorted */
  sortColumn?: keyof R;
  /** The direction to sort the sortColumn*/
  sortDirection?: DEFINE_SORT;
  /** Called when the grid is scrolled */
  onScroll?(scrollState: ScrollState): void;
  /** Component used to render a draggable header cell */
  draggableHeaderCell?: React.ComponentType<{ column: CalculatedColumn<R>; onHeaderDrop(): void }>;
  getValidFilterValues?(columnKey: keyof R): unknown;
  RowsContainer?: React.ComponentType<RowsContainerProps>;
  emptyRowsView?: React.ComponentType<{}>;
  onHeaderDrop?(): void;
  getSubRowDetails?(row: R): SubRowDetails;

  /** CellMetaData */
  getCellActions?(column: CalculatedColumn<R>, rowData: R): CellActionButton[] | undefined;
  /** Called whenever a sub row is deleted from the grid */
  onDeleteSubRow?(options: SubRowOptions<R>): void;
  /** Called whenever a sub row is added to the grid */
  onAddSubRow?(): void;
  /** Function called whenever a cell has been expanded */
  onCellExpand?(options: SubRowOptions<R>): void;
  onRowExpandToggle?(event: RowExpandToggleEvent): void;

  /** InteractionMasksMetaData */
  /** Deprecated: Function called when grid is updated via a copy/paste. Use onGridRowsUpdated instead*/
  onCellCopyPaste?(event: CellCopyPasteEvent<R>): void;
  /** Function called whenever a cell is selected */
  onCellSelected?(position: Position): void;
  /** Function called whenever a cell is deselected */
  onCellDeSelected?(position: Position): void;
  /** called before cell is set active, returns a boolean to determine whether cell is editable */
  onCheckCellIsEditable?(event: CheckCellIsEditableEvent<R>): boolean;
  /**
   * The number of rows to render outside of the visible area
   * Note that overscanning too much can negatively impact performance. By default, grid overscans by two items.
   */
  overscanRowCount?: number;
  /**
   * The number of columns to render outside of the visible area
   * Note that overscanning too much can negatively impact performance. By default, grid overscans by two items.
   */
  overscanColumnCount?: number;
  /**
   * Provides an additional isScrolling parameter to formatters. This parameter can be used to show a placeholder row or column while the list is being scrolled.
   * Note that using this parameter will result in an additional render call after scrolling has stopped (when isScrolling changes from true to false).
   */
  enableIsScrolling?: boolean;
}

export interface ReactDataGridHandle {
  scrollToColumn(colIdx: number): void;
  selectCell(position: Position, openEditor?: boolean): void;
  handleToggleFilter(): void;
  openCellEditor(rowIdx: number, colIdx: number): void;
}

/**
 * Main API Component to render a data grid of rows and columns
 *
 * @example
 *
 * <ReactDataGrid columns={columns} rowGetter={i => rows[i]} rowsCount={3} />
*/
const ReactDataGridBase = forwardRef(function ReactDataGrid<R extends {}>({
  rowKey = 'id' as keyof R,
  rowHeight = 35,
  headerFiltersHeight = 45,
  minColumnWidth = 80,
  minHeight = 350,
  minWidth: width,
  enableCellSelect = false,
  enableCellAutoFocus = true,
  cellNavigationMode = CellNavigationMode.NONE,
  editorPortalTarget = document.body,
  columns,
  rowsCount,
  rowGetter,
  cellRangeSelection,
  onClearFilters,
  selectedRows,
  onSelectedRowsChange,
  ...props
}: ReactDataGridProps<R>, ref: React.Ref<ReactDataGridHandle>) {
  const [canFilter, setCanFilter] = useState(false);
  const [sortColumn, setSortColumn] = useState(props.sortColumn);
  const [sortDirection, setSortDirection] = useState(props.sortDirection);
  const [columnWidths, setColumnWidths] = useState(() => new Map<keyof R, number>());
  const [eventBus] = useState(() => new EventBus());
  const [gridWidth, setGridWidth] = useState(0);
  const gridRef = useRef<HTMLDivElement>(null);
  const viewportWidth = (width || gridWidth) - 2; // 2 for border width;

  const columnMetrics = useMemo(() => {
    if (viewportWidth <= 0) return null;

    return getColumnMetrics<R>({
      columns,
      minColumnWidth,
      viewportWidth,
      columnWidths
    });
  }, [columnWidths, columns, minColumnWidth, viewportWidth]);

  useLayoutEffect(() => {
    // Do not calculate the width if minWidth is provided
    if (width) return;
    function onResize() {
      // Immediately re-render when the component is mounted to get valid columnMetrics.
      setGridWidth(gridRef.current!.getBoundingClientRect().width);
    }
    onResize();

    window.addEventListener('resize', onResize);
    return () => {
      window.removeEventListener('resize', onResize);
    };
  }, [width]);

  useEffect(() => {
    if (!cellRangeSelection) return;

    function handleWindowMouseUp() {
      eventBus.dispatch(EventTypes.SELECT_END);
    }

    window.addEventListener('mouseup', handleWindowMouseUp);

    return () => {
      window.removeEventListener('mouseup', handleWindowMouseUp);
    };
  }, [eventBus, cellRangeSelection]);

  function selectCell({ idx, rowIdx }: Position, openEditor?: boolean) {
    eventBus.dispatch(EventTypes.SELECT_CELL, { rowIdx, idx }, openEditor);
  }

  function getColumn(idx: number) {
    return columnMetrics!.columns[idx];
  }

  function handleColumnResize(idx: number, width: number) {
    const newColumnWidths = new Map(columnWidths);
    const columnKey = getColumn(idx).key;
    newColumnWidths.set(columnKey, width);
    setColumnWidths(newColumnWidths);

    if (props.onColumnResize) {
      props.onColumnResize(idx, width);
    }
  }

  function handleDragEnter(overRowIdx: number) {
    eventBus.dispatch(EventTypes.DRAG_ENTER, overRowIdx);
  }

<<<<<<< HEAD
  function handleCanvasKeyDown(e: React.KeyboardEvent<HTMLDivElement>) {
    // Track which keys are currently down for shift clicking etc
    _keysDown.add(e.keyCode);

    const { onGridKeyDown } = props;
    if (onGridKeyDown) {
      onGridKeyDown(e);
    }
  }

  function handleCanvasKeyUp(e: React.KeyboardEvent<HTMLDivElement>) {
    // Track which keys are currently down for shift clicking etc
    _keysDown.delete(e.keyCode);

    const { onGridKeyUp } = props;
    if (onGridKeyUp) {
      onGridKeyUp(e);
    }
  }

  function handlerCellClick({ rowIdx, idx }: Position) {
=======
  function handleCellClick({ rowIdx, idx }: Position) {
>>>>>>> be066a9e
    const { onRowClick } = props;
    selectCell({ rowIdx, idx });

    if (onRowClick) {
      onRowClick(rowIdx, rowGetter(rowIdx), getColumn(idx));
    }
  }

  function handleCellMouseDown(position: Position) {
    eventBus.dispatch(EventTypes.SELECT_START, position);
  }

  function handleCellMouseEnter(position: Position) {
    eventBus.dispatch(EventTypes.SELECT_UPDATE, position);
  }

  function handleCellContextMenu(position: Position) {
    selectCell(position);
  }

  function handleCellDoubleClick({ rowIdx, idx }: Position) {
    const { onRowDoubleClick } = props;
    if (onRowDoubleClick) {
      onRowDoubleClick(rowIdx, rowGetter(rowIdx), getColumn(idx));
    }
    openCellEditor(rowIdx, idx);
  }

  function handleToggleFilter() {
    setCanFilter(canFilter => !canFilter);
    if (onClearFilters) {
      onClearFilters();
    }
  }

  const handleDragHandleDoubleClick: InteractionMasksMetaData<R>['onDragHandleDoubleClick'] = (e) => {
    const cellKey = getColumn(e.idx).key;
    handleGridRowsUpdated(cellKey, e.rowIdx, rowsCount - 1, { [cellKey]: e.rowData[cellKey] }, UpdateActions.COLUMN_FILL);
  };

  const handleGridRowsUpdated: InteractionMasksMetaData<R>['onGridRowsUpdated'] = (cellKey, fromRow, toRow, updated, action, originRow) => {
    const { onGridRowsUpdated } = props;
    if (!onGridRowsUpdated) {
      return;
    }

    const rowIds = [];
    for (let i = fromRow; i <= toRow; i++) {
      rowIds.push(rowGetter(i)[rowKey]);
    }

    const fromRowData = rowGetter(action === UpdateActions.COPY_PASTE ? originRow! : fromRow);
    const fromRowId = fromRowData[rowKey];
    const toRowId = rowGetter(toRow)[rowKey];
    onGridRowsUpdated({ cellKey, fromRow, toRow, fromRowId, toRowId, rowIds, updated: updated as never, action, fromRowData });
  };

  function handleCommit(commit: CommitEvent<R>) {
    const targetRow = commit.rowIdx;
    handleGridRowsUpdated(commit.cellKey, targetRow, targetRow, commit.updated, UpdateActions.CELL_UPDATE);
  }

  function handleSort(sortColumn: keyof R, sortDirection: DEFINE_SORT) {
    setSortColumn(sortColumn);
    setSortDirection(sortDirection);
    if (props.onGridSort) {
      props.onGridSort(sortColumn, sortDirection);
    }
  }

  function getHeaderRows(): [HeaderRowData<R>, HeaderRowData<R> | undefined] {
    const { headerRowHeight, onAddFilter } = props;
    return [
      { height: headerRowHeight || rowHeight, rowType: HeaderRowType.HEADER },
      canFilter ? {
        rowType: HeaderRowType.FILTER,
        filterable: true,
        onFilterChange: onAddFilter,
        height: headerFiltersHeight || headerRowHeight || rowHeight
      } : undefined
    ];
  }

  function openCellEditor(rowIdx: number, idx: number) {
    selectCell({ rowIdx, idx }, true);
  }

  function scrollToColumn(colIdx: number) {
    eventBus.dispatch(EventTypes.SCROLL_TO_COLUMN, colIdx);
  }

  useImperativeHandle(ref, () => ({
    scrollToColumn,
    selectCell,
    handleToggleFilter,
    openCellEditor
  }));

  const cellMetaData: CellMetaData<R> = {
    rowKey,
    onCellClick: handleCellClick,
    onCellContextMenu: handleCellContextMenu,
    onCellDoubleClick: handleCellDoubleClick,
    onCellExpand: props.onCellExpand,
    onRowExpandToggle: props.onRowExpandToggle,
    getCellActions: props.getCellActions,
    onDeleteSubRow: props.onDeleteSubRow,
    onAddSubRow: props.onAddSubRow,
    onDragEnter: handleDragEnter
  };
  if (cellRangeSelection) {
    cellMetaData.onCellMouseDown = handleCellMouseDown;
    cellMetaData.onCellMouseEnter = handleCellMouseEnter;
  }

  const interactionMasksMetaData: InteractionMasksMetaData<R> = {
    onCheckCellIsEditable: props.onCheckCellIsEditable,
    onCellCopyPaste: props.onCellCopyPaste,
    onGridRowsUpdated: handleGridRowsUpdated,
    onDragHandleDoubleClick: handleDragHandleDoubleClick,
    onCellSelected: props.onCellSelected,
    onCellDeSelected: props.onCellDeSelected,
    onCellRangeSelectionStarted: cellRangeSelection && cellRangeSelection.onStart,
    onCellRangeSelectionUpdated: cellRangeSelection && cellRangeSelection.onUpdate,
    onCellRangeSelectionCompleted: cellRangeSelection && cellRangeSelection.onComplete,
    onCommit: handleCommit
  };

  const headerRows = getHeaderRows();
  const rowOffsetHeight = headerRows[0].height + (headerRows[1] ? headerRows[1].height : 0);
  const style = width ? { width } : undefined;

  return (
    <div
      className="react-grid-Container"
      style={style}
      ref={gridRef}
    >
      <ToolbarContainer<R>
        toolbar={props.toolbar}
        columns={columns}
        rowsCount={rowsCount}
        onToggleFilter={handleToggleFilter}
      />
      {columnMetrics && (
        <Grid<R>
          rowKey={rowKey}
          headerRows={headerRows}
          draggableHeaderCell={props.draggableHeaderCell}
          getValidFilterValues={props.getValidFilterValues}
          columnMetrics={columnMetrics}
          rowGetter={rowGetter}
          rowsCount={rowsCount}
          rowHeight={rowHeight}
          rowRenderer={props.rowRenderer}
          rowGroupRenderer={props.rowGroupRenderer}
          cellMetaData={cellMetaData}
          selectedRows={selectedRows}
          onSelectedRowsChange={onSelectedRowsChange}
          rowOffsetHeight={rowOffsetHeight}
          sortColumn={sortColumn}
          sortDirection={sortDirection}
          onSort={handleSort}
          minHeight={minHeight}
<<<<<<< HEAD
          onCanvasKeydown={handleCanvasKeyDown}
          onCanvasKeyup={handleCanvasKeyUp}
=======
          onViewportKeydown={props.onGridKeyDown}
          onViewportKeyup={props.onGridKeyUp}
>>>>>>> be066a9e
          onColumnResize={handleColumnResize}
          scrollToRowIndex={props.scrollToRowIndex}
          contextMenu={props.contextMenu}
          enableCellSelect={enableCellSelect}
          enableCellAutoFocus={enableCellAutoFocus}
          cellNavigationMode={cellNavigationMode}
          eventBus={eventBus}
          onScroll={props.onScroll}
          RowsContainer={props.RowsContainer}
          emptyRowsView={props.emptyRowsView}
          onHeaderDrop={props.onHeaderDrop}
          getSubRowDetails={props.getSubRowDetails}
          editorPortalTarget={editorPortalTarget}
          interactionMasksMetaData={interactionMasksMetaData}
          overscanRowCount={props.overscanRowCount}
          overscanColumnCount={props.overscanColumnCount}
          enableIsScrolling={props.enableIsScrolling}
          viewportWidth={viewportWidth}
        />
      )}
    </div>
  );
});

// This is a temporary class to expose instance methods as ForwardRef does work well with generics
export default class ReactDataGrid<R> extends React.Component<ReactDataGridProps<R>> implements ReactDataGridHandle {
  private readonly gridRef = React.createRef<ReactDataGridHandle>();

  selectCell(position: Position, openEditor?: boolean | undefined): void {
    this.gridRef.current!.selectCell(position, openEditor);
  }

  handleToggleFilter(): void {
    this.gridRef.current!.handleToggleFilter();
  }

  openCellEditor(rowIdx: number, colIdx: number): void {
    this.gridRef.current!.openCellEditor(rowIdx, colIdx);
  }

  scrollToColumn(colIdx: number): void {
    this.gridRef.current!.scrollToColumn(colIdx);
  }

  render() {
    return (
      <ReactDataGridBase
        {...this.props as unknown as ReactDataGridProps<{}>}
        ref={this.gridRef}
      />
    );
  }
}<|MERGE_RESOLUTION|>--- conflicted
+++ resolved
@@ -32,13 +32,8 @@
   SelectedRange,
   SubRowDetails,
   SubRowOptions,
-<<<<<<< HEAD
-  SelectedRow,
   RowRendererProps,
   ScrollState
-=======
-  RowRendererProps
->>>>>>> be066a9e
 } from './common/types';
 
 export interface ReactDataGridProps<R extends {}> {
@@ -268,31 +263,7 @@
     eventBus.dispatch(EventTypes.DRAG_ENTER, overRowIdx);
   }
 
-<<<<<<< HEAD
-  function handleCanvasKeyDown(e: React.KeyboardEvent<HTMLDivElement>) {
-    // Track which keys are currently down for shift clicking etc
-    _keysDown.add(e.keyCode);
-
-    const { onGridKeyDown } = props;
-    if (onGridKeyDown) {
-      onGridKeyDown(e);
-    }
-  }
-
-  function handleCanvasKeyUp(e: React.KeyboardEvent<HTMLDivElement>) {
-    // Track which keys are currently down for shift clicking etc
-    _keysDown.delete(e.keyCode);
-
-    const { onGridKeyUp } = props;
-    if (onGridKeyUp) {
-      onGridKeyUp(e);
-    }
-  }
-
-  function handlerCellClick({ rowIdx, idx }: Position) {
-=======
   function handleCellClick({ rowIdx, idx }: Position) {
->>>>>>> be066a9e
     const { onRowClick } = props;
     selectCell({ rowIdx, idx });
 
@@ -457,13 +428,8 @@
           sortDirection={sortDirection}
           onSort={handleSort}
           minHeight={minHeight}
-<<<<<<< HEAD
-          onCanvasKeydown={handleCanvasKeyDown}
-          onCanvasKeyup={handleCanvasKeyUp}
-=======
-          onViewportKeydown={props.onGridKeyDown}
-          onViewportKeyup={props.onGridKeyUp}
->>>>>>> be066a9e
+          onCanvasKeydown={props.onGridKeyDown}
+          onCanvasKeyup={props.onGridKeyUp}
           onColumnResize={handleColumnResize}
           scrollToRowIndex={props.scrollToRowIndex}
           contextMenu={props.contextMenu}
