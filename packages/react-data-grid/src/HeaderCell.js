import React from 'react';
import ReactDOM from 'react-dom';
import PropTypes from 'prop-types';
import classNames from 'classnames';
import Column from 'common/prop-shapes/Column';
import { isFrozen } from './ColumnUtils';
import { HeaderRowType } from 'common/constants';
const ResizeHandle   = require('./ResizeHandle');

require('../../../themes/react-data-grid-header.css');

function SimpleCellRenderer(objArgs) {
  const headerText = objArgs.column.rowType === 'header' ? objArgs.column.name : '';
  return <div className="widget-HeaderCell__value">{headerText}</div>;
}

class HeaderCell extends React.Component {
  static propTypes = {
    renderer: PropTypes.oneOfType([PropTypes.func, PropTypes.element]).isRequired,
    column: PropTypes.shape(Column).isRequired,
    rowType: PropTypes.string.isRequired,
    height: PropTypes.number.isRequired,
    onResize: PropTypes.func.isRequired,
    onResizeEnd: PropTypes.func.isRequired,
    onHeaderDrop: PropTypes.func,
    draggableHeaderCell: PropTypes.oneOfType([PropTypes.func, PropTypes.element]),
    className: PropTypes.string
  };

  static defaultProps = {
    renderer: SimpleCellRenderer
  };

  state = { resizing: false };

  headerCellRef = (node) => this.headerCell = node;

  onDragStart = (e) => {
    this.setState({ resizing: true });
    // need to set dummy data for FF
    if (e && e.dataTransfer && e.dataTransfer.setData) e.dataTransfer.setData('text/plain', 'dummy');
  };

  onDrag = (e) => {
    const resize = this.props.onResize || null; // for flows sake, doesnt recognise a null check direct
    if (resize) {
      const width = this.getWidthFromMouseEvent(e);
      if (width > 0) {
        resize(this.props.column, width);
      }
    }
  };

  onDragEnd = (e) => {
    const width = this.getWidthFromMouseEvent(e);
    this.props.onResizeEnd(this.props.column, width);
    this.setState({ resizing: false });
  };

  getWidthFromMouseEvent = (e) => {
    const right = e.pageX || (e.touches && e.touches[0] && e.touches[0].pageX) || (e.changedTouches && e.changedTouches[e.changedTouches.length - 1].pageX);
<<<<<<< HEAD
    const left = this.headerCell ? this.headerCell.getBoundingClientRect().left : 0;
=======
    const left = ReactDOM.findDOMNode(this).getBoundingClientRect().left;
>>>>>>> ad7a859a
    return right - left;
  };

  getCell = () => {
    const { height, column, renderer } = this.props;
    if (React.isValidElement(renderer)) {
      // if it is a string, it's an HTML element, and column is not a valid property, so only pass height
      if (typeof this.props.renderer.type === 'string') {
        return React.cloneElement(renderer, { height });
      }
      return React.cloneElement(renderer, { column, height });
    }
    return this.props.renderer({ column });
  };

  getStyle = () => {
    return {
      width: this.props.column.width,
      left: this.props.column.left,
      display: 'inline-block',
      position: 'absolute',
      height: this.props.height,
      margin: 0,
      textOverflow: 'ellipsis',
      whiteSpace: 'nowrap'
    };
  };

  setScrollLeft = (scrollLeft) => {
    const node = ReactDOM.findDOMNode(this);
    if (node) {
      node.style.webkitTransform = `translate3d(${scrollLeft}px, 0px, 0px)`;
      node.style.transform = `translate3d(${scrollLeft}px, 0px, 0px)`;
    }
  };

  removeScroll = () => {
    const node = ReactDOM.findDOMNode(this);
    if (node) {
      const transform = 'none';
      node.style.webkitTransform = transform;
      node.style.transform = transform;
    }
  };

  render() {
    const { column, rowType } = this.props;
    const resizeHandle = column.resizable && (
      <ResizeHandle
        onDrag={this.onDrag}
        onDragStart={this.onDragStart}
        onDragEnd={this.onDragEnd}
      />
    );
    const className = classNames({
      'react-grid-HeaderCell': true,
      'react-grid-HeaderCell--resizing': this.state.resizing,
      'react-grid-HeaderCell--frozen': isFrozen(column)
    }, this.props.className, column.cellClass);
    const cell = (
      <div ref={this.headerCellRef} className={className} style={this.getStyle()}>
        {this.getCell()}
        {resizeHandle}
      </div>
    );

    if (rowType === HeaderRowType.HEADER && column.draggable) {
      const { draggableHeaderCell: DraggableHeaderCell } = this.props;
      return (
        <DraggableHeaderCell
          column={column}
          onHeaderDrop={this.props.onHeaderDrop}
        >
          {cell}
        </DraggableHeaderCell>
      );
    }
    return cell;
  }
}

module.exports = HeaderCell;<|MERGE_RESOLUTION|>--- conflicted
+++ resolved
@@ -59,11 +59,7 @@
 
   getWidthFromMouseEvent = (e) => {
     const right = e.pageX || (e.touches && e.touches[0] && e.touches[0].pageX) || (e.changedTouches && e.changedTouches[e.changedTouches.length - 1].pageX);
-<<<<<<< HEAD
-    const left = this.headerCell ? this.headerCell.getBoundingClientRect().left : 0;
-=======
     const left = ReactDOM.findDOMNode(this).getBoundingClientRect().left;
->>>>>>> ad7a859a
     return right - left;
   };
 
