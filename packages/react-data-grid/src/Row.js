--- conflicted
+++ resolved
@@ -107,15 +107,9 @@
 
   getCells = () => {
     const { colOverscanStartIdx, colOverscanEndIdx, columns } = this.props;
-<<<<<<< HEAD
-    const frozenColumns = columns.filter(c => columnUtils.isFrozen(c));
+    const frozenColumns = columns.filter(c => isFrozen(c));
     const nonFrozenColumn = columns.slice(colOverscanStartIdx, colOverscanEndIdx + 1).filter(c => !columnUtils.isFrozen(c));
     return nonFrozenColumn.concat(frozenColumns)
-=======
-    const frozenColumns = columns.filter(c => isFrozen(c));
-    const nonFrozenColumnsToRender = columns.slice(colOverscanStartIdx, colOverscanEndIdx + 1).filter(c => !isFrozen(c));
-    return frozenColumns.concat(nonFrozenColumnsToRender)
->>>>>>> e12fe1a6
       .map(column => this.getCell(column));
   };
 
