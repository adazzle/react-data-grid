--- conflicted
+++ resolved
@@ -7,23 +7,13 @@
   NONE: 'NONE'
 };
 
-<<<<<<< HEAD
-const SortableHeaderCell = React.createClass({
-  propTypes: {
+class SortableHeaderCell extends React.Component {
+  static propTypes = {
     columnKey: PropTypes.string.isRequired,
     column: PropTypes.shape({ name: PropTypes.node }),
     onSort: PropTypes.func.isRequired,
     sortDirection: PropTypes.oneOf(Object.keys(DEFINE_SORT))
-  },
-=======
-class SortableHeaderCell extends React.Component {
-  static propTypes = {
-    columnKey: React.PropTypes.string.isRequired,
-    column: React.PropTypes.shape({ name: React.PropTypes.node }),
-    onSort: React.PropTypes.func.isRequired,
-    sortDirection: React.PropTypes.oneOf(Object.keys(DEFINE_SORT))
   };
->>>>>>> 5b847411
 
   onClick = () => {
     let direction;
