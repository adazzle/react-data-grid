const React              = require('react');
const ExcelColumn        = require('../../PropTypeShapes/ExcelColumn');
import PropTypes from 'prop-types';

<<<<<<< HEAD
const FilterableHeaderCell = React.createClass({

  propTypes: {
    onChange: PropTypes.func.isRequired,
    column: PropTypes.shape(ExcelColumn)
  },
=======
class FilterableHeaderCell extends React.Component {
  static propTypes = {
    onChange: React.PropTypes.func.isRequired,
    column: React.PropTypes.shape(ExcelColumn)
  };
>>>>>>> 5b847411

  state: {filterTerm: string} = {filterTerm: ''};

  handleChange = (e: Event) => {
    let val = e.target.value;
    this.setState({filterTerm: val });
    this.props.onChange({filterTerm: val, column: this.props.column});
  };

  renderInput = (): ?ReactElement => {
    if (this.props.column.filterable === false) {
      return <span/>;
    }

    let inputKey = 'header-filter-' + this.props.column.key;
    return (<input key={inputKey} type="text" className="form-control input-sm" placeholder="Search" value={this.state.filterTerm} onChange={this.handleChange}/>);
  };

  render(): ?ReactElement {
    return (
      <div>
        <div className="form-group">
          {this.renderInput()}
        </div>
      </div>
    );
  }
}

module.exports = FilterableHeaderCell;<|MERGE_RESOLUTION|>--- conflicted
+++ resolved
@@ -2,20 +2,11 @@
 const ExcelColumn        = require('../../PropTypeShapes/ExcelColumn');
 import PropTypes from 'prop-types';
 
-<<<<<<< HEAD
-const FilterableHeaderCell = React.createClass({
-
-  propTypes: {
+class FilterableHeaderCell extends React.Component {
+  static propTypes = {
     onChange: PropTypes.func.isRequired,
     column: PropTypes.shape(ExcelColumn)
-  },
-=======
-class FilterableHeaderCell extends React.Component {
-  static propTypes = {
-    onChange: React.PropTypes.func.isRequired,
-    column: React.PropTypes.shape(ExcelColumn)
   };
->>>>>>> 5b847411
 
   state: {filterTerm: string} = {filterTerm: ''};
 
