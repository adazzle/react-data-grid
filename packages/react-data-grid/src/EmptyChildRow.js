--- conflicted
+++ resolved
@@ -1,6 +1,6 @@
 import React from 'react';
 import PropTypes from 'prop-types';
-import {getColumn, getSize, getValue} from './ColumnUtils';
+import ColumnUtils from './ColumnUtils';
 
 class EmptyChildRow extends React.Component {
 
@@ -15,15 +15,9 @@
 
   getFrozenColumnsWidth() {
     let fixedWidth = 0;
-<<<<<<< HEAD
-    let size = getSize(this.props.columns);
+    const size = getSize(this.props.columns);
     for (let i = 0; i < size; i++) {
-      let column = getColumn(this.props.columns, i);
-=======
-    const size = ColumnUtils.getSize(this.props.columns);
-    for (let i = 0; i < size; i++) {
-      const column = ColumnUtils.getColumn(this.props.columns, i);
->>>>>>> 097c5cb4
+      const column = getColumn(this.props.columns, i);
       if (column) {
         if (getValue(column, 'frozen')) {
           fixedWidth += getValue(column, 'width');
@@ -43,11 +37,7 @@
       height: cellHeight,
       borderBottom: '1px solid #dddddd'
     };
-<<<<<<< HEAD
-    let expandColumn = getColumn(this.props.columns.filter(c => c.key === this.props.expandColumnKey), 0);
-=======
-    const expandColumn = ColumnUtils.getColumn(this.props.columns.filter(c => c.key === this.props.expandColumnKey), 0);
->>>>>>> 097c5cb4
+    const expandColumn = getColumn(this.props.columns.filter(c => c.key === this.props.expandColumnKey), 0);
 
     const cellLeft = expandColumn ? expandColumn.left  : 0;
     return (<div className="react-grid-Row rdg-add-child-row-container" style={style}>
