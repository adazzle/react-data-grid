import React from 'react';
import PropTypes from 'prop-types';
import classNames from 'classnames';
import { isElement, isValidElementType } from 'react-is';

import { isFunction } from './common/utils';
import SimpleCellFormatter from './formatters/SimpleCellFormatter';
import CellAction from './CellAction';
import CellExpand from './CellExpander';
import ChildRowDeleteButton from './ChildRowDeleteButton';
import { isFrozen } from './ColumnUtils';

import '../../../themes/react-data-grid-cell.css';

export default class Cell extends React.PureComponent {
  static propTypes = {
    rowIdx: PropTypes.number.isRequired,
    idx: PropTypes.number.isRequired,
    isSelected: PropTypes.bool,
    wasPreviouslySelected: PropTypes.bool,
    selectedColumn: PropTypes.object,
    height: PropTypes.number,
    column: PropTypes.object.isRequired,
    value: PropTypes.oneOfType([PropTypes.string, PropTypes.number, PropTypes.object, PropTypes.bool]),
    isExpanded: PropTypes.bool,
    isRowSelected: PropTypes.bool,
    cellMetaData: PropTypes.object.isRequired,
    handleDragStart: PropTypes.func,
    className: PropTypes.string,
    cellControls: PropTypes.any,
    rowData: PropTypes.object.isRequired,
    forceUpdate: PropTypes.bool,
    expandableOptions: PropTypes.object.isRequired,
    tooltip: PropTypes.string,
    isScrolling: PropTypes.bool,
    isCellValueChanging: PropTypes.func,
    children: PropTypes.oneOfType([
      PropTypes.arrayOf(PropTypes.node),
      PropTypes.node
    ]),
    scrollLeft: PropTypes.number.isRequired
  };

  static defaultProps = {
    isExpanded: false,
    value: '',
    isCellValueChanging: (value, nextValue) => value !== nextValue
  };

  state = {
    isCellValueChanging: false,
    isLockChanging: false
  };

  componentWillReceiveProps(nextProps) {
    this.setState({
      isCellValueChanging: this.props.isCellValueChanging(this.props.value, nextProps.value),
      isLockChanging: isFrozen(this.props.column) !== isFrozen(nextProps.column)
    });
  }

  componentDidMount() {
    this.checkScroll();
  }

  componentDidUpdate() {
    if (this.state.isLockChanging && !isFrozen(this.props.column)) {
      this.removeScroll();
    }
  }

  handleCellClick = () => {
    const { idx, rowIdx, cellMetaData } = this.props;
    if (isFunction(cellMetaData.onCellClick)) {
      cellMetaData.onCellClick({ idx, rowIdx });
    }
  };

  handleCellMouseDown = () => {
    const { idx, rowIdx, cellMetaData } = this.props;
    if (isFunction(cellMetaData.onCellMouseDown)) {
      cellMetaData.onCellMouseDown({ idx, rowIdx });
    }
  };

  handleCellMouseEnter = () => {
    const { idx, rowIdx, cellMetaData } = this.props;
    if (isFunction(cellMetaData.onCellMouseEnter)) {
      cellMetaData.onCellMouseEnter({ idx, rowIdx });
    }
  };

  handleCellContextMenu = () => {
    const { idx, rowIdx, cellMetaData } = this.props;
    if (isFunction(cellMetaData.onCellContextMenu)) {
      cellMetaData.onCellContextMenu({ idx, rowIdx });
    }
  };

  handleCellDoubleClick = (e) => {
    e.stopPropagation();
    const { idx, rowIdx, cellMetaData } = this.props;
    if (isFunction(cellMetaData.onCellDoubleClick)) {
      cellMetaData.onCellDoubleClick({ idx, rowIdx });
    }
  };

  handleCellExpand = (e) => {
    e.stopPropagation();
    const meta = this.props.cellMetaData;
    if (meta != null && meta.onCellExpand != null) {
      meta.onCellExpand({
        rowIdx: this.props.rowIdx,
        idx: this.props.idx,
        rowData: this.props.rowData,
        expandArgs: this.props.expandableOptions
      });
    }
  };

  handleDeleteSubRow = () => {
    const meta = this.props.cellMetaData;
    if (meta != null && meta.onDeleteSubRow != null) {
      meta.onDeleteSubRow({
        rowIdx: this.props.rowIdx,
        idx: this.props.idx,
        rowData: this.props.rowData,
        expandArgs: this.props.expandableOptions
      });
    }
  };

  handleDragOver = (e) => {
    e.preventDefault();
  };

  getStyle() {
    return {
      position: 'absolute',
      width: this.props.column.width,
      height: this.props.height,
      left: this.props.column.left
    };
  }

  getRowData = (props = this.props) => {
    return props.rowData.toJSON ? props.rowData.toJSON() : props.rowData;
  };

  getFormatterDependencies() {
    // convention based method to get corresponding Id or Name of any Name or Id property
    const { getRowMetaData } = this.props.column;
    if (typeof getRowMetaData === 'function') {
      if (process.env.NODE_ENV === 'development') {
        console.warn('getRowMetaData for formatters is deprecated and will be removed in a future version of ReactDataGrid. Instead access row prop of formatter');
      }
      return getRowMetaData(this.getRowData(), this.props.column);
    }
  }

  getCellClass() {
    const { idx, column, lastFrozenColumnIndex, isRowSelected, tooltip, expandableOptions } = this.props;
    return classNames(
      column.cellClass,
      'react-grid-Cell',
      this.props.className, {
        'react-grid-Cell--frozen': isFrozen(column),
        'rdg-last--frozen': lastFrozenColumnIndex === idx,
        'row-selected': isRowSelected,
        'has-tooltip': !!tooltip,
        'rdg-child-cell': expandableOptions && expandableOptions.subRowDetails && expandableOptions.treeDepth > 0,
        'last-column': column.isLastColumn
      }
    );
  }

  checkScroll() {
    const { scrollLeft, column } = this.props;
    const node = this.node;
    if (isFrozen(column) && node && node.style.transform != null) {
      this.setScrollLeft(scrollLeft);
    }
  }

  setScrollLeft = (scrollLeft) => {
    const node = this.node;
    if (node) {
      const transform = `translate3d(${scrollLeft}px, 0px, 0px)`;
      node.style.webkitTransform = transform;
      node.style.transform = transform;
    }
  };

  removeScroll = () => {
    const node = this.node;
    if (node) {
      node.style.webkitTransform = null;
      node.style.transform = null;
    }
  };

  canExpand() {
    const { expandableOptions } = this.props;
    return expandableOptions && expandableOptions.canExpand;
  }

  createColumEventCallBack(onColumnEvent, info) {
    return (e) => {
      onColumnEvent(e, info);
    };
  }

  createCellEventCallBack(gridEvent, columnEvent) {
    return (e) => {
      gridEvent(e);
      columnEvent(e);
    };
  }

  createEventDTO(gridEvents, columnEvents, onColumnEvent) {
    const allEvents = { ...gridEvents };

    for (const eventKey in columnEvents) {
      if (columnEvents.hasOwnProperty(eventKey)) {
        const eventInfo = { idx: this.props.idx, rowIdx: this.props.rowIdx, rowId: this.props.rowData[this.props.cellMetaData.rowKey], name: eventKey };
        const eventCallback = this.createColumEventCallBack(onColumnEvent, eventInfo);

        if (allEvents.hasOwnProperty(eventKey)) {
          const currentEvent = allEvents[eventKey];
          allEvents[eventKey] = this.createCellEventCallBack(currentEvent, eventCallback);
        } else {
          allEvents[eventKey] = eventCallback;
        }
      }
    }

    return allEvents;
  }

<<<<<<< HEAD
  getEvents() {
    const { column, cellMetaData } = this.props;
    const columnEvents = column ? ({ ...column.events }) : undefined;
    const onColumnEvent = cellMetaData ? cellMetaData.onColumnEvent : undefined;
=======
  getEvents = () => {
    const columnEvents = this.props.column ? { ...this.props.column.events } : undefined;
    const onColumnEvent = this.props.cellMetaData ? this.props.cellMetaData.onColumnEvent : undefined;
>>>>>>> 52f85a66
    const gridEvents = {
      onClick: this.handleCellClick,
      onMouseDown: this.handleCellMouseDown,
      onMouseEnter: this.handleCellMouseEnter,
      onDoubleClick: this.handleCellDoubleClick,
      onContextMenu: this.handleCellContextMenu,
      onDragOver: this.handleDragOver
    };

    if (!columnEvents || !onColumnEvent) {
      return gridEvents;
    }

    return this.createEventDTO(gridEvents, columnEvents, onColumnEvent);
  }

  getCellActions() {
    const { cellMetaData, column, rowData } = this.props;
    if (typeof cellMetaData.getCellActions === 'function') {
      const cellActionButtons = cellMetaData.getCellActions(column, rowData);
      if (cellActionButtons && cellActionButtons.length > 0) {
        return cellActionButtons.map((action, index) => {
          return <CellAction key={index} action={action} isFirst={index === 0} />;
        });
      }
    }
    return null;
  }

  setCellRef = (node) => {
    this.node = node;
  };

  renderCellContent() {
    let cellContent;
    const { value, column, height, tooltip, isScrolling, isExpanded, expandableOptions, cellMetaData } = this.props;
    const Formatter = column.formatter;
    const cellProps = {
      value,
      isScrolling,
      isExpanded,
      column,
      row: this.getRowData(),
      dependentValues: this.getFormatterDependencies()
    };

    if (isElement(Formatter)) {
      cellContent = React.cloneElement(Formatter, cellProps);
    } else if (isValidElementType(Formatter)) {
      cellContent = <Formatter {...cellProps} />;
    } else {
<<<<<<< HEAD
      cellContent = <SimpleCellFormatter value={value} />;
=======
      CellContent = <SimpleCellFormatter value={this.props.value} />;
    }
    const isExpandCell = this.props.expandableOptions ? this.props.expandableOptions.field === this.props.column.key : false;
    const treeDepth = this.props.expandableOptions ? this.props.expandableOptions.treeDepth : 0;
    const marginLeft = this.props.expandableOptions && isExpandCell ? this.props.expandableOptions.treeDepth * 30 : 0;

    let cellDeleter;

    const isDeleteSubRowEnabled = !!this.props.cellMetaData.onDeleteSubRow;

    if (treeDepth > 0 && isExpandCell) {
      cellDeleter = <ChildRowDeleteButton treeDepth={treeDepth} cellHeight={this.props.height} siblingIndex={this.props.expandableOptions.subRowDetails.siblingIndex} numberSiblings={this.props.expandableOptions.subRowDetails.numberSiblings} onDeleteSubRow={this.onDeleteSubRow} isDeleteSubRowEnabled={isDeleteSubRowEnabled} />;
>>>>>>> 52f85a66
    }
    const isExpandCell = expandableOptions ? expandableOptions.field === column.key : false;
    const treeDepth = expandableOptions ? expandableOptions.treeDepth : 0;
    const marginLeft = expandableOptions && isExpandCell ? expandableOptions.treeDepth * 30 : 0;

    const isDeleteSubRowEnabled = !!cellMetaData.onDeleteSubRow;
    const cellDeleter = treeDepth > 0 && isExpandCell && (
      <ChildRowDeleteButton
        treeDepth={treeDepth}
        cellHeight={height}
        siblingIndex={expandableOptions.subRowDetails.siblingIndex}
        numberSiblings={expandableOptions.subRowDetails.numberSiblings}
        onDeleteSubRow={this.handleDeleteSubRow}
        isDeleteSubRowEnabled={isDeleteSubRowEnabled}
      />
    );

<<<<<<< HEAD
    const cellTooltip = tooltip && (<span className="cell-tooltip-text">{tooltip}</span>);
    const classes = classNames('react-grid-Cell__value',
      { 'cell-tooltip': !!tooltip }
=======
    const tooltip = this.props.tooltip && <span className="cell-tooltip-text">{this.props.tooltip}</span>;
    const classes = joinClasses('react-grid-Cell__value',
      { 'cell-tooltip': !!this.props.tooltip }
>>>>>>> 52f85a66
    );

    return (
      <div className={classes}>
        {cellDeleter}
        <div style={{ marginLeft, position: 'relative', top: '50%', transform: 'translateY(-50%)' }}>
          <span>{cellContent}</span>
          {this.props.cellControls}
        </div>
        {cellTooltip}
      </div>
    );
  }

  render() {
    const { column, height, children } = this.props;
    if (column.hidden) {
      return null;
    }

    const style = this.getStyle();
    const className = this.getCellClass();
    const cellActionButtons = this.getCellActions();
    const cellContent = children || this.renderCellContent();
    const events = this.getEvents();
<<<<<<< HEAD
    const cellExpander = this.canExpand() && (
      <CellExpand
        expandableOptions={this.props.expandableOptions}
        onCellExpand={this.handleCellExpand}
      />
    );

=======

    const cellExpander = this.canExpand()
      && <CellExpand expandableOptions={this.props.expandableOptions} onCellExpand={this.onCellExpand} />;
>>>>>>> 52f85a66
    return (
      <div
        ref={this.setCellRef}
        height={height}
        className={className}
        style={style}
        {...events}
      >
        {cellActionButtons}
        {cellExpander}
        {cellContent}
      </div>
    );
  }
}<|MERGE_RESOLUTION|>--- conflicted
+++ resolved
@@ -237,16 +237,10 @@
     return allEvents;
   }
 
-<<<<<<< HEAD
   getEvents() {
     const { column, cellMetaData } = this.props;
-    const columnEvents = column ? ({ ...column.events }) : undefined;
+    const columnEvents = column ? { ...column.events } : undefined;
     const onColumnEvent = cellMetaData ? cellMetaData.onColumnEvent : undefined;
-=======
-  getEvents = () => {
-    const columnEvents = this.props.column ? { ...this.props.column.events } : undefined;
-    const onColumnEvent = this.props.cellMetaData ? this.props.cellMetaData.onColumnEvent : undefined;
->>>>>>> 52f85a66
     const gridEvents = {
       onClick: this.handleCellClick,
       onMouseDown: this.handleCellMouseDown,
@@ -298,22 +292,7 @@
     } else if (isValidElementType(Formatter)) {
       cellContent = <Formatter {...cellProps} />;
     } else {
-<<<<<<< HEAD
       cellContent = <SimpleCellFormatter value={value} />;
-=======
-      CellContent = <SimpleCellFormatter value={this.props.value} />;
-    }
-    const isExpandCell = this.props.expandableOptions ? this.props.expandableOptions.field === this.props.column.key : false;
-    const treeDepth = this.props.expandableOptions ? this.props.expandableOptions.treeDepth : 0;
-    const marginLeft = this.props.expandableOptions && isExpandCell ? this.props.expandableOptions.treeDepth * 30 : 0;
-
-    let cellDeleter;
-
-    const isDeleteSubRowEnabled = !!this.props.cellMetaData.onDeleteSubRow;
-
-    if (treeDepth > 0 && isExpandCell) {
-      cellDeleter = <ChildRowDeleteButton treeDepth={treeDepth} cellHeight={this.props.height} siblingIndex={this.props.expandableOptions.subRowDetails.siblingIndex} numberSiblings={this.props.expandableOptions.subRowDetails.numberSiblings} onDeleteSubRow={this.onDeleteSubRow} isDeleteSubRowEnabled={isDeleteSubRowEnabled} />;
->>>>>>> 52f85a66
     }
     const isExpandCell = expandableOptions ? expandableOptions.field === column.key : false;
     const treeDepth = expandableOptions ? expandableOptions.treeDepth : 0;
@@ -331,15 +310,9 @@
       />
     );
 
-<<<<<<< HEAD
-    const cellTooltip = tooltip && (<span className="cell-tooltip-text">{tooltip}</span>);
+    const cellTooltip = tooltip && <span className="cell-tooltip-text">{tooltip}</span>;
     const classes = classNames('react-grid-Cell__value',
       { 'cell-tooltip': !!tooltip }
-=======
-    const tooltip = this.props.tooltip && <span className="cell-tooltip-text">{this.props.tooltip}</span>;
-    const classes = joinClasses('react-grid-Cell__value',
-      { 'cell-tooltip': !!this.props.tooltip }
->>>>>>> 52f85a66
     );
 
     return (
@@ -365,7 +338,6 @@
     const cellActionButtons = this.getCellActions();
     const cellContent = children || this.renderCellContent();
     const events = this.getEvents();
-<<<<<<< HEAD
     const cellExpander = this.canExpand() && (
       <CellExpand
         expandableOptions={this.props.expandableOptions}
@@ -373,11 +345,6 @@
       />
     );
 
-=======
-
-    const cellExpander = this.canExpand()
-      && <CellExpand expandableOptions={this.props.expandableOptions} onCellExpand={this.onCellExpand} />;
->>>>>>> 52f85a66
     return (
       <div
         ref={this.setCellRef}
