--- conflicted
+++ resolved
@@ -1,13 +1,15 @@
-import React from 'react';
+const React = require('react');
 import PropTypes from 'prop-types';
-import classNames from 'classnames';
+const joinClasses = require('classnames');
+import ExcelColumn from 'common/prop-shapes/ExcelColumn';
 import {isFunction} from 'common/utils';
-import SimpleCellFormatter from './formatters/SimpleCellFormatter';
-import createObjectWithProperties from './createObjectWithProperties';
+import CellMetaDataShape from 'common/prop-shapes/CellMetaDataShape';
+const SimpleCellFormatter = require('./formatters/SimpleCellFormatter');
+const createObjectWithProperties = require('./createObjectWithProperties');
 import CellAction from './CellAction';
 import CellExpand from './CellExpander';
 import ChildRowDeleteButton from './ChildRowDeleteButton';
-import {isFrozen} from './ColumnUtils';
+import columnUtils from './ColumnUtils';
 require('../../../themes/react-data-grid-cell.css');
 
 // The list of the propTypes that we want to include in the Cell div
@@ -19,14 +21,14 @@
     idx: PropTypes.number.isRequired,
     isSelected: PropTypes.bool,
     wasPreviouslySelected: PropTypes.bool,
-    column: PropTypes.object.isRequired,
     isEditorEnabled: PropTypes.bool,
     selectedColumn: PropTypes.object,
     height: PropTypes.number,
+    column: PropTypes.shape(ExcelColumn).isRequired,
     value: PropTypes.oneOfType([PropTypes.string, PropTypes.number, PropTypes.object, PropTypes.bool]),
     isExpanded: PropTypes.bool,
     isRowSelected: PropTypes.bool,
-    cellMetaData: PropTypes.object.isRequired,
+    cellMetaData: PropTypes.shape(CellMetaDataShape).isRequired,
     handleDragStart: PropTypes.func,
     className: PropTypes.string,
     cellControls: PropTypes.any,
@@ -57,7 +59,7 @@
   componentWillReceiveProps(nextProps) {
     this.setState({
       isCellValueChanging: this.props.isCellValueChanging(this.props.value, nextProps.value),
-      isLockChanging: isFrozen(this.props.column) !== isFrozen(nextProps.column)
+      isLockChanging: columnUtils.isFrozen(this.props.column) !== columnUtils.isFrozen(nextProps.column)
     });
   }
 
@@ -66,7 +68,7 @@
   }
 
   componentDidUpdate() {
-    if (this.state.isLockChanging && !isFrozen(this.props.column)) {
+    if (this.state.isLockChanging && !columnUtils.isFrozen(this.props.column)) {
       this.removeScroll();
     }
   }
@@ -162,29 +164,21 @@
 
   getCellClass = () => {
     const {idx, lastFrozenColumnIndex} = this.props;
-<<<<<<< HEAD
-    let className = classNames(
-=======
     const className = joinClasses(
->>>>>>> 097c5cb4
       this.props.column.cellClass,
       'react-grid-Cell',
       this.props.className,
-      isFrozen(this.props.column) ? 'react-grid-Cell--frozen' : null,
+      columnUtils.isFrozen(this.props.column) ? 'react-grid-Cell--frozen' : null,
       lastFrozenColumnIndex === idx ? 'rdg-last--frozen' : null
     );
-<<<<<<< HEAD
-    let extraClasses = classNames({
-=======
     const extraClasses = joinClasses({
->>>>>>> 097c5cb4
       'row-selected': this.props.isRowSelected,
       editing: this.isEditorEnabled(),
       'cell-tooltip': this.props.tooltip ? true : false,
       'rdg-child-cell': this.props.expandableOptions && this.props.expandableOptions.subRowDetails && this.props.expandableOptions.treeDepth > 0,
       'last-column': this.props.column.isLastColumn
     });
-    return classNames(className, extraClasses);
+    return joinClasses(className, extraClasses);
   };
 
   getUpdateCellClass = () => {
@@ -200,7 +194,7 @@
   checkScroll() {
     const {scrollLeft, column} = this.props;
     const node = this.node;
-    if (isFrozen(column) && node && node.style.transform != null) {
+    if (columnUtils.isFrozen(column) && node && node.style.transform != null) {
       this.setScrollLeft(scrollLeft);
     }
   }
