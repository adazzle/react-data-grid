import React from 'react';
import PropTypes from 'prop-types';
import joinClasses from 'classnames';
import { isFunction } from 'common/utils';
import SimpleCellFormatter from './formatters/SimpleCellFormatter';
import CellAction from './CellAction';
import CellExpand from './CellExpander';
import ChildRowDeleteButton from './ChildRowDeleteButton';
import { isFrozen } from './ColumnUtils';
require('../../../themes/react-data-grid-cell.css');

class Cell extends React.PureComponent {
  static propTypes = {
    rowIdx: PropTypes.number.isRequired,
    idx: PropTypes.number.isRequired,
    isSelected: PropTypes.bool,
    wasPreviouslySelected: PropTypes.bool,
    isEditorEnabled: PropTypes.bool,
    selectedColumn: PropTypes.object,
    height: PropTypes.number,
    column: PropTypes.object.isRequired,
    value: PropTypes.oneOfType([PropTypes.string, PropTypes.number, PropTypes.object, PropTypes.bool]),
    isExpanded: PropTypes.bool,
    isRowSelected: PropTypes.bool,
    cellMetaData: PropTypes.object.isRequired,
    handleDragStart: PropTypes.func,
    className: PropTypes.string,
    cellControls: PropTypes.any,
    rowData: PropTypes.object.isRequired,
    forceUpdate: PropTypes.bool,
    expandableOptions: PropTypes.object.isRequired,
    tooltip: PropTypes.string,
    isScrolling: PropTypes.bool,
    isCellValueChanging: PropTypes.func,
    children: PropTypes.oneOfType([
      PropTypes.arrayOf(PropTypes.node),
      PropTypes.node
    ]),
    scrollLeft: PropTypes.number.isRequired
  };

  static defaultProps = {
    isExpanded: false,
    value: '',
    isCellValueChanging: (value, nextValue) => value !== nextValue
  };

  state = {
    isCellValueChanging: false,
    isLockChanging: false
  };

  componentWillReceiveProps(nextProps) {
    this.setState({
      isCellValueChanging: this.props.isCellValueChanging(this.props.value, nextProps.value),
      isLockChanging: isFrozen(this.props.column) !== isFrozen(nextProps.column)
    });
  }

  componentDidMount() {
    this.checkScroll();
  }

  componentDidUpdate() {
    if (this.state.isLockChanging && !isFrozen(this.props.column)) {
      this.removeScroll();
    }
  }

  onCellClick = () => {
    const { idx, rowIdx, cellMetaData } = this.props;
    if (isFunction(cellMetaData.onCellClick)) {
      cellMetaData.onCellClick({ idx, rowIdx });
    }
  };

  onCellMouseDown = () => {
    const { idx, rowIdx, cellMetaData } = this.props;
    if (isFunction(cellMetaData.onCellMouseDown)) {
      cellMetaData.onCellMouseDown({ idx, rowIdx });
    }
  };

  onCellMouseEnter = () => {
    const { idx, rowIdx, cellMetaData } = this.props;
    if (isFunction(cellMetaData.onCellMouseEnter)) {
      cellMetaData.onCellMouseEnter({ idx, rowIdx });
    }
  };

  onCellContextMenu = () => {
    const { idx, rowIdx, cellMetaData } = this.props;
    if (isFunction(cellMetaData.onCellContextMenu)) {
      cellMetaData.onCellContextMenu({ idx, rowIdx });
    }
  };

  onCellDoubleClick = (e) => {
    e.stopPropagation();
    const { idx, rowIdx, cellMetaData } = this.props;
    if (isFunction(cellMetaData.onCellDoubleClick)) {
      cellMetaData.onCellDoubleClick({ idx, rowIdx });
    }
  };

  onCellExpand = (e) => {
    e.stopPropagation();
    const meta = this.props.cellMetaData;
    if (meta != null && meta.onCellExpand != null) {
      meta.onCellExpand({ rowIdx: this.props.rowIdx, idx: this.props.idx, rowData: this.props.rowData, expandArgs: this.props.expandableOptions });
    }
  };

  onCellKeyDown = (e) => {
    if (this.canExpand() && e.key === 'Enter') {
      this.onCellExpand(e);
    }
  };

  onDeleteSubRow = () => {
    const meta = this.props.cellMetaData;
    if (meta != null && meta.onDeleteSubRow != null) {
      meta.onDeleteSubRow({ rowIdx: this.props.rowIdx, idx: this.props.idx, rowData: this.props.rowData, expandArgs: this.props.expandableOptions });
    }
  };

  onDragOver = (e) => {
    e.preventDefault();
  };

  getStyle = () => {
    const style = {
      position: 'absolute',
      width: this.props.column.width,
      height: this.props.height,
      left: this.props.column.left
    };
    return style;
  };

  getFormatter = () => {
    return this.props.column.formatter;
  };

  getRowData = (props = this.props) => {
    return props.rowData.toJSON ? props.rowData.toJSON() : props.rowData;
  };

  getFormatterDependencies = () => {
    // convention based method to get corresponding Id or Name of any Name or Id property
    if (typeof this.props.column.getRowMetaData === 'function') {
      if (process.env.NODE_ENV === 'development') {
        console.warn('getRowMetaData for formatters is deprecated and will be removed in a future version of ReactDataGrid. Instead access row prop of formatter');
      }
      return this.props.column.getRowMetaData(this.getRowData(), this.props.column);
    }
  };

  getCellClass = () => {
    const { idx, lastFrozenColumnIndex } = this.props;
    const className = joinClasses(
      this.props.column.cellClass,
      'react-grid-Cell',
      this.props.className,
      isFrozen(this.props.column) ? 'react-grid-Cell--frozen' : null,
      lastFrozenColumnIndex === idx ? 'rdg-last--frozen' : null
    );
    const extraClasses = joinClasses({
      'row-selected': this.props.isRowSelected,
      editing: this.isEditorEnabled(),
      'has-tooltip': this.props.tooltip ? true : false,
      'rdg-child-cell': this.props.expandableOptions && this.props.expandableOptions.subRowDetails && this.props.expandableOptions.treeDepth > 0,
      'last-column': this.props.column.isLastColumn
    });
    return joinClasses(className, extraClasses);
  };

  getUpdateCellClass = () => {
    return this.props.column.getUpdateCellClass
      ? this.props.column.getUpdateCellClass(this.props.selectedColumn, this.props.column, this.state.isCellValueChanging)
      : '';
  };

  isEditorEnabled = () => {
    return this.props.isEditorEnabled === true;
  };

  checkScroll() {
    const { scrollLeft, column } = this.props;
    const node = this.node;
    if (isFrozen(column) && node && node.style.transform != null) {
      this.setScrollLeft(scrollLeft);
    }
  }

  setScrollLeft = (scrollLeft) => {
    const node = this.node;
    if (node) {
      const transform = `translate3d(${scrollLeft}px, 0px, 0px)`;
      node.style.webkitTransform = transform;
      node.style.transform = transform;
    }
  };


  removeScroll = () => {
    const node = this.node;
    if (node) {
      node.style.webkitTransform = null;
      node.style.transform = null;
    }
  };

  canExpand = () => {
    return this.props.expandableOptions && this.props.expandableOptions.canExpand;
  };

  createColumEventCallBack = (onColumnEvent, info) => {
    return (e) => {
      onColumnEvent(e, info);
    };
  };

  createCellEventCallBack = (gridEvent, columnEvent) => {
    return (e) => {
      gridEvent(e);
      columnEvent(e);
    };
  };

  createEventDTO = (gridEvents, columnEvents, onColumnEvent) => {
    const allEvents = Object.assign({}, gridEvents);

    for (const eventKey in columnEvents) {
      if (columnEvents.hasOwnProperty(eventKey)) {
        const eventInfo = { idx: this.props.idx, rowIdx: this.props.rowIdx, rowId: this.props.rowData[this.props.cellMetaData.rowKey], name: eventKey };
        const eventCallback = this.createColumEventCallBack(onColumnEvent, eventInfo);

        if (allEvents.hasOwnProperty(eventKey)) {
          const currentEvent = allEvents[eventKey];
          allEvents[eventKey] = this.createCellEventCallBack(currentEvent, eventCallback);
        } else {
          allEvents[eventKey] = eventCallback;
        }
      }
    }

    return allEvents;
  };

  getEvents = () => {
    const columnEvents = this.props.column ? Object.assign({}, this.props.column.events) : undefined;
    const onColumnEvent = this.props.cellMetaData ? this.props.cellMetaData.onColumnEvent : undefined;
    const gridEvents = {
      onClick: this.onCellClick,
      onMouseDown: this.onCellMouseDown,
      onMouseEnter: this.onCellMouseEnter,
      onDoubleClick: this.onCellDoubleClick,
      onContextMenu: this.onCellContextMenu,
      onDragOver: this.onDragOver
    };

    if (!columnEvents || !onColumnEvent) {
      return gridEvents;
    }

    return this.createEventDTO(gridEvents, columnEvents, onColumnEvent);
  };

  getCellActions() {
    const { cellMetaData, column, rowData } = this.props;
    if (cellMetaData && cellMetaData.getCellActions) {
      const cellActionButtons = cellMetaData.getCellActions(column, rowData);
      if (cellActionButtons && cellActionButtons.length) {
        return cellActionButtons.map((action, index) => {
          return <CellAction key={index} action={action} isFirst={index === 0} />;
        });
      }
      return null;
    }
    return null;
  }

  setCellRef = (node) => {
    this.node = node;
  };

  renderCellContent = (props) => {
    let CellContent;
    const Formatter = this.getFormatter();
    if (React.isValidElement(Formatter)) {
      CellContent = React.cloneElement(Formatter, { ...props, dependentValues: this.getFormatterDependencies(), row: this.getRowData() });
    } else if (isFunction(Formatter)) {
      CellContent = <Formatter value={this.props.value} dependentValues={this.getFormatterDependencies()} isScrolling={this.props.isScrolling} row={this.getRowData()} />;
    } else {
      CellContent = <SimpleCellFormatter value={this.props.value} />;
    }
    const isExpandCell = this.props.expandableOptions ? this.props.expandableOptions.field === this.props.column.key : false;
    const treeDepth = this.props.expandableOptions ? this.props.expandableOptions.treeDepth : 0;
    const marginLeft = this.props.expandableOptions && isExpandCell ? (this.props.expandableOptions.treeDepth * 30) : 0;

    let cellDeleter;

    const isDeleteSubRowEnabled = this.props.cellMetaData.onDeleteSubRow ? true : false;

    if (treeDepth > 0 && isExpandCell) {
      cellDeleter = <ChildRowDeleteButton treeDepth={treeDepth} cellHeight={this.props.height} siblingIndex={this.props.expandableOptions.subRowDetails.siblingIndex} numberSiblings={this.props.expandableOptions.subRowDetails.numberSiblings} onDeleteSubRow={this.onDeleteSubRow} isDeleteSubRowEnabled={isDeleteSubRowEnabled} />;
    }

    const tooltip = this.props.tooltip && (<span className="cell-tooltip-text">{this.props.tooltip}</span>);
    const classes = joinClasses('react-grid-Cell__value',
      { 'cell-tooltip': this.props.tooltip ? true : false }
    );

    return (
      <div className={classes}>
        {cellDeleter}
        <div style={{ marginLeft, position: 'relative', top: '50%', transform: 'translateY(-50%)' }}>
          <span>{CellContent}</span>
          {this.props.cellControls}
        </div>
        {tooltip}
      </div>
    );
  };

  render() {
    if (this.props.column.hidden) {
      return null;
    }

    const style = this.getStyle();
    const className = this.getCellClass();
    const cellActionButtons = this.getCellActions();
    const { value, column, rowIdx, isExpanded, isScrolling, height, children, expandableOptions, tooltip } = this.props;
    const cellContent = children || this.renderCellContent({
      value,
      column,
      rowIdx,
      isExpanded,
      isScrolling
    });

    const events = this.getEvents();
<<<<<<< HEAD
    const cellExpander = this.canExpand() && (
      <CellExpand expandableOptions={expandableOptions} onCellExpand={this.onCellExpand} />
=======

    const cellExpander =  this.canExpand() && (
      <CellExpand expandableOptions={this.props.expandableOptions} onCellExpand={this.onCellExpand} />
>>>>>>> 0847e653
    );

    return (
      <div
        height={height}
        className={className}
        style={style}
        {...events}
        ref={this.setCellRef}
      >
        {cellActionButtons}
        {cellExpander}
        {cellContent}
<<<<<<< HEAD
        {tooltip && <span className="cell-tooltip-text">{tooltip}</span>}
=======
>>>>>>> 0847e653
      </div>
    );
  }
}

export default Cell;<|MERGE_RESOLUTION|>--- conflicted
+++ resolved
@@ -332,7 +332,7 @@
     const style = this.getStyle();
     const className = this.getCellClass();
     const cellActionButtons = this.getCellActions();
-    const { value, column, rowIdx, isExpanded, isScrolling, height, children, expandableOptions, tooltip } = this.props;
+    const { value, column, rowIdx, isExpanded, isScrolling, height, children, expandableOptions } = this.props;
     const cellContent = children || this.renderCellContent({
       value,
       column,
@@ -342,14 +342,8 @@
     });
 
     const events = this.getEvents();
-<<<<<<< HEAD
     const cellExpander = this.canExpand() && (
       <CellExpand expandableOptions={expandableOptions} onCellExpand={this.onCellExpand} />
-=======
-
-    const cellExpander =  this.canExpand() && (
-      <CellExpand expandableOptions={this.props.expandableOptions} onCellExpand={this.onCellExpand} />
->>>>>>> 0847e653
     );
 
     return (
@@ -363,10 +357,6 @@
         {cellActionButtons}
         {cellExpander}
         {cellContent}
-<<<<<<< HEAD
-        {tooltip && <span className="cell-tooltip-text">{tooltip}</span>}
-=======
->>>>>>> 0847e653
       </div>
     );
   }
