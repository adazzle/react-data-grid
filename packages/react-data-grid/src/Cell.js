import React from 'react';
import PropTypes from 'prop-types';
import joinClasses from 'classnames';
import { isFunction } from 'common/utils';
import SimpleCellFormatter from './formatters/SimpleCellFormatter';
import createObjectWithProperties from './createObjectWithProperties';
import CellAction from './CellAction';
import CellExpand from './CellExpander';
import ChildRowDeleteButton from './ChildRowDeleteButton';
import { isFrozen } from './ColumnUtils';
require('../../../themes/react-data-grid-cell.css');

// The list of the propTypes that we want to include in the Cell div
const knownDivPropertyKeys = ['height', 'value'];

class Cell extends React.PureComponent {
  static propTypes = {
    rowIdx: PropTypes.number.isRequired,
    idx: PropTypes.number.isRequired,
    isSelected: PropTypes.bool,
    wasPreviouslySelected: PropTypes.bool,
    isEditorEnabled: PropTypes.bool,
    selectedColumn: PropTypes.object,
    height: PropTypes.number,
    column: PropTypes.object.isRequired,
    value: PropTypes.oneOfType([PropTypes.string, PropTypes.number, PropTypes.object, PropTypes.bool]),
    isExpanded: PropTypes.bool,
    isRowSelected: PropTypes.bool,
    cellMetaData: PropTypes.object.isRequired,
    handleDragStart: PropTypes.func,
    className: PropTypes.string,
    cellControls: PropTypes.any,
    rowData: PropTypes.object.isRequired,
    forceUpdate: PropTypes.bool,
    expandableOptions: PropTypes.object.isRequired,
    tooltip: PropTypes.string,
    isScrolling: PropTypes.bool,
    isCellValueChanging: PropTypes.func,
    children: PropTypes.oneOfType([
      PropTypes.arrayOf(PropTypes.node),
      PropTypes.node
    ]),
    scrollLeft: PropTypes.number.isRequired
  };

  static defaultProps = {
    isExpanded: false,
    value: '',
    isCellValueChanging: (value, nextValue) => value !== nextValue
  };

  state = {
    isCellValueChanging: false,
    isLockChanging: false
  };

  componentWillReceiveProps(nextProps) {
    this.setState({
      isCellValueChanging: this.props.isCellValueChanging(this.props.value, nextProps.value),
      isLockChanging: isFrozen(this.props.column) !== isFrozen(nextProps.column)
    });
  }

  componentDidMount() {
    this.checkScroll();
  }

  componentDidUpdate() {
    if (this.state.isLockChanging && !isFrozen(this.props.column)) {
      this.removeScroll();
    }
  }

  onCellClick = () => {
    const { idx, rowIdx, cellMetaData } = this.props;
    if (isFunction(cellMetaData.onCellClick)) {
      cellMetaData.onCellClick({ idx, rowIdx });
    }
  };

  onCellMouseDown = () => {
    const { idx, rowIdx, cellMetaData } = this.props;
    if (isFunction(cellMetaData.onCellMouseDown)) {
      cellMetaData.onCellMouseDown({ idx, rowIdx });
    }
  };

  onCellMouseEnter = () => {
    const { idx, rowIdx, cellMetaData } = this.props;
    if (isFunction(cellMetaData.onCellMouseEnter)) {
      cellMetaData.onCellMouseEnter({ idx, rowIdx });
    }
  };

  onCellContextMenu = () => {
    const { idx, rowIdx, cellMetaData } = this.props;
    if (isFunction(cellMetaData.onCellContextMenu)) {
      cellMetaData.onCellContextMenu({ idx, rowIdx });
    }
  };

  onCellDoubleClick = (e) => {
    e.stopPropagation();
    const { idx, rowIdx, cellMetaData } = this.props;
    if (isFunction(cellMetaData.onCellDoubleClick)) {
      cellMetaData.onCellDoubleClick({ idx, rowIdx });
    }
  };

  onCellExpand = (e) => {
    e.stopPropagation();
    const meta = this.props.cellMetaData;
    if (meta != null && meta.onCellExpand != null) {
      meta.onCellExpand({ rowIdx: this.props.rowIdx, idx: this.props.idx, rowData: this.props.rowData, expandArgs: this.props.expandableOptions });
    }
  };

  onCellKeyDown = (e) => {
    if (this.canExpand() && e.key === 'Enter') {
      this.onCellExpand(e);
    }
  };

  onDeleteSubRow = () => {
    const meta = this.props.cellMetaData;
    if (meta != null && meta.onDeleteSubRow != null) {
      meta.onDeleteSubRow({ rowIdx: this.props.rowIdx, idx: this.props.idx, rowData: this.props.rowData, expandArgs: this.props.expandableOptions });
    }
  };

  onDragOver = (e) => {
    e.preventDefault();
  };

  getStyle = () => {
    const style = {
      position: 'absolute',
      width: this.props.column.width,
      height: this.props.height,
      left: this.props.column.left
    };
    return style;
  };

  getFormatter = () => {
    return this.props.column.formatter;
  };

  getRowData = (props = this.props) => {
    return props.rowData.toJSON ? props.rowData.toJSON() : props.rowData;
  };

  getFormatterDependencies = () => {
    // convention based method to get corresponding Id or Name of any Name or Id property
    if (typeof this.props.column.getRowMetaData === 'function') {
      if (process.env.NODE_ENV === 'development') {
        console.warn('getRowMetaData for formatters is deprecated and will be removed in a future version of ReactDataGrid. Instead access row prop of formatter');
      }
      return this.props.column.getRowMetaData(this.getRowData(), this.props.column);
    }
  };

  getCellClass = () => {
    const { idx, lastFrozenColumnIndex } = this.props;
    const className = joinClasses(
      this.props.column.cellClass,
      'react-grid-Cell',
      this.props.className,
      isFrozen(this.props.column) ? 'react-grid-Cell--frozen' : null,
      lastFrozenColumnIndex === idx ? 'rdg-last--frozen' : null
    );
    const extraClasses = joinClasses({
      'row-selected': this.props.isRowSelected,
      editing: this.isEditorEnabled(),
      'has-tooltip': this.props.tooltip ? true : false,
      'rdg-child-cell': this.props.expandableOptions && this.props.expandableOptions.subRowDetails && this.props.expandableOptions.treeDepth > 0,
      'last-column': this.props.column.isLastColumn
    });
    return joinClasses(className, extraClasses);
  };

  getUpdateCellClass = () => {
    return this.props.column.getUpdateCellClass
      ? this.props.column.getUpdateCellClass(this.props.selectedColumn, this.props.column, this.state.isCellValueChanging)
      : '';
  };

  isEditorEnabled = () => {
    return this.props.isEditorEnabled === true;
  };

  checkScroll() {
    const { scrollLeft, column } = this.props;
    const node = this.node;
    if (isFrozen(column) && node && node.style.transform != null) {
      this.setScrollLeft(scrollLeft);
    }
  }

  setScrollLeft = (scrollLeft) => {
    const node = this.node;
    if (node) {
      const transform = `translate3d(${scrollLeft}px, 0px, 0px)`;
      node.style.webkitTransform = transform;
      node.style.transform = transform;
    }
  };


  removeScroll = () => {
    const node = this.node;
    if (node) {
      node.style.webkitTransform = null;
      node.style.transform = null;
    }
  };

  canExpand = () => {
    return this.props.expandableOptions && this.props.expandableOptions.canExpand;
  };

  createColumEventCallBack = (onColumnEvent, info) => {
    return (e) => {
      onColumnEvent(e, info);
    };
  };

  createCellEventCallBack = (gridEvent, columnEvent) => {
    return (e) => {
      gridEvent(e);
      columnEvent(e);
    };
  };

  createEventDTO = (gridEvents, columnEvents, onColumnEvent) => {
    const allEvents = Object.assign({}, gridEvents);

    for (const eventKey in columnEvents) {
      if (columnEvents.hasOwnProperty(eventKey)) {
        const eventInfo = { idx: this.props.idx, rowIdx: this.props.rowIdx, rowId: this.props.rowData[this.props.cellMetaData.rowKey], name: eventKey };
        const eventCallback = this.createColumEventCallBack(onColumnEvent, eventInfo);

        if (allEvents.hasOwnProperty(eventKey)) {
          const currentEvent = allEvents[eventKey];
          allEvents[eventKey] = this.createCellEventCallBack(currentEvent, eventCallback);
        } else {
          allEvents[eventKey] = eventCallback;
        }
      }
    }

    return allEvents;
  };

  getEvents = () => {
    const columnEvents = this.props.column ? Object.assign({}, this.props.column.events) : undefined;
    const onColumnEvent = this.props.cellMetaData ? this.props.cellMetaData.onColumnEvent : undefined;
    const gridEvents = {
      onClick: this.onCellClick,
      onMouseDown: this.onCellMouseDown,
      onMouseEnter: this.onCellMouseEnter,
      onDoubleClick: this.onCellDoubleClick,
      onContextMenu: this.onCellContextMenu,
      onDragOver: this.onDragOver
    };

    if (!columnEvents || !onColumnEvent) {
      return gridEvents;
    }

    return this.createEventDTO(gridEvents, columnEvents, onColumnEvent);
  };

  getKnownDivProps = () => {
    return createObjectWithProperties(this.props, knownDivPropertyKeys);
  };

  getCellActions() {
    const { cellMetaData, column, rowData } = this.props;
    if (cellMetaData && cellMetaData.getCellActions) {
      const cellActionButtons = cellMetaData.getCellActions(column, rowData);
      if (cellActionButtons && cellActionButtons.length) {
        return cellActionButtons.map((action, index) => {
          return <CellAction key={index} action={action} isFirst={index === 0} />;
        });
      }
      return null;
    }
    return null;
  }

  setCellRef = (node) => {
    this.node = node;
  };


  renderCellContent = (props) => {
    let CellContent;
    const Formatter = this.getFormatter();
    if (React.isValidElement(Formatter)) {
      CellContent = React.cloneElement(Formatter, { ...props, dependentValues: this.getFormatterDependencies(), row: this.getRowData() });
    } else if (isFunction(Formatter)) {
      CellContent = <Formatter value={this.props.value} dependentValues={this.getFormatterDependencies()} isScrolling={this.props.isScrolling} row={this.getRowData()}/>;
    } else {
      CellContent = <SimpleCellFormatter value={this.props.value} />;
    }
    const isExpandCell = this.props.expandableOptions ? this.props.expandableOptions.field === this.props.column.key : false;
    const treeDepth = this.props.expandableOptions ? this.props.expandableOptions.treeDepth : 0;
    const marginLeft = this.props.expandableOptions && isExpandCell ? (this.props.expandableOptions.treeDepth * 30) : 0;

    let cellDeleter;

    const isDeleteSubRowEnabled = this.props.cellMetaData.onDeleteSubRow ? true : false;

    if (treeDepth > 0 && isExpandCell) {
      cellDeleter = <ChildRowDeleteButton treeDepth={treeDepth} cellHeight={this.props.height} siblingIndex={this.props.expandableOptions.subRowDetails.siblingIndex} numberSiblings={this.props.expandableOptions.subRowDetails.numberSiblings} onDeleteSubRow={this.onDeleteSubRow} isDeleteSubRowEnabled={isDeleteSubRowEnabled} />;
    }

    const tooltip = this.props.tooltip && (<span className="cell-tooltip-text">{this.props.tooltip}</span>);
    const classes = joinClasses('react-grid-Cell__value',
      { 'cell-tooltip': this.props.tooltip ? true : false }
    );

    return (
      <div className={classes}>
        {cellDeleter}
        <div style={{ marginLeft, position: 'relative', top: '50%', transform: 'translateY(-50%)' }}>
          <span>{CellContent}</span>
          {this.props.cellControls}
        </div>
        {tooltip}
      </div>
    );
  };

  render() {
    if (this.props.column.hidden) {
      return null;
    }

    const style = this.getStyle();

    const className = this.getCellClass();

    const cellActionButtons = this.getCellActions();
    const { value, column, rowIdx, isExpanded, isScrolling } = this.props;
    const cellContent = this.props.children || this.renderCellContent({
      value,
      column,
      rowIdx,
      isExpanded,
      isScrolling
    });

    const events = this.getEvents();
<<<<<<< HEAD
=======
    const tooltip = this.props.tooltip ? (<span className="cell-tooltip-text">{this.props.tooltip}</span>) : null;
>>>>>>> ad7a859a

    const cellExpander =  this.canExpand() && (
      <CellExpand expandableOptions={this.props.expandableOptions} onCellExpand={this.onCellExpand} />
    );

    return (
      <div
        {...this.getKnownDivProps()}
        className={className}
        style={style}
        {...events}
        ref={this.setCellRef}
      >
        {cellActionButtons}
        {cellExpander}
        {cellContent}
      </div>
    );
  }
}

export default Cell;<|MERGE_RESOLUTION|>--- conflicted
+++ resolved
@@ -353,10 +353,6 @@
     });
 
     const events = this.getEvents();
-<<<<<<< HEAD
-=======
-    const tooltip = this.props.tooltip ? (<span className="cell-tooltip-text">{this.props.tooltip}</span>) : null;
->>>>>>> ad7a859a
 
     const cellExpander =  this.canExpand() && (
       <CellExpand expandableOptions={this.props.expandableOptions} onCellExpand={this.onCellExpand} />
