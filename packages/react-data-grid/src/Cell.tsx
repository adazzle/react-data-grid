--- conflicted
+++ resolved
@@ -1,16 +1,10 @@
 import classNames from 'classnames';
-<<<<<<< HEAD
 import React from 'react';
-import shallowEqual from 'shallowequal';
-
-=======
-
-import { SubRowOptions, ColumnEventInfo, CellRendererProps } from './common/types';
->>>>>>> 6a10450c
+
 import CellActions from './Cell/CellActions';
 import CellContent from './Cell/CellContent';
 import CellExpand from './Cell/CellExpander';
-import { CellRenderer, CellRendererProps, ColumnEventInfo, SubRowOptions } from './common/types';
+import { CellRendererProps, ColumnEventInfo, SubRowOptions } from './common/types';
 import { isPositionStickySupported } from './utils';
 import { isFrozen } from './utils/columnUtils';
 
@@ -152,11 +146,7 @@
 
     if (isSummaryRow) {
       return (
-        <div
-          ref={this.cell}
-          className={className}
-          style={style}
-        >
+        <div className={className} style={style}>
           <CellContent<R>
             idx={idx}
             rowIdx={rowIdx}
