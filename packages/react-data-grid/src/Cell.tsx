--- conflicted
+++ resolved
@@ -3,12 +3,8 @@
 
 import CellActions from './Cell/CellActions';
 import CellContent from './Cell/CellContent';
-<<<<<<< HEAD
-=======
 import CellExpand from './Cell/CellExpander';
 import { CellRendererProps, ColumnEventInfo, SubRowOptions } from './common/types';
-import { isPositionStickySupported } from './utils';
->>>>>>> c2b84586
 import { isFrozen } from './utils/columnUtils';
 
 function getSubRowOptions<R>({ rowIdx, idx, rowData, expandableOptions: expandArgs }: CellProps<R>): SubRowOptions<R> {
@@ -141,11 +137,7 @@
   }
 
   render() {
-<<<<<<< HEAD
-    const { idx, rowIdx, column, value, tooltip, children, cellControls, expandableOptions, cellMetaData, rowData } = this.props;
-=======
-    const { idx, rowIdx, column, value, tooltip, children, height, cellControls, expandableOptions, cellMetaData, rowData, isSummaryRow } = this.props;
->>>>>>> c2b84586
+    const { idx, rowIdx, column, value, tooltip, children, cellControls, expandableOptions, cellMetaData, rowData, isSummaryRow } = this.props;
     if (column.hidden) {
       return null;
     }
@@ -163,7 +155,6 @@
             rowData={rowData}
             value={value}
             expandableOptions={expandableOptions}
-            height={height}
             isRowSelected={false}
             onRowSelectionChange={this.props.onRowSelectionChange}
             isSummaryRow
