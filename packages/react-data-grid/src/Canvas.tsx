import React, { Fragment, useState, useRef, useEffect, useMemo } from 'react';
import { isElement } from 'react-is';

import Row from './Row';
import RowGroup from './RowGroup';
<<<<<<< HEAD
import { InteractionMasks } from './masks';
import { getColumnScrollPosition, isPositionStickySupported, getScrollbarSize, isIEOrEdge } from './utils';
=======
import InteractionMasks from './masks/InteractionMasks';
import { getColumnScrollPosition, isPositionStickySupported, getScrollbarSize } from './utils';
>>>>>>> af90c765
import { EventTypes, SCROLL_DIRECTION } from './common/enums';
import { CalculatedColumn, Position, ScrollState, SubRowDetails, RowRenderer, RowRendererProps, RowData } from './common/types';
import { GridProps } from './Grid';
import { getScrollDirection, getVerticalRangeToRender, getHorizontalRangeToRender } from './utils/viewportUtils';

type SharedGridProps<R> = Pick<GridProps<R>,
| 'rowKey'
| 'rowGetter'
| 'rowsCount'
| 'columnMetrics'
| 'selectedRows'
| 'onRowSelectionChange'
| 'rowRenderer'
| 'cellMetaData'
| 'rowHeight'
| 'scrollToRowIndex'
| 'contextMenu'
| 'getSubRowDetails'
| 'rowGroupRenderer'
| 'enableCellSelect'
| 'enableCellAutoFocus'
| 'cellNavigationMode'
| 'eventBus'
| 'RowsContainer'
| 'editorPortalTarget'
| 'interactionMasksMetaData'
| 'overscanRowCount'
| 'overscanColumnCount'
| 'enableIsScrolling'
| 'onCanvasKeydown'
| 'onCanvasKeyup'
>;

export interface CanvasProps<R> extends SharedGridProps<R> {
  height: number;
  onScroll(position: ScrollState): void;
  summaryRows?: R[];
}

interface RendererProps<R> extends Pick<CanvasProps<R>, 'cellMetaData' | 'onRowSelectionChange'> {
  ref(row: (RowRenderer<R> & React.Component<RowRendererProps<R>>) | null): void;
  key: number;
  idx: number;
  columns: CalculatedColumn<R>[];
  lastFrozenColumnIndex: number;
  row: R;
  subRowDetails?: SubRowDetails;
  height: number;
  isRowSelected: boolean;
  scrollLeft: number;
  isScrolling: boolean;
  colOverscanStartIdx: number;
  colOverscanEndIdx: number;
  isSummaryRow?: boolean;
}

export default function Canvas<R>({
  cellMetaData,
  cellNavigationMode,
  columnMetrics,
  contextMenu,
  editorPortalTarget,
  enableCellAutoFocus,
  enableCellSelect,
  enableIsScrolling,
  eventBus,
  getSubRowDetails,
  height,
  interactionMasksMetaData,
  onCanvasKeydown,
  onCanvasKeyup,
  onRowSelectionChange,
  onScroll,
  overscanColumnCount,
  overscanRowCount,
  rowGetter,
  rowGroupRenderer,
  rowHeight,
  rowKey,
  rowRenderer,
  RowsContainer = Fragment,
  rowsCount,
  scrollToRowIndex,
  selectedRows,
  summaryRows
}: CanvasProps<R>) {
  const [scrollTop, setScrollTop] = useState(0);
  const [scrollLeft, setScrollLeft] = useState(0);
  const [scrollDirection, setScrollDirection] = useState(SCROLL_DIRECTION.NONE);
  const [isScrolling, setIsScrolling] = useState(false);
  const canvas = useRef<HTMLDivElement>(null);
  const interactionMasks = useRef<InteractionMasks<R>>(null);
  const prevScrollToRowIndex = useRef<number | undefined>();
  const resetScrollStateTimeoutId = useRef<number | null>(null);
  const [rows] = useState(() => new Map<number, RowRenderer<R> & React.Component<RowRendererProps<R>>>());
  const clientHeight = getClientHeight();

  const { rowOverscanStartIdx, rowOverscanEndIdx } = useMemo(() => {
    return getVerticalRangeToRender({
      height: clientHeight,
      rowHeight,
      scrollTop,
      rowsCount,
      scrollDirection,
      overscanRowCount
    });
  }, [clientHeight, overscanRowCount, rowHeight, rowsCount, scrollDirection, scrollTop]);

  const { colOverscanStartIdx, colOverscanEndIdx, colVisibleStartIdx, colVisibleEndIdx } = useMemo(() => {
    return getHorizontalRangeToRender({
      columnMetrics,
      scrollLeft,
      scrollDirection,
      overscanColumnCount
    });
  }, [columnMetrics, overscanColumnCount, scrollDirection, scrollLeft]);

  useEffect(() => {
    return eventBus.subscribe(EventTypes.SCROLL_TO_COLUMN, idx => scrollToColumn(idx, columnMetrics.columns));
  }, [columnMetrics.columns, eventBus]);

  useEffect(() => {
    if (prevScrollToRowIndex.current === scrollToRowIndex) return;
    prevScrollToRowIndex.current = scrollToRowIndex;
    const { current } = canvas;
    if (typeof scrollToRowIndex === 'number' && current) {
      current.scrollTop = scrollToRowIndex * rowHeight;
    }
  }, [rowHeight, scrollToRowIndex]);

  function handleScroll(e: React.UIEvent<HTMLDivElement>) {
    const { scrollLeft: newScrollLeft, scrollTop: newScrollTop } = e.currentTarget;
    // Freeze columns on legacy browsers
    setComponentsScrollLeft(newScrollLeft);

    if (enableIsScrolling) {
      setIsScrolling(true);
      resetScrollStateAfterDelay();
    }

    const scrollDirection = getScrollDirection(
      { scrollLeft, scrollTop },
      { scrollLeft: newScrollLeft, scrollTop: newScrollTop }
    );
    setScrollLeft(newScrollLeft);
    setScrollTop(newScrollTop);
    setScrollDirection(scrollDirection);
    onScroll({ scrollLeft: newScrollLeft, scrollTop: newScrollTop, scrollDirection });
  }

  function resetScrollStateAfterDelay() {
    clearScrollTimer();
    resetScrollStateTimeoutId.current = window.setTimeout(
      resetScrollStateAfterDelayCallback,
      150
    );
  }

  function clearScrollTimer() {
    if (resetScrollStateTimeoutId.current !== null) {
      window.clearTimeout(resetScrollStateTimeoutId.current);
      resetScrollStateTimeoutId.current = null;
    }
  }

  function resetScrollStateAfterDelayCallback() {
    resetScrollStateTimeoutId.current = null;
    setIsScrolling(false);
  }

  function getClientHeight() {
    if (canvas.current) return canvas.current.clientHeight;
    const scrollbarSize = columnMetrics.totalColumnWidth > columnMetrics.viewportWidth ? getScrollbarSize() : 0;
    return height - scrollbarSize;
  }

  function onHitBottomCanvas({ rowIdx }: Position) {
    const { current } = canvas;
    if (current) {
      // We do not need to check for the index being in range, as the scrollTop setter will adequately clamp the value.
      current.scrollTop = (rowIdx + 1) * rowHeight - clientHeight;
    }
  }

  function onHitTopCanvas({ rowIdx }: Position) {
    const { current } = canvas;
    if (current) {
      current.scrollTop = rowIdx * rowHeight;
    }
  }

  function handleHitColummBoundary({ idx }: Position) {
    scrollToColumn(idx, columnMetrics.columns);
  }

  function scrollToColumn(idx: number, columns: CalculatedColumn<R>[]) {
    const { current } = canvas;
    if (!current) return;

    const { scrollLeft, clientWidth } = current;
    const newScrollLeft = getColumnScrollPosition(columns, idx, scrollLeft, clientWidth);
    if (newScrollLeft !== 0) {
      current.scrollLeft = scrollLeft + newScrollLeft;
    }
  }

  function getRows() {
    const rows = [];

    for (let idx = rowOverscanStartIdx; idx <= rowOverscanEndIdx; idx++) {
      const row = rowGetter(idx);
      rows.push(renderRow(row, idx));
    }

    return rows;
  }

  function getSummaryRows() {
    if (!summaryRows) {
      return [];
    }

    return summaryRows.map((row, idx) => renderSummaryRow(row, rowsCount + 1 + idx));
  }

  function renderSummaryRow(row: R, idx: number) {
    const rendererProps: RendererProps<R> = {
      key: idx,
      ref: getRowRef(row, idx),
      idx,
      row,
      height: rowHeight,
      columns: columnMetrics.columns,
      isRowSelected: false,
      onRowSelectionChange,
      cellMetaData,
      colOverscanStartIdx,
      colOverscanEndIdx,
      lastFrozenColumnIndex: columnMetrics.lastFrozenColumnIndex,
      isScrolling,
      scrollLeft,
      isSummaryRow: summaryRows && summaryRows.includes(row)
    };

    if (rowRenderer) {
      return renderCustomRowRenderer(rendererProps);
    }

    return <Row<R> {...rendererProps} />;
  }

  function renderRow(row: R, idx: number) {
    const rendererProps: RendererProps<R> = {
      key: idx,
      ref: getRowRef(row, idx),
      idx,
      row,
      height: rowHeight,
      columns: columnMetrics.columns,
      isRowSelected: isRowSelected(row),
      onRowSelectionChange,
      cellMetaData,
      subRowDetails: getSubRowDetails ? getSubRowDetails(row) : undefined,
      colOverscanStartIdx,
      colOverscanEndIdx,
      lastFrozenColumnIndex: columnMetrics.lastFrozenColumnIndex,
      isScrolling,
      scrollLeft,
      isSummaryRow: summaryRows && summaryRows.includes(row)
    };
    const { __metaData } = row as RowData;

    if (__metaData) {
      if (__metaData.getRowRenderer) {
        return __metaData.getRowRenderer(rendererProps, idx);
      }
      if (__metaData.isGroup) {
        return renderGroupRow(rendererProps);
      }
    }

    if (rowRenderer) {
      return renderCustomRowRenderer(rendererProps);
    }

    return <Row<R> {...rendererProps} />;
  }

  function getRowRef(row: R, idx: number) {
    return (rowRef: RowRenderer<R> & React.Component<RowRendererProps<R>>) => {
      if (row) {
        rows.set(idx, rowRef);
      } else {
        rows.delete(idx);
      }
    };
  }

  function isRowSelected(row: R): boolean {
    return selectedRows !== undefined && selectedRows.has(row[rowKey]);
  }

  function setComponentsScrollLeft(scrollLeft: number) {
    if (isPositionStickySupported()) return;
    const { current } = interactionMasks;
    if (current) {
      current.setScrollLeft(scrollLeft);
    }

    rows.forEach(row => {
      if (row && row.setScrollLeft) {
        row.setScrollLeft(scrollLeft);
      }
    });
  }

  function getRowTop(rowIdx: number) {
    const row = rows.get(rowIdx);
    if (row && row.getRowTop) {
      return row.getRowTop();
    }
    return rowHeight * rowIdx;
  }

  function getRowHeight(rowIdx: number) {
    const row = rows.get(rowIdx);
    if (row && row.getRowHeight) {
      return row.getRowHeight();
    }
    return rowHeight;
  }

  function getRowColumns(rowIdx: number) {
    const row = rows.get(rowIdx);
    return row && row.props ? row.props.columns : columnMetrics.columns;
  }

  function renderCustomRowRenderer(rowProps: RendererProps<R>) {
    const { ref, ...otherProps } = rowProps;
    const CustomRowRenderer = rowRenderer!;
    const customRowRendererProps = { ...otherProps, renderBaseRow: (p: RowRendererProps<R>) => <Row ref={ref} {...p} /> };

    if (isElement(CustomRowRenderer)) {
      if (CustomRowRenderer.type === Row) {
        // In the case where Row is specified as the custom render, ensure the correct ref is passed
        return <Row<R> {...rowProps} />;
      }
      return React.cloneElement(CustomRowRenderer, customRowRendererProps);
    }

    return <CustomRowRenderer {...customRowRendererProps} />;
  }

  function renderGroupRow(groupRowProps: RendererProps<R>) {
    const { ref, columns, ...rowGroupProps } = groupRowProps;
    const row = groupRowProps.row as RowData;

    return (
      <RowGroup
        {...rowGroupProps}
        {...row.__metaData!}
        columns={columns as CalculatedColumn<unknown>[]}
        name={row.name!}
        eventBus={eventBus}
        renderer={rowGroupRenderer}
        renderBaseRow={(p: RowRendererProps<R>) => <Row ref={ref} {...p} />}
      />
    );
  }

  const summaryRowsHeight = isIEOrEdge && summaryRows ? summaryRows.length * rowHeight : 0;
  const paddingTop = rowOverscanStartIdx * rowHeight;
  const paddingBottom = rowsCount - rowOverscanEndIdx > 0 ? (rowsCount - 1 - rowOverscanEndIdx) * rowHeight + summaryRowsHeight : summaryRowsHeight;
  const { totalColumnWidth: width } = columnMetrics;

  // Set minHeight to show horizontal scrollbar when there are no rows
  const scrollableRowsWrapperStyle: React.CSSProperties = { width, paddingTop, paddingBottom };
  const summaryRowsWrapperStyle: React.CSSProperties = { width };
  let ieStickyWrapperStyle: React.CSSProperties | undefined;

  if (isIEOrEdge) {
    summaryRowsWrapperStyle.position = 'absolute';
    summaryRowsWrapperStyle.bottom = 0;

    ieStickyWrapperStyle = {
      position: 'absolute',
      top: 0,
      height: height - 17, // IE scroll bar width
      transform: `translateY(${scrollTop}px)`
    };
  }

  return (
    <div
      className="react-grid-Canvas"
      style={{ height }}
      ref={canvas}
      onScroll={handleScroll}
      onKeyDown={onCanvasKeydown}
      onKeyUp={onCanvasKeyup}
    >
      <InteractionMasks<R>
        ref={interactionMasks}
        rowGetter={rowGetter}
        rowsCount={rowsCount}
        rowHeight={rowHeight}
        columns={columnMetrics.columns}
        height={clientHeight}
        colVisibleStartIdx={colVisibleStartIdx}
        colVisibleEndIdx={colVisibleEndIdx}
        enableCellSelect={enableCellSelect}
        enableCellAutoFocus={enableCellAutoFocus}
        cellNavigationMode={cellNavigationMode}
        eventBus={eventBus}
        contextMenu={contextMenu}
        onHitBottomBoundary={onHitBottomCanvas}
        onHitTopBoundary={onHitTopCanvas}
        onHitLeftBoundary={handleHitColummBoundary}
        onHitRightBoundary={handleHitColummBoundary}
        scrollLeft={scrollLeft}
        scrollTop={scrollTop}
        getRowHeight={getRowHeight}
        getRowTop={getRowTop}
        getRowColumns={getRowColumns}
        editorPortalTarget={editorPortalTarget}
        {...interactionMasksMetaData}
      />
      <RowsContainer id={contextMenu ? contextMenu.props.id : 'rowsContainer'}>
        <div className="rdg-rows-container" style={scrollableRowsWrapperStyle}>
          {getRows()}
        </div>
      </RowsContainer>
      {summaryRows && summaryRows.length && (
        <div className="rdg-bottom-pinned-rows-sticky-wrapper" style={ieStickyWrapperStyle}>
          <div className="rdg-bottom-pinned-rows" style={summaryRowsWrapperStyle}>
            {getSummaryRows()}
          </div>
        </div>
      )}
    </div>
  );
}<|MERGE_RESOLUTION|>--- conflicted
+++ resolved
@@ -1,19 +1,14 @@
-import React, { Fragment, useState, useRef, useEffect, useMemo } from 'react';
+import React, { Fragment, useEffect, useMemo, useRef, useState } from 'react';
 import { isElement } from 'react-is';
 
+import { EventTypes, SCROLL_DIRECTION } from './common/enums';
+import { CalculatedColumn, Position, RowData, RowRenderer, RowRendererProps, ScrollState, SubRowDetails } from './common/types';
+import { GridProps } from './Grid';
+import { InteractionMasks } from './masks';
 import Row from './Row';
 import RowGroup from './RowGroup';
-<<<<<<< HEAD
-import { InteractionMasks } from './masks';
-import { getColumnScrollPosition, isPositionStickySupported, getScrollbarSize, isIEOrEdge } from './utils';
-=======
-import InteractionMasks from './masks/InteractionMasks';
-import { getColumnScrollPosition, isPositionStickySupported, getScrollbarSize } from './utils';
->>>>>>> af90c765
-import { EventTypes, SCROLL_DIRECTION } from './common/enums';
-import { CalculatedColumn, Position, ScrollState, SubRowDetails, RowRenderer, RowRendererProps, RowData } from './common/types';
-import { GridProps } from './Grid';
-import { getScrollDirection, getVerticalRangeToRender, getHorizontalRangeToRender } from './utils/viewportUtils';
+import { getColumnScrollPosition, getScrollbarSize, isIEOrEdge, isPositionStickySupported } from './utils';
+import { getHorizontalRangeToRender, getScrollDirection, getVerticalRangeToRender } from './utils/viewportUtils';
 
 type SharedGridProps<R> = Pick<GridProps<R>,
 | 'rowKey'
