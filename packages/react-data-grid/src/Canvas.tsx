import React, { useCallback, useEffect, useMemo, useRef, useState } from 'react';

import { EventTypes } from './common/enums';
import { CalculatedColumn, CellMetaData, ColumnMetrics, InteractionMasksMetaData, Position, ScrollPosition } from './common/types';
import EventBus from './EventBus';
import InteractionMasks from './masks/InteractionMasks';
import { ReactDataGridProps } from './ReactDataGrid';
import Row from './Row';
import RowRenderer from './RowRenderer';
import SummaryRowRenderer from './SummaryRowRenderer';
import { getColumnScrollPosition, getScrollbarSize, isPositionStickySupported } from './utils';
import { getHorizontalRangeToRender, getVerticalRangeToRender } from './utils/viewportUtils';

type SharedDataGridProps<R, K extends keyof R> = Pick<ReactDataGridProps<R, K>,
| 'rowGetter'
| 'rowsCount'
| 'rowRenderer'
| 'rowGroupRenderer'
| 'scrollToRowIndex'
| 'contextMenu'
| 'RowsContainer'
| 'getSubRowDetails'
| 'selectedRows'
> & Required<Pick<ReactDataGridProps<R, K>,
| 'rowKey'
| 'enableCellSelect'
| 'rowHeight'
| 'cellNavigationMode'
| 'enableCellAutoFocus'
| 'editorPortalTarget'
| 'renderBatchSize'
>>;

export interface CanvasProps<R, K extends keyof R> extends SharedDataGridProps<R, K> {
  columnMetrics: ColumnMetrics<R>;
  cellMetaData: CellMetaData<R>;
  height: number;
  eventBus: EventBus;
  interactionMasksMetaData: InteractionMasksMetaData<R>;
  onScroll(position: ScrollPosition): void;
  summaryRows?: R[];
  onCanvasKeydown?(e: React.KeyboardEvent<HTMLDivElement>): void;
  onCanvasKeyup?(e: React.KeyboardEvent<HTMLDivElement>): void;
  onRowSelectionChange(rowIdx: number, row: R, checked: boolean, isShiftClick: boolean): void;
}

export default function Canvas<R, K extends keyof R>({
  cellMetaData,
  cellNavigationMode,
  columnMetrics,
  contextMenu,
  editorPortalTarget,
  enableCellAutoFocus,
  enableCellSelect,
  eventBus,
  getSubRowDetails,
  height,
  interactionMasksMetaData,
  onCanvasKeydown,
  onCanvasKeyup,
  onRowSelectionChange,
  onScroll,
  renderBatchSize,
  rowGetter,
  rowGroupRenderer,
  rowHeight,
  rowKey,
  rowRenderer,
  RowsContainer,
  rowsCount,
  scrollToRowIndex,
<<<<<<< HEAD
  selectedRows,
  summaryRows
}: CanvasProps<R>) {
  const [scrollTop, setScrollTop] = useState(0);
  const [scrollLeft, setScrollLeft] = useState(0);
  const canvas = useRef<HTMLDivElement>(null);
  const summaryRef = useRef<HTMLDivElement>(null);
  const interactionMasks = useRef<InteractionMasks<R>>(null);
=======
  selectedRows
}: CanvasProps<R, K>) {
  const [scrollTop, setScrollTop] = useState(0);
  const [scrollLeft, setScrollLeft] = useState(0);
  const canvas = useRef<HTMLDivElement>(null);
  const interactionMasks = useRef<InteractionMasks<R, K>>(null);
>>>>>>> 525cbfbc
  const prevScrollToRowIndex = useRef<number | undefined>();

  const [rowRefs] = useState(() => new Map<number, Row<R>>());
  const [summaryRowRefs] = useState(() => new Map<number, Row<R>>());

  const clientHeight = getClientHeight();

  const [rowOverscanStartIdx, rowOverscanEndIdx] = getVerticalRangeToRender(
    clientHeight,
    rowHeight,
    scrollTop,
    rowsCount,
    renderBatchSize
  );

  const { colOverscanStartIdx, colOverscanEndIdx, colVisibleStartIdx, colVisibleEndIdx } = useMemo(() => {
    return getHorizontalRangeToRender({
      columnMetrics,
      scrollLeft
    });
  }, [columnMetrics, scrollLeft]);

  useEffect(() => {
    return eventBus.subscribe(EventTypes.SCROLL_TO_COLUMN, idx => scrollToColumn(idx, columnMetrics.columns));
  }, [columnMetrics.columns, eventBus]);

  useEffect(() => {
    if (prevScrollToRowIndex.current === scrollToRowIndex) return;
    prevScrollToRowIndex.current = scrollToRowIndex;
    const { current } = canvas;
    if (typeof scrollToRowIndex === 'number' && current) {
      current.scrollTop = scrollToRowIndex * rowHeight;
    }
  }, [rowHeight, scrollToRowIndex]);

  function handleScroll(e: React.UIEvent<HTMLDivElement>) {
    const { scrollLeft: newScrollLeft, scrollTop: newScrollTop } = e.currentTarget;
    // Freeze columns on legacy browsers
    setComponentsScrollLeft(newScrollLeft);

    setScrollLeft(newScrollLeft);
    setScrollTop(newScrollTop);
    // to scroll headers
    onScroll({ scrollLeft: newScrollLeft, scrollTop: newScrollTop });
    if (summaryRef.current) {
      summaryRef.current.scrollLeft = newScrollLeft;
    }
  }

  function getClientHeight() {
    if (canvas.current) return canvas.current.clientHeight;
    const scrollbarSize = columnMetrics.totalColumnWidth > columnMetrics.viewportWidth ? getScrollbarSize() : 0;
    return height - scrollbarSize;
  }

  function onHitBottomCanvas({ rowIdx }: Position) {
    const { current } = canvas;
    if (current) {
      // We do not need to check for the index being in range, as the scrollTop setter will adequately clamp the value.
      current.scrollTop = (rowIdx + 1) * rowHeight - clientHeight;
    }
  }

  function onHitTopCanvas({ rowIdx }: Position) {
    const { current } = canvas;
    if (current) {
      current.scrollTop = rowIdx * rowHeight;
    }
  }

  function handleHitColummBoundary({ idx }: Position) {
    scrollToColumn(idx, columnMetrics.columns);
  }

  function scrollToColumn(idx: number, columns: CalculatedColumn<R>[]) {
    const { current } = canvas;
    if (!current) return;

    const { scrollLeft, clientWidth } = current;
    const newScrollLeft = getColumnScrollPosition(columns, idx, scrollLeft, clientWidth);
    if (newScrollLeft !== 0) {
      current.scrollLeft = scrollLeft + newScrollLeft;
    }
  }

  function setComponentsScrollLeft(scrollLeft: number) {
    if (isPositionStickySupported()) return;

    const { current } = interactionMasks;
    if (current) {
      current.setScrollLeft(scrollLeft);
    }

    [...rowRefs.values(), ...summaryRowRefs.values()].forEach(row => {
      if (row.setScrollLeft) {
        row.setScrollLeft(scrollLeft);
      }
    });
  }

  function getRowColumns(rowIdx: number) {
    const row = rowRefs.get(rowIdx);
    return row && row.props ? row.props.columns : columnMetrics.columns;
  }

  const setRowRef = useCallback((row: Row<R> | null, idx: number) => {
    if (row) {
      rowRefs.set(idx, row);
    } else {
      rowRefs.delete(idx);
    }
  }, [rowRefs]);

  const setSummaryRowRef = useCallback((row: Row<R> | null, idx: number) => {
    if (row) {
      summaryRowRefs.set(idx, row);
    } else {
      summaryRowRefs.delete(idx);
    }
  }, [summaryRowRefs]);

  function getViewportRows() {
    const rowElements = [];
    for (let idx = rowOverscanStartIdx; idx <= rowOverscanEndIdx; idx++) {
      const rowData = rowGetter(idx);
      rowElements.push(
        <RowRenderer<R, K>
          key={idx}
          idx={idx}
          rowData={rowData}
          setRowRef={setRowRef}
          cellMetaData={cellMetaData}
          colOverscanEndIdx={colOverscanEndIdx}
          colOverscanStartIdx={colOverscanStartIdx}
          columnMetrics={columnMetrics}
          eventBus={eventBus}
          getSubRowDetails={getSubRowDetails}
          onRowSelectionChange={onRowSelectionChange}
          rowGroupRenderer={rowGroupRenderer}
          rowHeight={rowHeight}
          rowKey={rowKey}
          rowRenderer={rowRenderer}
          scrollLeft={scrollLeft}
          selectedRows={selectedRows}
        />
      );
    }

    return rowElements;
  }

  const rowsContainerStyle: React.CSSProperties = { width: columnMetrics.totalColumnWidth };
  const canvasRowsContainerStyle: React.CSSProperties = {
    ...rowsContainerStyle,
    paddingTop: rowOverscanStartIdx * rowHeight,
    paddingBottom: (rowsCount - 1 - rowOverscanEndIdx) * rowHeight
  };

  let grid = (
    <div className="rdg-grid" style={canvasRowsContainerStyle}>
      {getViewportRows()}
    </div>
  );

  if (RowsContainer !== undefined) {
    grid = <RowsContainer id={contextMenu ? contextMenu.props.id : 'rowsContainer'}>{grid}</RowsContainer>;
  }

  let summary: JSX.Element | null = null;
  if (summaryRows && summaryRows.length) {
    const boundaryStyle: React.CSSProperties = { width: `calc(100% - ${getScrollbarSize() - 1}px)` };// 1 stands for 1px for border right

    summary = (
      <div className="rdg-summary">
        <div ref={summaryRef} style={boundaryStyle}>
          <div style={rowsContainerStyle}>
            {summaryRows.map((rowData: R, idx: number) => (
              <SummaryRowRenderer<R>
                key={idx}
                idx={idx}
                rowData={rowData}
                setRowRef={setSummaryRowRef}
                cellMetaData={cellMetaData}
                colOverscanEndIdx={colOverscanEndIdx}
                colOverscanStartIdx={colOverscanStartIdx}
                columnMetrics={columnMetrics}
                rowHeight={rowHeight}
                scrollLeft={scrollLeft}
              />
            ))}
          </div>
        </div>
      </div>
    );
  }

  return (
<<<<<<< HEAD
    <>
      <div
        className="rdg-viewport"
        style={{ height: summaryRows ? height - summaryRows.length * rowHeight : height }}
        ref={canvas}
        onScroll={handleScroll}
        onKeyDown={onCanvasKeydown}
        onKeyUp={onCanvasKeyup}
      >
        <InteractionMasks<R>
          ref={interactionMasks}
          rowGetter={rowGetter}
          rowsCount={rowsCount}
          rowHeight={rowHeight}
          columns={columnMetrics.columns}
          height={clientHeight}
          colVisibleStartIdx={colVisibleStartIdx}
          colVisibleEndIdx={colVisibleEndIdx}
          enableCellSelect={enableCellSelect}
          enableCellAutoFocus={enableCellAutoFocus}
          cellNavigationMode={cellNavigationMode}
          eventBus={eventBus}
          contextMenu={contextMenu}
          onHitBottomBoundary={onHitBottomCanvas}
          onHitTopBoundary={onHitTopCanvas}
          onHitLeftBoundary={handleHitColummBoundary}
          onHitRightBoundary={handleHitColummBoundary}
          scrollLeft={scrollLeft}
          scrollTop={scrollTop}
          getRowColumns={getRowColumns}
          editorPortalTarget={editorPortalTarget}
          {...interactionMasksMetaData}
        />
        {grid}
      </div>
      {summary}
    </>
=======
    <div
      className="rdg-viewport"
      style={{ height }}
      ref={canvas}
      onScroll={handleScroll}
      onKeyDown={onCanvasKeydown}
      onKeyUp={onCanvasKeyup}
    >
      <InteractionMasks<R, K>
        ref={interactionMasks}
        rowGetter={rowGetter}
        rowsCount={rowsCount}
        rowHeight={rowHeight}
        columns={columnMetrics.columns}
        height={clientHeight}
        colVisibleStartIdx={colVisibleStartIdx}
        colVisibleEndIdx={colVisibleEndIdx}
        enableCellSelect={enableCellSelect}
        enableCellAutoFocus={enableCellAutoFocus}
        cellNavigationMode={cellNavigationMode}
        eventBus={eventBus}
        contextMenu={contextMenu}
        onHitBottomBoundary={onHitBottomCanvas}
        onHitTopBoundary={onHitTopCanvas}
        onHitLeftBoundary={handleHitColummBoundary}
        onHitRightBoundary={handleHitColummBoundary}
        scrollLeft={scrollLeft}
        scrollTop={scrollTop}
        getRowColumns={getRowColumns}
        editorPortalTarget={editorPortalTarget}
        {...interactionMasksMetaData}
      />
      {grid}
    </div>
>>>>>>> 525cbfbc
  );
}<|MERGE_RESOLUTION|>--- conflicted
+++ resolved
@@ -69,23 +69,14 @@
   RowsContainer,
   rowsCount,
   scrollToRowIndex,
-<<<<<<< HEAD
   selectedRows,
   summaryRows
-}: CanvasProps<R>) {
+}: CanvasProps<R, K>) {
   const [scrollTop, setScrollTop] = useState(0);
   const [scrollLeft, setScrollLeft] = useState(0);
   const canvas = useRef<HTMLDivElement>(null);
   const summaryRef = useRef<HTMLDivElement>(null);
   const interactionMasks = useRef<InteractionMasks<R>>(null);
-=======
-  selectedRows
-}: CanvasProps<R, K>) {
-  const [scrollTop, setScrollTop] = useState(0);
-  const [scrollLeft, setScrollLeft] = useState(0);
-  const canvas = useRef<HTMLDivElement>(null);
-  const interactionMasks = useRef<InteractionMasks<R, K>>(null);
->>>>>>> 525cbfbc
   const prevScrollToRowIndex = useRef<number | undefined>();
 
   const [rowRefs] = useState(() => new Map<number, Row<R>>());
@@ -263,7 +254,7 @@
         <div ref={summaryRef} style={boundaryStyle}>
           <div style={rowsContainerStyle}>
             {summaryRows.map((rowData: R, idx: number) => (
-              <SummaryRowRenderer<R>
+              <SummaryRowRenderer<R, K>
                 key={idx}
                 idx={idx}
                 rowData={rowData}
@@ -283,7 +274,6 @@
   }
 
   return (
-<<<<<<< HEAD
     <>
       <div
         className="rdg-viewport"
@@ -321,41 +311,5 @@
       </div>
       {summary}
     </>
-=======
-    <div
-      className="rdg-viewport"
-      style={{ height }}
-      ref={canvas}
-      onScroll={handleScroll}
-      onKeyDown={onCanvasKeydown}
-      onKeyUp={onCanvasKeyup}
-    >
-      <InteractionMasks<R, K>
-        ref={interactionMasks}
-        rowGetter={rowGetter}
-        rowsCount={rowsCount}
-        rowHeight={rowHeight}
-        columns={columnMetrics.columns}
-        height={clientHeight}
-        colVisibleStartIdx={colVisibleStartIdx}
-        colVisibleEndIdx={colVisibleEndIdx}
-        enableCellSelect={enableCellSelect}
-        enableCellAutoFocus={enableCellAutoFocus}
-        cellNavigationMode={cellNavigationMode}
-        eventBus={eventBus}
-        contextMenu={contextMenu}
-        onHitBottomBoundary={onHitBottomCanvas}
-        onHitTopBoundary={onHitTopCanvas}
-        onHitLeftBoundary={handleHitColummBoundary}
-        onHitRightBoundary={handleHitColummBoundary}
-        scrollLeft={scrollLeft}
-        scrollTop={scrollTop}
-        getRowColumns={getRowColumns}
-        editorPortalTarget={editorPortalTarget}
-        {...interactionMasksMetaData}
-      />
-      {grid}
-    </div>
->>>>>>> 525cbfbc
   );
 }