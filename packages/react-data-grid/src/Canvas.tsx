--- conflicted
+++ resolved
@@ -1,22 +1,11 @@
-import React, { useState, useRef, useEffect, useMemo, useCallback } from 'react';
-
-<<<<<<< HEAD
+import React, { useCallback, useEffect, useMemo, useRef, useState } from 'react';
+
 import { EventTypes } from './common/enums';
-import { CalculatedColumn, CellMetaData, ColumnMetrics, InteractionMasksMetaData, Position, RowData, RowRenderer, RowRendererProps, ScrollPosition, SubRowDetails } from './common/types';
-=======
-import RowRenderer from './RowRenderer';
-import InteractionMasks from './masks/InteractionMasks';
-import Row from './Row';
-import { getColumnScrollPosition, isPositionStickySupported, getScrollbarSize } from './utils';
-import { EventTypes } from './common/enums';
-import { CalculatedColumn, Position, ScrollPosition, ColumnMetrics, CellMetaData, InteractionMasksMetaData } from './common/types';
-import { ReactDataGridProps } from './ReactDataGrid';
->>>>>>> c4073844
+import { CalculatedColumn, CellMetaData, ColumnMetrics, InteractionMasksMetaData, Position, IRowRendererProps, ScrollPosition } from './common/types';
 import EventBus from './EventBus';
 import InteractionMasks from './masks/InteractionMasks';
 import { ReactDataGridProps } from './ReactDataGrid';
 import Row from './Row';
-import RowGroup from './RowGroup';
 import { getColumnScrollPosition, getScrollbarSize, isPositionStickySupported } from './utils';
 import { getHorizontalRangeToRender, getVerticalRangeToRender } from './utils/viewportUtils';
 
@@ -53,25 +42,6 @@
   onRowSelectionChange(rowIdx: number, row: R, checked: boolean, isShiftClick: boolean): void;
 }
 
-<<<<<<< HEAD
-interface RendererProps<R> extends Pick<CanvasProps<R>, 'cellMetaData' | 'onRowSelectionChange'> {
-  ref(row: (RowRenderer & React.Component<RowRendererProps<R>>) | null): void;
-  key: number;
-  idx: number;
-  columns: CalculatedColumn<R>[];
-  lastFrozenColumnIndex: number;
-  row: R;
-  subRowDetails?: SubRowDetails;
-  height: number;
-  isRowSelected: boolean;
-  scrollLeft: number;
-  colOverscanStartIdx: number;
-  colOverscanEndIdx: number;
-  isSummaryRow: boolean;
-}
-
-=======
->>>>>>> c4073844
 export default function Canvas<R>({
   cellMetaData,
   cellNavigationMode,
@@ -106,14 +76,10 @@
   const summary = useRef<HTMLDivElement>(null);
   const interactionMasks = useRef<InteractionMasks<R>>(null);
   const prevScrollToRowIndex = useRef<number | undefined>();
-<<<<<<< HEAD
-  // https://reactjs.org/docs/hooks-faq.html#how-to-create-expensive-objects-lazily
-  // The reason that we didn't choose to use useRef was due to the lazy initialization was only supported by useState() at the moment.
-  const [rowRefs] = useState(() => new Map<number, RowRenderer & React.Component<RowRendererProps<R>>>());
-  const [summaryRowRefs] = useState(() => new Map<number, RowRenderer & React.Component<RowRendererProps<R>>>());
-=======
+
   const [rowRefs] = useState(() => new Map<number, Row<R>>());
->>>>>>> c4073844
+  const [summaryRowRefs] = useState(() => new Map<number, Row<R>>());
+
   const clientHeight = getClientHeight();
 
   const [rowOverscanStartIdx, rowOverscanEndIdx] = getVerticalRangeToRender(
@@ -191,94 +157,16 @@
     }
   }
 
-<<<<<<< HEAD
-  function getRows() {
-    const rows = [];
-
-    for (let idx = rowOverscanStartIdx; idx <= rowOverscanEndIdx; idx++) {
-      const row = rowGetter(idx);
-      rows.push(renderRow(row, idx));
-=======
   const setRowRef = useCallback((row: Row<R> | null, idx: number) => {
     if (row) {
       rowRefs.set(idx, row);
     } else {
       rowRefs.delete(idx);
->>>>>>> c4073844
     }
   }, [rowRefs]);
 
-<<<<<<< HEAD
-    return rows;
-  }
-
-  function getBaseRendererProps(row: R, idx: number): Omit<RendererProps<R>, 'ref'> {
-    const { columns, lastFrozenColumnIndex } = columnMetrics;
-    return {
-      key: idx,
-      idx,
-      row,
-      height: rowHeight,
-      columns,
-      isRowSelected: false,
-      onRowSelectionChange,
-      cellMetaData,
-      colOverscanStartIdx,
-      colOverscanEndIdx,
-      lastFrozenColumnIndex,
-      scrollLeft,
-      isSummaryRow: false
-    };
-  }
-
-  function renderSummaryRow(row: R, idx: number) {
-    const rendererProps: RendererProps<R> = {
-      ...getBaseRendererProps(row, idx),
-      ref(rowRef) {
-        if (rowRef) {
-          summaryRowRefs.set(idx, rowRef);
-        } else {
-          summaryRowRefs.delete(idx);
-        }
-      },
-      isSummaryRow: true
-    };
-
-    if (rowRenderer) {
-      return renderCustomRowRenderer(rendererProps);
-    }
-
-    return <Row<R> {...rendererProps} />;
-  }
-
-  function renderRow(row: R, idx: number) {
-    const rendererProps: RendererProps<R> = {
-      ...getBaseRendererProps(row, idx),
-      ref(rowRef) {
-        if (rowRef) {
-          rowRefs.set(idx, rowRef);
-        } else {
-          rowRefs.delete(idx);
-        }
-      },
-      isRowSelected: isRowSelected(row),
-      subRowDetails: getSubRowDetails ? getSubRowDetails(row) : undefined
-    };
-    const { __metaData } = row as RowData;
-
-    if (__metaData) {
-      if (__metaData.getRowRenderer) {
-        return __metaData.getRowRenderer(rendererProps, idx);
-      }
-      if (__metaData.isGroup) {
-        return renderGroupRow(rendererProps);
-      }
-    }
-=======
   function getRows() {
     const rowElements = [];
->>>>>>> c4073844
-
     for (let idx = rowOverscanStartIdx; idx <= rowOverscanEndIdx; idx++) {
       const rowData = rowGetter(idx);
       rowElements.push(
@@ -307,6 +195,41 @@
     return rowElements;
   }
 
+  function getBaseRendererProps(row: R, idx: number): Omit<IRowRendererProps<R>, 'ref'> {
+    const { columns, lastFrozenColumnIndex } = columnMetrics;
+    return {
+      key: idx,
+      idx,
+      row,
+      height: rowHeight,
+      columns,
+      isRowSelected: false,
+      onRowSelectionChange,
+      cellMetaData,
+      colOverscanStartIdx,
+      colOverscanEndIdx,
+      lastFrozenColumnIndex,
+      scrollLeft,
+      isSummaryRow: false
+    };
+  }
+
+  function renderSummaryRow(row: R, idx: number) {
+    const rendererProps: IRowRendererProps<R> = {
+      ...getBaseRendererProps(row, idx),
+      ref(rowRef) {
+        if (rowRef) {
+          summaryRowRefs.set(idx, rowRef);
+        } else {
+          summaryRowRefs.delete(idx);
+        }
+      },
+      isSummaryRow: true
+    };
+
+    return <Row<R> {...rendererProps} />;
+  }
+
   function setComponentsScrollLeft(scrollLeft: number) {
     if (isPositionStickySupported()) return;
 
@@ -315,55 +238,11 @@
       current.setScrollLeft(scrollLeft);
     }
 
-<<<<<<< HEAD
     [...rowRefs.values(), ...summaryRowRefs.values()].forEach(row => {
       if (row.setScrollLeft) {
-=======
-    rowRefs.forEach(row => {
-      if (row && row.setScrollLeft) {
->>>>>>> c4073844
         row.setScrollLeft(scrollLeft);
       }
     });
-  }
-
-  function getRowColumns(rowIdx: number) {
-    const row = rowRefs.get(rowIdx);
-    return row && row.props ? row.props.columns : columnMetrics.columns;
-  }
-
-<<<<<<< HEAD
-  function renderCustomRowRenderer(rowProps: RendererProps<R>) {
-    const { ref, ...otherProps } = rowProps;
-    const CustomRowRenderer = rowRenderer!;
-    const customRowRendererProps = { ...otherProps, renderBaseRow: (p: RowRendererProps<R>) => <Row ref={ref} {...p} /> };
-
-    if (isElement(CustomRowRenderer)) {
-      if (CustomRowRenderer.type === Row) {
-        // In the case where Row is specified as the custom render, ensure the correct ref is passed
-        return <Row<R> {...rowProps} />;
-      }
-      return React.cloneElement(CustomRowRenderer, customRowRendererProps);
-    }
-
-    return <CustomRowRenderer {...customRowRendererProps} />;
-  }
-
-  function renderGroupRow(groupRowProps: RendererProps<R>) {
-    const { ref, columns, ...rowGroupProps } = groupRowProps;
-    const row = groupRowProps.row as RowData;
-
-    return (
-      <RowGroup
-        {...rowGroupProps}
-        {...row.__metaData!}
-        columns={columns as CalculatedColumn<unknown>[]}
-        name={row.name!}
-        eventBus={eventBus}
-        renderer={rowGroupRenderer}
-        renderBaseRow={(p: RowRendererProps<R>) => <Row ref={ref} {...p} />}
-      />
-    );
   }
 
   const rowsContainerStyle: React.CSSProperties = { width: columnMetrics.totalColumnWidth };
@@ -374,8 +253,6 @@
   };
   const boundaryStyle: React.CSSProperties = { width: `calc(100% - ${getScrollbarSize() - 1}px)` };// 1 stands for 1px for border right
 
-=======
->>>>>>> c4073844
   let grid = (
     <div className="rdg-grid" style={canvasRowsContainerStyle}>
       {getRows()}
