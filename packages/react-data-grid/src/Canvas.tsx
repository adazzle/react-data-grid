--- conflicted
+++ resolved
@@ -41,24 +41,6 @@
   onRowSelectionChange(rowIdx: number, row: R, checked: boolean, isShiftClick: boolean): void;
 }
 
-<<<<<<< HEAD
-=======
-interface RendererProps<R> extends Pick<CanvasProps<R>, 'cellMetaData' | 'onRowSelectionChange'> {
-  ref(row: (RowRenderer & React.Component<RowRendererProps<R>>) | null): void;
-  key: number;
-  idx: number;
-  columns: CalculatedColumn<R>[];
-  lastFrozenColumnIndex: number;
-  row: R;
-  subRowDetails?: SubRowDetails;
-  height: number;
-  isRowSelected: boolean;
-  scrollLeft: number;
-  colOverscanStartIdx: number;
-  colOverscanEndIdx: number;
-}
-
->>>>>>> f7ad2ea5
 export default function Canvas<R>({
   cellMetaData,
   cellNavigationMode,
@@ -91,11 +73,7 @@
   const canvas = useRef<HTMLDivElement>(null);
   const interactionMasks = useRef<InteractionMasks<R>>(null);
   const prevScrollToRowIndex = useRef<number | undefined>();
-<<<<<<< HEAD
-  const [rowRefs] = useState(() => new Map<number, RowRenderer<R> & React.Component<RowRendererProps<R>>>());
-=======
-  const [rows] = useState(() => new Map<number, RowRenderer & React.Component<RowRendererProps<R>>>());
->>>>>>> f7ad2ea5
+  const [rowRefs] = useState(() => new Map<number, RowRenderer & React.Component<RowRendererProps<R>>>());
   const clientHeight = getClientHeight();
 
   const [rowOverscanStartIdx, rowOverscanEndIdx] = getVerticalRangeToRender(
@@ -217,25 +195,6 @@
     });
   }
 
-<<<<<<< HEAD
-  function getRowTop(rowIdx: number) {
-    const row = rowRefs.get(rowIdx);
-    if (row && row.getRowTop) {
-      return row.getRowTop();
-    }
-    return rowHeight * rowIdx;
-  }
-
-  function getRowHeight(rowIdx: number) {
-    const row = rowRefs.get(rowIdx);
-    if (row && row.getRowHeight) {
-      return row.getRowHeight();
-    }
-    return rowHeight;
-  }
-
-=======
->>>>>>> f7ad2ea5
   function getRowColumns(rowIdx: number) {
     const row = rowRefs.get(rowIdx);
     return row && row.props ? row.props.columns : columnMetrics.columns;
