import React, { useCallback, useEffect, useMemo, useRef, useState } from 'react';

import { EventTypes } from './common/enums';
import { CalculatedColumn, CellMetaData, ColumnMetrics, InteractionMasksMetaData, Position, ScrollPosition } from './common/types';
import EventBus from './EventBus';
import InteractionMasks from './masks/InteractionMasks';
import { ReactDataGridProps } from './ReactDataGrid';
import Row from './Row';
import RowRenderer from './RowRenderer';
import SummaryRowRenderer from './SummaryRowRenderer';
import { getColumnScrollPosition, getScrollbarSize, isPositionStickySupported } from './utils';
import { getHorizontalRangeToRender, getVerticalRangeToRender } from './utils/viewportUtils';

type SharedDataGridProps<R, K extends keyof R> = Pick<ReactDataGridProps<R, K>,
| 'rowGetter'
| 'rowsCount'
| 'rowRenderer'
| 'rowGroupRenderer'
| 'scrollToRowIndex'
| 'contextMenu'
| 'RowsContainer'
| 'getSubRowDetails'
| 'selectedRows'
> & Required<Pick<ReactDataGridProps<R, K>,
| 'rowKey'
| 'enableCellSelect'
| 'rowHeight'
| 'cellNavigationMode'
| 'enableCellAutoFocus'
| 'editorPortalTarget'
| 'renderBatchSize'
>>;

export interface CanvasProps<R, K extends keyof R> extends SharedDataGridProps<R, K> {
  columnMetrics: ColumnMetrics<R>;
  cellMetaData: CellMetaData<R>;
  height: number;
  eventBus: EventBus;
  interactionMasksMetaData: InteractionMasksMetaData<R>;
  onScroll(position: ScrollPosition): void;
  summaryRows?: R[];
  onCanvasKeydown?(e: React.KeyboardEvent<HTMLDivElement>): void;
  onCanvasKeyup?(e: React.KeyboardEvent<HTMLDivElement>): void;
  onRowSelectionChange(rowIdx: number, row: R, checked: boolean, isShiftClick: boolean): void;
}

export default function Canvas<R, K extends keyof R>({
  cellMetaData,
  cellNavigationMode,
  columnMetrics,
  contextMenu,
  editorPortalTarget,
  enableCellAutoFocus,
  enableCellSelect,
  eventBus,
  getSubRowDetails,
  height,
  interactionMasksMetaData,
  onCanvasKeydown,
  onCanvasKeyup,
  onRowSelectionChange,
  onScroll,
  renderBatchSize,
  rowGetter,
  rowGroupRenderer,
  rowHeight,
  rowKey,
  rowRenderer,
  RowsContainer,
  rowsCount,
  scrollToRowIndex,
  selectedRows,
  summaryRows
}: CanvasProps<R, K>) {
  const [scrollTop, setScrollTop] = useState(0);
  const [scrollLeft, setScrollLeft] = useState(0);
  const canvas = useRef<HTMLDivElement>(null);
<<<<<<< HEAD
  const summaryRef = useRef<HTMLDivElement>(null);
  const scrollBar = useRef<HTMLDivElement>(null);
  const interactionMasks = useRef<InteractionMasks<R, K>>(null);
=======
>>>>>>> 6a10450c
  const prevScrollToRowIndex = useRef<number | undefined>();

  const [rowRefs] = useState(() => new Map<number, Row<R>>());
  const [summaryRowRefs] = useState(() => new Map<number, Row<R>>());

  const clientHeight = getClientHeight();

  const [rowOverscanStartIdx, rowOverscanEndIdx] = getVerticalRangeToRender(
    clientHeight,
    rowHeight,
    scrollTop,
    rowsCount,
    renderBatchSize
  );

  const { colOverscanStartIdx, colOverscanEndIdx, colVisibleStartIdx, colVisibleEndIdx } = useMemo(() => {
    return getHorizontalRangeToRender({
      columnMetrics,
      scrollLeft
    });
  }, [columnMetrics, scrollLeft]);

  const syncScroll = useCallback((newScrollLeft: number, isFromScrollBar = false) => {
    // scroll header rows
    onScroll({ scrollLeft: newScrollLeft, scrollTop });

    if (canvas.current) {
      canvas.current.scrollLeft = newScrollLeft;
    }
    if (summaryRef.current) {
      summaryRef.current.scrollLeft = newScrollLeft;
    }
    if (!isFromScrollBar && scrollBar.current) {
      scrollBar.current.scrollLeft = newScrollLeft;
    }
  }, [onScroll, scrollTop]);

  const scrollToColumn = useCallback((idx: number, columns: CalculatedColumn<R>[]) => {
    const { current } = canvas;
    if (!current) return;

    const { scrollLeft, clientWidth } = current;
    const newScrollLeft = getColumnScrollPosition(columns, idx, scrollLeft, clientWidth);
    if (newScrollLeft !== 0) {
      syncScroll(scrollLeft + newScrollLeft);
    }
  }, [syncScroll]);

  useEffect(() => {
    return eventBus.subscribe(EventTypes.SCROLL_TO_COLUMN, idx => scrollToColumn(idx, columnMetrics.columns));
  }, [columnMetrics.columns, eventBus, scrollToColumn]);

  useEffect(() => {
    if (prevScrollToRowIndex.current === scrollToRowIndex) return;
    prevScrollToRowIndex.current = scrollToRowIndex;
    const { current } = canvas;
    if (typeof scrollToRowIndex === 'number' && current) {
      current.scrollTop = scrollToRowIndex * rowHeight;
    }
  }, [rowHeight, scrollToRowIndex]);

  function handleScroll(e: React.UIEvent<HTMLDivElement>) {
<<<<<<< HEAD
    const { scrollTop: newScrollTop } = e.currentTarget;
    setScrollTop(newScrollTop);
    // to scroll headers
    onScroll({ scrollLeft, scrollTop: newScrollTop });
  }

  function setComponentsScrollLeft(scrollLeft: number) {
    if (isPositionStickySupported()) return;

    const { current } = interactionMasks;
    if (current) {
      current.setScrollLeft(scrollLeft);
    }

    [...rowRefs.values(), ...summaryRowRefs.values()].forEach(row => {
      if (row.setScrollLeft) {
        row.setScrollLeft(scrollLeft);
      }
    });
  }

  function handleHorizontalScroll(e: React.UIEvent<HTMLDivElement>) {
    const { scrollLeft: newScrollLeft } = e.currentTarget;
    // Freeze columns on legacy browsers
    setComponentsScrollLeft(newScrollLeft);

=======
    const { scrollLeft: newScrollLeft, scrollTop: newScrollTop } = e.currentTarget;
>>>>>>> 6a10450c
    setScrollLeft(newScrollLeft);
    syncScroll(newScrollLeft, true);
  }

  function getClientHeight() {
    const scrollbarSize = columnMetrics.totalColumnWidth > columnMetrics.viewportWidth ? getScrollbarSize() : 0;
    const canvasHeight = summaryRows ? height - summaryRows.length * rowHeight - 2 : height;
    return canvasHeight - scrollbarSize - 1;
  }

  function onHitBottomCanvas({ rowIdx }: Position) {
    const { current } = canvas;
    if (current) {
      // We do not need to check for the index being in range, as the scrollTop setter will adequately clamp the value.
      current.scrollTop = (rowIdx + 1) * rowHeight - clientHeight;
    }
  }

  function onHitTopCanvas({ rowIdx }: Position) {
    const { current } = canvas;
    if (current) {
      current.scrollTop = rowIdx * rowHeight;
    }
  }

  function handleHitColummBoundary({ idx }: Position) {
    scrollToColumn(idx, columnMetrics.columns);
  }

  function getRowColumns(rowIdx: number) {
    const row = rowRefs.get(rowIdx);
    return row && row.props ? row.props.columns : columnMetrics.columns;
  }

  const setRowRef = useCallback((row: Row<R> | null, idx: number) => {
    if (row === null) {
      rowRefs.delete(idx);
    } else {
      rowRefs.set(idx, row);
    }
  }, [rowRefs]);

<<<<<<< HEAD
  const setSummaryRowRef = useCallback((row: Row<R> | null, idx: number) => {
    if (row) {
      summaryRowRefs.set(idx, row);
    } else {
      summaryRowRefs.delete(idx);
    }
  }, [summaryRowRefs]);
=======
  function getRows() {
    const left = isPositionStickySupported() ? undefined : scrollLeft;
    const rowElements = [];
>>>>>>> 6a10450c

  function getViewportRows() {
    const rowElements = [];
    for (let idx = rowOverscanStartIdx; idx <= rowOverscanEndIdx; idx++) {
      const rowData = rowGetter(idx);
      rowElements.push(
        <RowRenderer<R, K>
          key={idx}
          idx={idx}
          rowData={rowData}
          setRowRef={setRowRef}
          cellMetaData={cellMetaData}
          colOverscanEndIdx={colOverscanEndIdx}
          colOverscanStartIdx={colOverscanStartIdx}
          columnMetrics={columnMetrics}
          eventBus={eventBus}
          getSubRowDetails={getSubRowDetails}
          onRowSelectionChange={onRowSelectionChange}
          rowGroupRenderer={rowGroupRenderer}
          rowHeight={rowHeight}
          rowKey={rowKey}
          rowRenderer={rowRenderer}
          scrollLeft={left}
          selectedRows={selectedRows}
        />
      );
    }

    return rowElements;
  }

<<<<<<< HEAD
  const rowsContainerStyle: React.CSSProperties = { width: columnMetrics.totalColumnWidth };
  const canvasRowsContainerStyle: React.CSSProperties = {
    ...rowsContainerStyle,
    paddingTop: rowOverscanStartIdx * rowHeight,
    paddingBottom: (rowsCount - 1 - rowOverscanEndIdx) * rowHeight
  };
  const boundaryStyle: React.CSSProperties = { width: `calc(100% - ${getScrollbarSize() - 1}px)` };// 1 stands for 1px for border right
=======
  function getRowColumns(rowIdx: number) {
    const row = rowRefs.get(rowIdx);
    return row && row.props ? row.props.columns : columnMetrics.columns;
  }
>>>>>>> 6a10450c

  let grid = (
    <div className="rdg-grid" style={canvasRowsContainerStyle}>
      {getViewportRows()}
    </div>
  );

  if (RowsContainer !== undefined) {
    grid = <RowsContainer id={contextMenu ? contextMenu.props.id : 'rowsContainer'}>{grid}</RowsContainer>;
  }

  let summary: JSX.Element | null = null;
  if (summaryRows && summaryRows.length) {
    summary = (
      <div className="rdg-summary">
        <div ref={summaryRef} style={boundaryStyle}>
          <div style={rowsContainerStyle}>
            {summaryRows.map((rowData: R, idx: number) => (
              <SummaryRowRenderer<R, K>
                key={idx}
                idx={idx}
                rowData={rowData}
                setRowRef={setSummaryRowRef}
                cellMetaData={cellMetaData}
                colOverscanEndIdx={colOverscanEndIdx}
                colOverscanStartIdx={colOverscanStartIdx}
                columnMetrics={columnMetrics}
                rowHeight={rowHeight}
                scrollLeft={scrollLeft}
              />
            ))}
          </div>
        </div>
      </div>
    );
  }

  return (
<<<<<<< HEAD
    <>
      <div
        className="rdg-viewport"
        style={{ height: clientHeight }}
        ref={canvas}
        onScroll={handleScroll}
        onKeyDown={onCanvasKeydown}
        onKeyUp={onCanvasKeyup}
      >
        <InteractionMasks<R, K>
          ref={interactionMasks}
          rowGetter={rowGetter}
          rowsCount={rowsCount}
          rowHeight={rowHeight}
          columns={columnMetrics.columns}
          height={clientHeight}
          colVisibleStartIdx={colVisibleStartIdx}
          colVisibleEndIdx={colVisibleEndIdx}
          enableCellSelect={enableCellSelect}
          enableCellAutoFocus={enableCellAutoFocus}
          cellNavigationMode={cellNavigationMode}
          eventBus={eventBus}
          contextMenu={contextMenu}
          onHitBottomBoundary={onHitBottomCanvas}
          onHitTopBoundary={onHitTopCanvas}
          onHitLeftBoundary={handleHitColummBoundary}
          onHitRightBoundary={handleHitColummBoundary}
          scrollLeft={scrollLeft}
          scrollTop={scrollTop}
          getRowColumns={getRowColumns}
          editorPortalTarget={editorPortalTarget}
          {...interactionMasksMetaData}
        />
        {grid}
      </div>
      {summary}
      <div ref={scrollBar} className="rdg-horizontal-scroll-bar" onScroll={handleHorizontalScroll} style={boundaryStyle}>
        <div style={{ width: columnMetrics.totalColumnWidth }} />
      </div>
    </>
=======
    <div
      className="rdg-viewport"
      style={{ height }}
      ref={canvas}
      onScroll={handleScroll}
      onKeyDown={onCanvasKeydown}
      onKeyUp={onCanvasKeyup}
    >
      <InteractionMasks<R, K>
        rowGetter={rowGetter}
        rowsCount={rowsCount}
        rowHeight={rowHeight}
        columns={columnMetrics.columns}
        height={clientHeight}
        colVisibleStartIdx={colVisibleStartIdx}
        colVisibleEndIdx={colVisibleEndIdx}
        enableCellSelect={enableCellSelect}
        enableCellAutoFocus={enableCellAutoFocus}
        cellNavigationMode={cellNavigationMode}
        eventBus={eventBus}
        contextMenu={contextMenu}
        onHitBottomBoundary={onHitBottomCanvas}
        onHitTopBoundary={onHitTopCanvas}
        onHitLeftBoundary={handleHitColummBoundary}
        onHitRightBoundary={handleHitColummBoundary}
        scrollLeft={scrollLeft}
        scrollTop={scrollTop}
        getRowColumns={getRowColumns}
        editorPortalTarget={editorPortalTarget}
        {...interactionMasksMetaData}
      />
      {grid}
    </div>
>>>>>>> 6a10450c
  );
}<|MERGE_RESOLUTION|>--- conflicted
+++ resolved
@@ -75,14 +75,9 @@
   const [scrollTop, setScrollTop] = useState(0);
   const [scrollLeft, setScrollLeft] = useState(0);
   const canvas = useRef<HTMLDivElement>(null);
-<<<<<<< HEAD
   const summaryRef = useRef<HTMLDivElement>(null);
   const scrollBar = useRef<HTMLDivElement>(null);
-  const interactionMasks = useRef<InteractionMasks<R, K>>(null);
-=======
->>>>>>> 6a10450c
   const prevScrollToRowIndex = useRef<number | undefined>();
-
   const [rowRefs] = useState(() => new Map<number, Row<R>>());
   const [summaryRowRefs] = useState(() => new Map<number, Row<R>>());
 
@@ -143,36 +138,14 @@
   }, [rowHeight, scrollToRowIndex]);
 
   function handleScroll(e: React.UIEvent<HTMLDivElement>) {
-<<<<<<< HEAD
     const { scrollTop: newScrollTop } = e.currentTarget;
     setScrollTop(newScrollTop);
     // to scroll headers
     onScroll({ scrollLeft, scrollTop: newScrollTop });
   }
 
-  function setComponentsScrollLeft(scrollLeft: number) {
-    if (isPositionStickySupported()) return;
-
-    const { current } = interactionMasks;
-    if (current) {
-      current.setScrollLeft(scrollLeft);
-    }
-
-    [...rowRefs.values(), ...summaryRowRefs.values()].forEach(row => {
-      if (row.setScrollLeft) {
-        row.setScrollLeft(scrollLeft);
-      }
-    });
-  }
-
   function handleHorizontalScroll(e: React.UIEvent<HTMLDivElement>) {
     const { scrollLeft: newScrollLeft } = e.currentTarget;
-    // Freeze columns on legacy browsers
-    setComponentsScrollLeft(newScrollLeft);
-
-=======
-    const { scrollLeft: newScrollLeft, scrollTop: newScrollTop } = e.currentTarget;
->>>>>>> 6a10450c
     setScrollLeft(newScrollLeft);
     syncScroll(newScrollLeft, true);
   }
@@ -215,7 +188,6 @@
     }
   }, [rowRefs]);
 
-<<<<<<< HEAD
   const setSummaryRowRef = useCallback((row: Row<R> | null, idx: number) => {
     if (row) {
       summaryRowRefs.set(idx, row);
@@ -223,13 +195,9 @@
       summaryRowRefs.delete(idx);
     }
   }, [summaryRowRefs]);
-=======
-  function getRows() {
+
+  function getViewportRows() {
     const left = isPositionStickySupported() ? undefined : scrollLeft;
-    const rowElements = [];
->>>>>>> 6a10450c
-
-  function getViewportRows() {
     const rowElements = [];
     for (let idx = rowOverscanStartIdx; idx <= rowOverscanEndIdx; idx++) {
       const rowData = rowGetter(idx);
@@ -259,7 +227,6 @@
     return rowElements;
   }
 
-<<<<<<< HEAD
   const rowsContainerStyle: React.CSSProperties = { width: columnMetrics.totalColumnWidth };
   const canvasRowsContainerStyle: React.CSSProperties = {
     ...rowsContainerStyle,
@@ -267,12 +234,6 @@
     paddingBottom: (rowsCount - 1 - rowOverscanEndIdx) * rowHeight
   };
   const boundaryStyle: React.CSSProperties = { width: `calc(100% - ${getScrollbarSize() - 1}px)` };// 1 stands for 1px for border right
-=======
-  function getRowColumns(rowIdx: number) {
-    const row = rowRefs.get(rowIdx);
-    return row && row.props ? row.props.columns : columnMetrics.columns;
-  }
->>>>>>> 6a10450c
 
   let grid = (
     <div className="rdg-grid" style={canvasRowsContainerStyle}>
@@ -311,18 +272,16 @@
   }
 
   return (
-<<<<<<< HEAD
     <>
       <div
         className="rdg-viewport"
-        style={{ height: clientHeight }}
+        style={{ height }}
         ref={canvas}
         onScroll={handleScroll}
         onKeyDown={onCanvasKeydown}
         onKeyUp={onCanvasKeyup}
       >
         <InteractionMasks<R, K>
-          ref={interactionMasks}
           rowGetter={rowGetter}
           rowsCount={rowsCount}
           rowHeight={rowHeight}
@@ -352,40 +311,5 @@
         <div style={{ width: columnMetrics.totalColumnWidth }} />
       </div>
     </>
-=======
-    <div
-      className="rdg-viewport"
-      style={{ height }}
-      ref={canvas}
-      onScroll={handleScroll}
-      onKeyDown={onCanvasKeydown}
-      onKeyUp={onCanvasKeyup}
-    >
-      <InteractionMasks<R, K>
-        rowGetter={rowGetter}
-        rowsCount={rowsCount}
-        rowHeight={rowHeight}
-        columns={columnMetrics.columns}
-        height={clientHeight}
-        colVisibleStartIdx={colVisibleStartIdx}
-        colVisibleEndIdx={colVisibleEndIdx}
-        enableCellSelect={enableCellSelect}
-        enableCellAutoFocus={enableCellAutoFocus}
-        cellNavigationMode={cellNavigationMode}
-        eventBus={eventBus}
-        contextMenu={contextMenu}
-        onHitBottomBoundary={onHitBottomCanvas}
-        onHitTopBoundary={onHitTopCanvas}
-        onHitLeftBoundary={handleHitColummBoundary}
-        onHitRightBoundary={handleHitColummBoundary}
-        scrollLeft={scrollLeft}
-        scrollTop={scrollTop}
-        getRowColumns={getRowColumns}
-        editorPortalTarget={editorPortalTarget}
-        {...interactionMasksMetaData}
-      />
-      {grid}
-    </div>
->>>>>>> 6a10450c
   );
 }