--- conflicted
+++ resolved
@@ -11,20 +11,13 @@
 import { GridProps } from './Grid';
 import { getScrollDirection, getVerticalRangeToRender, getHorizontalRangeToRender } from './utils/viewportUtils';
 
-<<<<<<< HEAD
 type SharedGridProps<R> = Pick<GridProps<R>,
-=======
-type SharedViewportProps<R> = Pick<ViewportProps<R>,
->>>>>>> be066a9e
 | 'rowKey'
 | 'rowGetter'
 | 'rowsCount'
+| 'columnMetrics'
 | 'selectedRows'
-<<<<<<< HEAD
-| 'columnMetrics'
-=======
 | 'onSelectedRowsChange'
->>>>>>> be066a9e
 | 'rowRenderer'
 | 'cellMetaData'
 | 'rowHeight'
@@ -85,6 +78,7 @@
   onCanvasKeydown,
   onCanvasKeyup,
   onScroll,
+  onSelectedRowsChange,
   overscanColumnCount,
   overscanRowCount,
   rowGetter,
@@ -94,7 +88,6 @@
   rowRenderer,
   RowsContainer = RowsContainerDefault,
   rowsCount,
-  rowSelection,
   scrollToRowIndex,
   selectedRows,
   viewportWidth
@@ -106,6 +99,7 @@
   const canvas = useRef<HTMLDivElement>(null);
   const interactionMasks = useRef<InteractionMasks<R>>(null);
   const resetScrollStateTimeoutId = useRef<number | null>(null);
+  const lastSelectedRowIdx = useRef(-1);
   const [rows] = useState(() => new Map<number, RowRenderer<R> & React.Component<RowRendererProps<R>>>());
 
   const { rowOverscanStartIdx, rowOverscanEndIdx, rowVisibleStartIdx, rowVisibleEndIdx } = useMemo(() => {
@@ -129,17 +123,9 @@
     });
   }, [columnMetrics, overscanColumnCount, scrollDirection, scrollLeft, viewportWidth]);
 
-<<<<<<< HEAD
   useEffect(() => {
     return eventBus.subscribe(EventTypes.SCROLL_TO_COLUMN, idx => scrollToColumn(idx, columnMetrics.columns));
   }, [columnMetrics.columns, eventBus]);
-=======
-  private readonly canvas = React.createRef<HTMLDivElement>();
-  private readonly interactionMasks = React.createRef<InteractionMasks<R>>();
-  private readonly rows = new Map<number, RowRenderer<R> & React.Component<RowRendererProps<R>>>();
-  private lastSelectedRowIdx = -1;
-  private unsubscribeScrollToColumn?(): void;
->>>>>>> be066a9e
 
   useEffect(() => {
     if (scrollToRowIndex) {
@@ -250,7 +236,8 @@
       row,
       height: rowHeight,
       columns: columnMetrics.columns,
-      isSelected: isRowSelected(idx, row),
+      isRowSelected: isRowSelected(row),
+      onRowSelectionChange: handleRowSelectionChange,
       cellMetaData,
       subRowDetails: getSubRowDetails ? getSubRowDetails(row) : undefined,
       colOverscanStartIdx,
@@ -282,50 +269,32 @@
     return scrollVariation > 0 ? rowHeight - scrollVariation : 0;
   }
 
-<<<<<<< HEAD
-  function isRowSelected(idx: number, row: R) {
-    // Use selectedRows if set
-    if (selectedRows) {
-      const selectedRow = selectedRows.find(r => {
-        const rowKeyValue = rowUtils.get(row, rowKey);
-        return r[rowKey] === rowKeyValue;
-      });
-      return !!(selectedRow && selectedRow.isSelected);
-    }
-
-    // Else use new rowSelection props
-    if (rowSelection) {
-      const { keys, indexes, isSelectedKey } = rowSelection as { [key: string]: unknown };
-      return rowUtils.isRowSelected(keys as { rowKey?: string; values?: string[] } | null, indexes as number[] | null, isSelectedKey as string | null, row, idx);
-=======
-  isRowSelected(row: R): boolean {
-    return this.props.selectedRows !== undefined && this.props.selectedRows.has(row[this.props.rowKey]);
-  }
-
-  handleRowSelectionChange = (rowIdx: number, row: R, checked: boolean, isShiftClick: boolean) => {
-    if (!this.props.onSelectedRowsChange) return;
-
-    const { rowKey } = this.props;
-    const newSelectedRows = new Set(this.props.selectedRows);
+  function isRowSelected(row: R): boolean {
+    return selectedRows !== undefined && selectedRows.has(row[rowKey]);
+  }
+
+  function handleRowSelectionChange(rowIdx: number, row: R, checked: boolean, isShiftClick: boolean) {
+    if (!onSelectedRowsChange) return;
+
+    const newSelectedRows = new Set(selectedRows);
 
     if (checked) {
       newSelectedRows.add(row[rowKey]);
-      const previousRowIdx = this.lastSelectedRowIdx;
-      this.lastSelectedRowIdx = rowIdx;
+      const previousRowIdx = lastSelectedRowIdx.current;
+      lastSelectedRowIdx.current = rowIdx;
       if (isShiftClick && previousRowIdx !== -1 && previousRowIdx !== rowIdx) {
         const step = Math.sign(rowIdx - previousRowIdx);
         for (let i = previousRowIdx + step; i !== rowIdx; i += step) {
-          newSelectedRows.add(this.props.rowGetter(i)[rowKey]);
+          newSelectedRows.add(rowGetter(i)[rowKey]);
         }
       }
     } else {
       newSelectedRows.delete(row[rowKey]);
-      this.lastSelectedRowIdx = -1;
->>>>>>> be066a9e
-    }
-
-    this.props.onSelectedRowsChange(newSelectedRows);
-  };
+      lastSelectedRowIdx.current = -1;
+    }
+
+    onSelectedRowsChange(newSelectedRows);
+  }
 
   function setComponentsScrollLeft(scrollLeft: number) {
     if (isPositionStickySupported()) return;
@@ -405,7 +374,6 @@
     );
   }
 
-<<<<<<< HEAD
   const paddingTop = rowOverscanStartIdx * rowHeight;
   const paddingBottom = (rowsCount - rowOverscanEndIdx) * rowHeight;
 
@@ -453,110 +421,4 @@
       </RowsContainer>
     </div>
   );
-=======
-  renderRow(props: RendererProps<R>) {
-    const row = props.row as RowData;
-
-    if (row.__metaData && row.__metaData.getRowRenderer) {
-      return row.__metaData.getRowRenderer(this.props, props.idx);
-    }
-    if (row.__metaData && row.__metaData.isGroup) {
-      return this.renderGroupRow(props);
-    }
-
-    if (this.props.rowRenderer) {
-      return this.renderCustomRowRenderer(props);
-    }
-
-    return <Row<R> {...props} />;
-  }
-
-  renderPlaceholder(key: string, height: number) {
-    return (
-      <div key={key} style={{ height }} />
-    );
-  }
-
-  render() {
-    const { rowOverscanStartIdx, rowOverscanEndIdx, cellMetaData, columns, colOverscanStartIdx, colOverscanEndIdx, colVisibleStartIdx, colVisibleEndIdx, lastFrozenColumnIndex, rowHeight, rowsCount, width, height, rowGetter, contextMenu, isScrolling, scrollLeft } = this.props;
-    const RowsContainer = this.props.RowsContainer || RowsContainerDefault;
-
-    const rows = this.getRows(rowOverscanStartIdx, rowOverscanEndIdx)
-      .map(({ row, subRowDetails }, idx) => {
-        const rowIdx = rowOverscanStartIdx + idx;
-        return row && this.renderRow({
-          key: rowIdx,
-          ref: (row: (RowRenderer<R> & React.Component<RowRendererProps<R>>) | null) => {
-            if (row) {
-              this.rows.set(rowIdx, row);
-            } else {
-              this.rows.delete(rowIdx);
-            }
-          },
-          idx: rowIdx,
-          row,
-          height: rowHeight,
-          columns,
-          isRowSelected: this.isRowSelected(row),
-          onRowSelectionChange: this.handleRowSelectionChange,
-          cellMetaData,
-          subRowDetails,
-          colOverscanStartIdx,
-          colOverscanEndIdx,
-          lastFrozenColumnIndex,
-          isScrolling,
-          scrollLeft
-        });
-      });
-
-    if (rowOverscanStartIdx > 0) {
-      rows.unshift(this.renderPlaceholder('top', rowOverscanStartIdx * rowHeight));
-    }
-
-    if (rowsCount - rowOverscanEndIdx > 0) {
-      rows.push(this.renderPlaceholder('bottom', (rowsCount - rowOverscanEndIdx) * rowHeight));
-    }
-
-    return (
-      <div
-        className="react-grid-Canvas"
-        style={{ height }}
-        ref={this.canvas}
-        onScroll={this.handleScroll}
-      >
-        <InteractionMasks<R>
-          ref={this.interactionMasks}
-          rowGetter={rowGetter}
-          rowsCount={rowsCount}
-          rowHeight={rowHeight}
-          columns={columns}
-          rowVisibleStartIdx={this.props.rowVisibleStartIdx}
-          rowVisibleEndIdx={this.props.rowVisibleEndIdx}
-          colVisibleStartIdx={colVisibleStartIdx}
-          colVisibleEndIdx={colVisibleEndIdx}
-          enableCellSelect={this.props.enableCellSelect}
-          enableCellAutoFocus={this.props.enableCellAutoFocus}
-          cellNavigationMode={this.props.cellNavigationMode}
-          eventBus={this.props.eventBus}
-          contextMenu={this.props.contextMenu}
-          onHitBottomBoundary={this.onHitBottomCanvas}
-          onHitTopBoundary={this.onHitTopCanvas}
-          onHitLeftBoundary={this.handleHitColummBoundary}
-          onHitRightBoundary={this.handleHitColummBoundary}
-          scrollLeft={scrollLeft}
-          scrollTop={this.props.scrollTop}
-          getRowHeight={this.getRowHeight}
-          getRowTop={this.getRowTop}
-          getRowColumns={this.getRowColumns}
-          editorPortalTarget={this.props.editorPortalTarget}
-          {...this.props.interactionMasksMetaData}
-        />
-        <RowsContainer id={contextMenu ? contextMenu.props.id : 'rowsContainer'}>
-          {/* Set minHeight to show horizontal scrollbar when there are no rows */}
-          <div style={{ width, minHeight: 1 }}>{rows}</div>
-        </RowsContainer>
-      </div>
-    );
-  }
->>>>>>> be066a9e
 }