import React, { Fragment, useEffect, useMemo, useRef, useState } from 'react';
import { isElement } from 'react-is';

<<<<<<< HEAD
import { EventTypes, SCROLL_DIRECTION } from './common/enums';
import { CalculatedColumn, Position, RowData, RowRenderer, RowRendererProps, ScrollState, SubRowDetails } from './common/types';
import { GridProps } from './Grid';
import InteractionMasks from './masks/InteractionMasks';
import Row from './Row';
import RowGroup from './RowGroup';
import { getColumnScrollPosition, getScrollbarSize, isIEOrEdge, isPositionStickySupported } from './utils';
import { getHorizontalRangeToRender, getScrollDirection, getVerticalRangeToRender } from './utils/viewportUtils';
=======
import Row from './Row';
import RowGroup from './RowGroup';
import InteractionMasks from './masks/InteractionMasks';
import { getColumnScrollPosition, isPositionStickySupported, getScrollbarSize } from './utils';
import { EventTypes } from './common/enums';
import { CalculatedColumn, Position, ScrollPosition, SubRowDetails, RowRenderer, RowRendererProps, RowData } from './common/types';
import { GridProps } from './Grid';
import { getVerticalRangeToRender, getHorizontalRangeToRender } from './utils/viewportUtils';
>>>>>>> 305909b2

type SharedGridProps<R> = Pick<GridProps<R>,
| 'rowKey'
| 'rowGetter'
| 'rowsCount'
| 'columnMetrics'
| 'selectedRows'
| 'onRowSelectionChange'
| 'rowRenderer'
| 'cellMetaData'
| 'rowHeight'
| 'scrollToRowIndex'
| 'contextMenu'
| 'getSubRowDetails'
| 'rowGroupRenderer'
| 'enableCellSelect'
| 'enableCellAutoFocus'
| 'cellNavigationMode'
| 'eventBus'
| 'RowsContainer'
| 'editorPortalTarget'
| 'interactionMasksMetaData'
| 'onCanvasKeydown'
| 'onCanvasKeyup'
>;

export interface CanvasProps<R> extends SharedGridProps<R> {
  height: number;
<<<<<<< HEAD
  onScroll(position: ScrollState): void;
  summaryRows?: R[];
=======
  onScroll(position: ScrollPosition): void;
>>>>>>> 305909b2
}

interface RendererProps<R> extends Pick<CanvasProps<R>, 'cellMetaData' | 'onRowSelectionChange'> {
  ref(row: (RowRenderer<R> & React.Component<RowRendererProps<R>>) | null): void;
  key: number;
  idx: number;
  columns: CalculatedColumn<R>[];
  lastFrozenColumnIndex: number;
  row: R;
  subRowDetails?: SubRowDetails;
  height: number;
  isRowSelected: boolean;
  scrollLeft: number;
  colOverscanStartIdx: number;
  colOverscanEndIdx: number;
  isSummaryRow: boolean;
}

export default function Canvas<R>({
  cellMetaData,
  cellNavigationMode,
  columnMetrics,
  contextMenu,
  editorPortalTarget,
  enableCellAutoFocus,
  enableCellSelect,
  eventBus,
  getSubRowDetails,
  height,
  interactionMasksMetaData,
  onCanvasKeydown,
  onCanvasKeyup,
  onRowSelectionChange,
  onScroll,
  rowGetter,
  rowGroupRenderer,
  rowHeight,
  rowKey,
  rowRenderer,
  RowsContainer = Fragment,
  rowsCount,
  scrollToRowIndex,
  selectedRows,
  summaryRows
}: CanvasProps<R>) {
  const [scrollTop, setScrollTop] = useState(0);
  const [scrollLeft, setScrollLeft] = useState(0);
  const canvas = useRef<HTMLDivElement>(null);
  const interactionMasks = useRef<InteractionMasks<R>>(null);
  const prevScrollToRowIndex = useRef<number | undefined>();
  // https://reactjs.org/docs/hooks-faq.html#how-to-create-expensive-objects-lazily
  // The reason that we didn't choose to use useRef was due to the lazy initialization was only supported by useState() at the moment.
  const [rowRefs] = useState(() => new Map<number, RowRenderer<R> & React.Component<RowRendererProps<R>>>());
  const [summaryRowRefs] = useState(() => new Map<number, RowRenderer<R> & React.Component<RowRendererProps<R>>>());
  const clientHeight = getClientHeight();

  const { rowOverscanStartIdx, rowOverscanEndIdx } = useMemo(() => {
    return getVerticalRangeToRender({
      height: clientHeight,
      rowHeight,
      scrollTop,
      rowsCount
    });
  }, [clientHeight, rowHeight, rowsCount, scrollTop]);

  const { colOverscanStartIdx, colOverscanEndIdx, colVisibleStartIdx, colVisibleEndIdx } = useMemo(() => {
    return getHorizontalRangeToRender({
      columnMetrics,
      scrollLeft
    });
  }, [columnMetrics, scrollLeft]);

  useEffect(() => {
    return eventBus.subscribe(EventTypes.SCROLL_TO_COLUMN, idx => scrollToColumn(idx, columnMetrics.columns));
  }, [columnMetrics.columns, eventBus]);

  useEffect(() => {
    if (prevScrollToRowIndex.current === scrollToRowIndex) return;
    prevScrollToRowIndex.current = scrollToRowIndex;
    const { current } = canvas;
    if (typeof scrollToRowIndex === 'number' && current) {
      current.scrollTop = scrollToRowIndex * rowHeight;
    }
  }, [rowHeight, scrollToRowIndex]);

  function handleScroll(e: React.UIEvent<HTMLDivElement>) {
    const { scrollLeft: newScrollLeft, scrollTop: newScrollTop } = e.currentTarget;
    // Freeze columns on legacy browsers
    setComponentsScrollLeft(newScrollLeft);

    setScrollLeft(newScrollLeft);
    setScrollTop(newScrollTop);
    onScroll({ scrollLeft: newScrollLeft, scrollTop: newScrollTop });
  }

  function getClientHeight() {
    if (canvas.current) return canvas.current.clientHeight;
    const scrollbarSize = columnMetrics.totalColumnWidth > columnMetrics.viewportWidth ? getScrollbarSize() : 0;
    return height - scrollbarSize;
  }

  function onHitBottomCanvas({ rowIdx }: Position) {
    const { current } = canvas;
    if (current) {
      // We do not need to check for the index being in range, as the scrollTop setter will adequately clamp the value.
      current.scrollTop = (rowIdx + 1) * rowHeight - clientHeight;
    }
  }

  function onHitTopCanvas({ rowIdx }: Position) {
    const { current } = canvas;
    if (current) {
      current.scrollTop = rowIdx * rowHeight;
    }
  }

  function handleHitColummBoundary({ idx }: Position) {
    scrollToColumn(idx, columnMetrics.columns);
  }

  function scrollToColumn(idx: number, columns: CalculatedColumn<R>[]) {
    const { current } = canvas;
    if (!current) return;

    const { scrollLeft, clientWidth } = current;
    const newScrollLeft = getColumnScrollPosition(columns, idx, scrollLeft, clientWidth);
    if (newScrollLeft !== 0) {
      current.scrollLeft = scrollLeft + newScrollLeft;
    }
  }

  function getRows() {
    const rows = [];

    for (let idx = rowOverscanStartIdx; idx <= rowOverscanEndIdx; idx++) {
      const row = rowGetter(idx);
      rows.push(renderRow(row, idx));
    }

    return rows;
  }

  function getBaseRendererProps(row: R, idx: number): Omit<RendererProps<R>, 'ref'> {
    const { columns, lastFrozenColumnIndex } = columnMetrics;
    return {
      key: idx,
      idx,
      row,
      height: rowHeight,
      columns,
      isRowSelected: false,
      onRowSelectionChange,
      cellMetaData,
      colOverscanStartIdx,
      colOverscanEndIdx,
      lastFrozenColumnIndex,
      scrollLeft,
      isSummaryRow: false
    };
  }

  function renderSummaryRow(row: R, idx: number) {
    const rendererProps: RendererProps<R> = {
      ...getBaseRendererProps(row, idx),
      ref(rowRef) {
        if (rowRef) {
          summaryRowRefs.set(idx, rowRef);
        } else {
          summaryRowRefs.delete(idx);
        }
      },
      isSummaryRow: true
    };

    if (rowRenderer) {
      return renderCustomRowRenderer(rendererProps);
    }

    return <Row<R> {...rendererProps} />;
  }

  function renderRow(row: R, idx: number) {
    const rendererProps: RendererProps<R> = {
      ...getBaseRendererProps(row, idx),
      ref(rowRef) {
        if (rowRef) {
          rowRefs.set(idx, rowRef);
        } else {
          rowRefs.delete(idx);
        }
      },
      isRowSelected: isRowSelected(row),
      subRowDetails: getSubRowDetails ? getSubRowDetails(row) : undefined
    };
    const { __metaData } = row as RowData;

    if (__metaData) {
      if (__metaData.getRowRenderer) {
        return __metaData.getRowRenderer(rendererProps, idx);
      }
      if (__metaData.isGroup) {
        return renderGroupRow(rendererProps);
      }
    }

    if (rowRenderer) {
      return renderCustomRowRenderer(rendererProps);
    }

    return <Row<R> {...rendererProps} />;
  }

  function isRowSelected(row: R): boolean {
    return selectedRows !== undefined && selectedRows.has(row[rowKey]);
  }

  function setComponentsScrollLeft(scrollLeft: number) {
    if (isPositionStickySupported()) return;

    const { current } = interactionMasks;
    if (current) {
      current.setScrollLeft(scrollLeft);
    }

    rowRefs.forEach(setRowScrollLeft);
    summaryRowRefs.forEach(setRowScrollLeft);
  }

  function setRowScrollLeft(row: RowRenderer<R> & React.Component<RowRendererProps<R>>) {
    if (row.setScrollLeft) {
      row.setScrollLeft(scrollLeft);
    }
  }

  function getRowTop(rowIdx: number) {
    const row = rowRefs.get(rowIdx);
    if (row && row.getRowTop) {
      return row.getRowTop();
    }
    return rowHeight * rowIdx;
  }

  function getRowHeight(rowIdx: number) {
    const row = rowRefs.get(rowIdx);
    if (row && row.getRowHeight) {
      return row.getRowHeight();
    }
    return rowHeight;
  }

  function getRowColumns(rowIdx: number) {
    const row = rowRefs.get(rowIdx);
    return row && row.props ? row.props.columns : columnMetrics.columns;
  }

  function renderCustomRowRenderer(rowProps: RendererProps<R>) {
    const { ref, ...otherProps } = rowProps;
    const CustomRowRenderer = rowRenderer!;
    const customRowRendererProps = { ...otherProps, renderBaseRow: (p: RowRendererProps<R>) => <Row ref={ref} {...p} /> };

    if (isElement(CustomRowRenderer)) {
      if (CustomRowRenderer.type === Row) {
        // In the case where Row is specified as the custom render, ensure the correct ref is passed
        return <Row<R> {...rowProps} />;
      }
      return React.cloneElement(CustomRowRenderer, customRowRendererProps);
    }

    return <CustomRowRenderer {...customRowRendererProps} />;
  }

  function renderGroupRow(groupRowProps: RendererProps<R>) {
    const { ref, columns, ...rowGroupProps } = groupRowProps;
    const row = groupRowProps.row as RowData;

    return (
      <RowGroup
        {...rowGroupProps}
        {...row.__metaData!}
        columns={columns as CalculatedColumn<unknown>[]}
        name={row.name!}
        eventBus={eventBus}
        renderer={rowGroupRenderer}
        renderBaseRow={(p: RowRendererProps<R>) => <Row ref={ref} {...p} />}
      />
    );
  }

  const summaryRowsHeight = isIEOrEdge && summaryRows ? summaryRows.length * rowHeight : 0;
  const paddingTop = rowOverscanStartIdx * rowHeight;
  const paddingBottom = rowsCount - rowOverscanEndIdx > 0 ? (rowsCount - 1 - rowOverscanEndIdx) * rowHeight + summaryRowsHeight : summaryRowsHeight;
  const { totalColumnWidth: width } = columnMetrics;

  // Set minHeight to show horizontal scrollbar when there are no rows
  const scrollableRowsWrapperStyle: React.CSSProperties = { width, paddingTop, paddingBottom };
  const summaryRowsWrapperStyle: React.CSSProperties = { width };
  let ieStickyWrapperStyle: React.CSSProperties | undefined;

  if (isIEOrEdge) {
    summaryRowsWrapperStyle.position = 'absolute';
    summaryRowsWrapperStyle.bottom = 0;

    ieStickyWrapperStyle = {
      position: 'absolute',
      top: 0,
      height: height - 17, // IE scroll bar width
      transform: `translateY(${scrollTop}px)`
    };
  }

  return (
    <div
      className="react-grid-Canvas"
      style={{ height }}
      ref={canvas}
      onScroll={handleScroll}
      onKeyDown={onCanvasKeydown}
      onKeyUp={onCanvasKeyup}
    >
      <InteractionMasks<R>
        ref={interactionMasks}
        rowGetter={rowGetter}
        rowsCount={rowsCount}
        rowHeight={rowHeight}
        columns={columnMetrics.columns}
        height={clientHeight}
        colVisibleStartIdx={colVisibleStartIdx}
        colVisibleEndIdx={colVisibleEndIdx}
        enableCellSelect={enableCellSelect}
        enableCellAutoFocus={enableCellAutoFocus}
        cellNavigationMode={cellNavigationMode}
        eventBus={eventBus}
        contextMenu={contextMenu}
        onHitBottomBoundary={onHitBottomCanvas}
        onHitTopBoundary={onHitTopCanvas}
        onHitLeftBoundary={handleHitColummBoundary}
        onHitRightBoundary={handleHitColummBoundary}
        scrollLeft={scrollLeft}
        scrollTop={scrollTop}
        getRowHeight={getRowHeight}
        getRowTop={getRowTop}
        getRowColumns={getRowColumns}
        editorPortalTarget={editorPortalTarget}
        {...interactionMasksMetaData}
      />
      <RowsContainer id={contextMenu ? contextMenu.props.id : 'rowsContainer'}>
        <div className="rdg-rows-container" style={scrollableRowsWrapperStyle}>
          {getRows()}
        </div>
      </RowsContainer>
      {summaryRows && summaryRows.length && (
        <div className="rdg-summary-rows-sticky-wrapper" style={ieStickyWrapperStyle}>
          <div className="rdg-summary-rows" style={summaryRowsWrapperStyle}>
            {summaryRows.map(renderSummaryRow)}
          </div>
        </div>
      )}
    </div>
  );
}<|MERGE_RESOLUTION|>--- conflicted
+++ resolved
@@ -1,25 +1,14 @@
 import React, { Fragment, useEffect, useMemo, useRef, useState } from 'react';
 import { isElement } from 'react-is';
 
-<<<<<<< HEAD
-import { EventTypes, SCROLL_DIRECTION } from './common/enums';
-import { CalculatedColumn, Position, RowData, RowRenderer, RowRendererProps, ScrollState, SubRowDetails } from './common/types';
+import { EventTypes } from './common/enums';
+import { CalculatedColumn, Position, RowData, RowRenderer, RowRendererProps, ScrollPosition, SubRowDetails } from './common/types';
 import { GridProps } from './Grid';
 import InteractionMasks from './masks/InteractionMasks';
 import Row from './Row';
 import RowGroup from './RowGroup';
 import { getColumnScrollPosition, getScrollbarSize, isIEOrEdge, isPositionStickySupported } from './utils';
-import { getHorizontalRangeToRender, getScrollDirection, getVerticalRangeToRender } from './utils/viewportUtils';
-=======
-import Row from './Row';
-import RowGroup from './RowGroup';
-import InteractionMasks from './masks/InteractionMasks';
-import { getColumnScrollPosition, isPositionStickySupported, getScrollbarSize } from './utils';
-import { EventTypes } from './common/enums';
-import { CalculatedColumn, Position, ScrollPosition, SubRowDetails, RowRenderer, RowRendererProps, RowData } from './common/types';
-import { GridProps } from './Grid';
-import { getVerticalRangeToRender, getHorizontalRangeToRender } from './utils/viewportUtils';
->>>>>>> 305909b2
+import { getHorizontalRangeToRender, getVerticalRangeToRender } from './utils/viewportUtils';
 
 type SharedGridProps<R> = Pick<GridProps<R>,
 | 'rowKey'
@@ -48,12 +37,8 @@
 
 export interface CanvasProps<R> extends SharedGridProps<R> {
   height: number;
-<<<<<<< HEAD
-  onScroll(position: ScrollState): void;
+  onScroll(position: ScrollPosition): void;
   summaryRows?: R[];
-=======
-  onScroll(position: ScrollPosition): void;
->>>>>>> 305909b2
 }
 
 interface RendererProps<R> extends Pick<CanvasProps<R>, 'cellMetaData' | 'onRowSelectionChange'> {
