--- conflicted
+++ resolved
@@ -40,14 +40,9 @@
     ]),
     rowsCount: PropTypes.number,
     onRows: PropTypes.func,
-<<<<<<< HEAD
     sortColumn: React.PropTypes.string,
     sortDirection: React.PropTypes.oneOf(Object.keys(SortableHeaderCell.DEFINE_SORT)),
     sort: SortDataShape,
-=======
-    sortColumn: PropTypes.string,
-    sortDirection: PropTypes.oneOf(['ASC', 'DESC', 'NONE']),
->>>>>>> 7262b208
     rowOffsetHeight: PropTypes.number.isRequired,
     onViewportKeydown: PropTypes.func.isRequired,
     onViewportKeyup: PropTypes.func,
