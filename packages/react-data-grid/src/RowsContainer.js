<<<<<<< HEAD
export default function RowsContainer({ children }) {
  return children;
}
=======
export default ({ children }) => children;
>>>>>>> 7cdd9376
<|MERGE_RESOLUTION|>--- conflicted
+++ resolved
@@ -1,7 +1,3 @@
-<<<<<<< HEAD
 export default function RowsContainer({ children }) {
   return children;
-}
-=======
-export default ({ children }) => children;
->>>>>>> 7cdd9376
+}