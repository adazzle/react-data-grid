<<<<<<< HEAD
import shallowCloneObject from './shallowCloneObject';
import { sameColumn } from './ColumnComparer';
=======
import sameColumn from './ColumnComparer';
>>>>>>> 572f5029
import { getSize, getColumn, isFrozen, spliceColumn } from './ColumnUtils';
import getScrollbarSize from './getScrollbarSize';
import { isColumnsImmutable } from 'common/utils';

function setColumnWidths(columns, totalWidth) {
  return columns.map(column => {
    const colInfo = Object.assign({}, column);
    if (column.width) {
      if (/^([0-9]+)%$/.exec(column.width.toString())) {
        colInfo.width = Math.floor(
          column.width / 100 * totalWidth);
      }
    }
    return colInfo;
  });
}

function setDefferedColumnWidths(columns, unallocatedWidth, minColumnWidth) {
  const defferedColumns = columns.filter(c => !c.width);
  return columns.map((column) => {
    if (!column.width && column.width !== 0) {
      if (unallocatedWidth <= 0) {
        column.width = minColumnWidth;
      } else {
        const columnWidth = Math.floor(unallocatedWidth / (getSize(defferedColumns)));
        if (columnWidth < minColumnWidth) {
          column.width = minColumnWidth;
        } else {
          column.width = columnWidth;
        }
      }
    }
    return column;
  });
}

function setColumnOffsets(columns) {
  let left = 0;
  return columns.map(column => {
    column.left = left;
    left += column.width;
    return column;
  });
}

const getTotalColumnWidth = columns => columns.reduce((acc, c) => acc + c.width, 0);

export function recalculate(metrics) {
  // compute width for columns which specify width
  let columns = setColumnWidths(metrics.columns, metrics.totalWidth);

  let unallocatedWidth = columns.filter(c => c.width).reduce((w, column) => w - column.width, metrics.totalWidth);
  unallocatedWidth -= getScrollbarSize();
  const width = columns.filter(c => c.width).reduce((w, column) => {
    return w + column.width;
  }, 0);

  // compute width for columns which doesn't specify width
  columns = setDefferedColumnWidths(columns, unallocatedWidth, metrics.minColumnWidth);

  // compute left offset
  columns = setColumnOffsets(columns);
  const frozenColumns = columns.filter(c => isFrozen(c));
  const nonFrozenColumns = columns.filter(c => !isFrozen(c));
  columns = frozenColumns.concat(nonFrozenColumns).map((c, i) => {
    c.idx = i;
    return c;
  });
  return {
    columns,
    width,
    totalWidth: metrics.totalWidth,
    totalColumnWidth: getTotalColumnWidth(columns),
    minColumnWidth: metrics.minColumnWidth
  };
}

/**
 * Update column metrics calculation by resizing a column.
 *
 * @param {ColumnMetricsType} metrics
 * @param {Column} column
 * @param {number} width
 */
export function resizeColumn(metrics, index, width) {
  const column = getColumn(metrics.columns, index);
  let metricsClone = { ...metrics };
  metricsClone.columns = metrics.columns.slice(0);

  const updatedColumn = { ...column };
  updatedColumn.width = Math.max(width, metricsClone.minColumnWidth);

  metricsClone = spliceColumn(metricsClone, index, updatedColumn);

  return recalculate(metricsClone);
}

function areColumnsImmutable(prevColumns, nextColumns) {
  return isColumnsImmutable(prevColumns) && isColumnsImmutable(nextColumns);
}

function compareEachColumn(prevColumns, nextColumns, isSameColumn) {
  let i;
  let len;
  let column;
  const prevColumnsByKey = {};
  const nextColumnsByKey = {};


  if (getSize(prevColumns) !== getSize(nextColumns)) {
    return false;
  }

  for (i = 0, len = getSize(prevColumns); i < len; i++) {
    column = prevColumns[i];
    prevColumnsByKey[column.key] = column;
  }

  for (i = 0, len = getSize(nextColumns); i < len; i++) {
    column = nextColumns[i];
    nextColumnsByKey[column.key] = column;
    const prevColumn = prevColumnsByKey[column.key];
    if (prevColumn === undefined || !isSameColumn(prevColumn, column)) {
      return false;
    }
  }

  for (i = 0, len = getSize(prevColumns); i < len; i++) {
    column = prevColumns[i];
    const nextColumn = nextColumnsByKey[column.key];
    if (nextColumn === undefined) {
      return false;
    }
  }
  return true;
}

export function sameColumns(prevColumns, nextColumns, isSameColumn) {
  if (areColumnsImmutable(prevColumns, nextColumns)) {
    return prevColumns === nextColumns;
  }

  return compareEachColumn(prevColumns, nextColumns, isSameColumn);
}

export { sameColumn };<|MERGE_RESOLUTION|>--- conflicted
+++ resolved
@@ -1,9 +1,4 @@
-<<<<<<< HEAD
-import shallowCloneObject from './shallowCloneObject';
-import { sameColumn } from './ColumnComparer';
-=======
 import sameColumn from './ColumnComparer';
->>>>>>> 572f5029
 import { getSize, getColumn, isFrozen, spliceColumn } from './ColumnUtils';
 import getScrollbarSize from './getScrollbarSize';
 import { isColumnsImmutable } from 'common/utils';
