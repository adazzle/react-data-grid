--- conflicted
+++ resolved
@@ -1,4 +1,3 @@
-<<<<<<< HEAD
 import React from 'react';
 import classNames from 'classnames';
 
@@ -17,27 +16,4 @@
     {isDeleteSubRowEnabled && <div style={{ left: left, top: top, width: width, height: height }} className="rdg-child-row-btn" onClick={onDeleteSubRow}>
       <div className="glyphicon glyphicon-remove-sign"></div>
     </div>}</div>);
-}
-=======
-import React from 'react';
-import classNames from 'classnames';
-
-const ChildRowDeleteButton = ({ treeDepth, cellHeight, siblingIndex, numberSiblings, onDeleteSubRow, isDeleteSubRowEnabled, allowAddChildRow = true }) => {
-  const lastSibling = siblingIndex === numberSiblings - 1;
-  const className = classNames(
-    { 'rdg-child-row-action-cross': allowAddChildRow === true || !lastSibling },
-    { 'rdg-child-row-action-cross-last': allowAddChildRow === false && (lastSibling || numberSiblings === 1) }
-  );
-  const height = 12;
-  const width = 12;
-  const left = treeDepth * 15;
-  const top = (cellHeight - 12) / 2;
-  return (<div>
-    <div className={className} />
-    {isDeleteSubRowEnabled && <div style={{ left: left, top: top, width: width, height: height }} className="rdg-child-row-btn" onClick={onDeleteSubRow}>
-      <div className="glyphicon glyphicon-remove-sign"></div>
-    </div>}</div>);
-};
-
-export default ChildRowDeleteButton;
->>>>>>> 7cdd9376
+}