--- conflicted
+++ resolved
@@ -1,4 +1,3 @@
-<<<<<<< HEAD
 import React from 'react';
 import { mount } from 'enzyme';
 
@@ -60,67 +59,4 @@
     expect(fakeProps.onDeleteSubRow).toHaveBeenCalled();
     expect(fakeProps.onDeleteSubRow.calls.count()).toEqual(1);
   });
-});
-=======
-import React from 'react';
-import ChildRowDeleteButton from '../ChildRowDeleteButton';
-import { mount } from 'enzyme';
-
-describe('ChildRowDeleteButton', () => {
-  let testElement;
-  const getFakeProps = (isLastSibling) => {
-    const onDeleteSubRow = jasmine.createSpy();
-    const siblingIndex = isLastSibling ? 1 : 0;
-    return {
-      treeDepth: 2,
-      cellHeight: 50,
-      siblingIndex,
-      numberSiblings: 2,
-      onDeleteSubRow,
-      isDeleteSubRowEnabled: true
-    };
-  };
-
-  const renderComponent = (props) => {
-    const wrapper = mount(<ChildRowDeleteButton {...props} />);
-    return wrapper;
-  };
-
-  beforeEach(() => {
-    testElement = renderComponent(getFakeProps());
-  });
-
-  it('should import CellExpand', () => {
-    expect(ChildRowDeleteButton).toBeDefined();
-  });
-
-  it('should create an instance of CellExpand', () => {
-    const fakeProps = getFakeProps(false);
-    testElement = renderComponent(fakeProps);
-    expect(testElement.find(ChildRowDeleteButton).length).toBe(1);
-  });
-
-  it('should render correctly when is isLastSibiling is false', () => {
-    const fakeProps = getFakeProps(false);
-    testElement = renderComponent(fakeProps);
-    expect(testElement.find('div.rdg-child-row-action-cross').length).toBe(1);
-    expect(testElement.find('div.rdg-child-row-btn').length).toBe(1);
-  });
-
-  it('should render correctly when is isLastSibiling is true', () => {
-    const fakeProps = getFakeProps(true);
-    testElement = renderComponent(fakeProps);
-    expect(testElement.find('div.rdg-child-row-action-cross').length).toBe(1);
-    expect(testElement.find('div.rdg-child-row-btn').length).toBe(1);
-  });
-
-  it('should call onDeleteSubRow when clicked', () => {
-    const fakeProps = getFakeProps(true);
-    testElement = renderComponent(fakeProps);
-    const button = testElement.find('div.rdg-child-row-btn');
-    button.simulate('click');
-    expect(fakeProps.onDeleteSubRow).toHaveBeenCalled();
-    expect(fakeProps.onDeleteSubRow.calls.count()).toEqual(1);
-  });
-});
->>>>>>> 7cdd9376
+});