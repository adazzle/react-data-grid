--- conflicted
+++ resolved
@@ -42,8 +42,6 @@
   eventBus: new EventBus(),
   editorPortalTarget: document.body,
   onScroll() {},
-<<<<<<< HEAD
-  RowsContainer: RowsContainer as CanvasProps<Row>['RowsContainer'],
   viewportWidth: 1000,
   columnMetrics: {
     columns: [{ key: 'id', name: 'ID', idx: 0, width: 100, left: 100 }],
@@ -55,11 +53,6 @@
   },
   onCanvasKeydown() {},
   onCanvasKeyup() {}
-=======
-  lastFrozenColumnIndex: 0,
-  scrollTop: 0,
-  scrollLeft: 0
->>>>>>> ec486a39
 };
 
 function renderComponent(extraProps?: Partial<CanvasProps<Row>>) {
