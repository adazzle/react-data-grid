import React from 'react';
import { shallow } from 'enzyme';

import InteractionMasks from '../masks/InteractionMasks';
import Canvas, { CanvasProps } from '../Canvas';
import RowsContainer from '../RowsContainer';
import EventBus from '../masks/EventBus';
import { CellNavigationMode } from '../common/enums';
import { CalculatedColumn } from '../common/types';

interface Row {
  id?: number;
  row?: string;
  __metaData?: unknown;
}

const noop = () => null;
const getRows = (wrp: ReturnType<typeof renderComponent>) => wrp.find(RowsContainer).children().props().children;

const testProps: CanvasProps<Row> = {
  rowKey: 'row',
  rowHeight: 25,
  height: 200,
  rowsCount: 1,
  rowGetter() { return {}; },
  cellMetaData: {
    rowKey: 'row',
    onCellClick() { },
    onCellContextMenu() { },
    onCellDoubleClick() { },
    onDragEnter() { },
    onCellExpand() { },
    onRowExpandToggle() { }
  },
  interactionMasksMetaData: {
    onCommit() { },
    onGridRowsUpdated: noop,
    onDragHandleDoubleClick: noop
  },
  enableCellSelect: true,
  enableCellAutoFocus: false,
  cellNavigationMode: CellNavigationMode.NONE,
  eventBus: new EventBus(),
  editorPortalTarget: document.body,
  onScroll() {},
  RowsContainer: RowsContainer as CanvasProps<Row>['RowsContainer'],
  viewportWidth: 1000,
  columnMetrics: {
    columns: [{ key: 'id', name: 'ID', idx: 0, width: 100, left: 100 }],
    columnWidths: new Map(),
    lastFrozenColumnIndex: -1,
    minColumnWidth: 80,
    totalColumnWidth: 0,
    viewportWidth: 1000
  },
  onCanvasKeydown() {},
  onCanvasKeyup() {}
};

function renderComponent(extraProps?: Partial<CanvasProps<Row>>) {
  return shallow(<Canvas<Row> {...testProps} {...extraProps} />);
}

describe('Canvas Tests', () => {
  it('Should render the InteractionMasks component', () => {
    const wrapper = renderComponent();

    expect(wrapper.find(InteractionMasks).props()).toMatchObject({
      rowHeight: 25,
      rowsCount: 1,
      rowVisibleStartIdx: 0,
      rowVisibleEndIdx: 1,
      colVisibleStartIdx: 0,
      colVisibleEndIdx: 1
    });
  });

  describe('Row Selection', () => {
<<<<<<< HEAD
    describe('selectBy index', () => {
      it('renders row selected', () => {
        const rowGetter = () => ({ id: 1 });

        const props = { rowOverscanStartIdx: 0, rowOverscanEndIdx: 1, rowGetter, rowsCount: 1, rowSelection: { indexes: [0] } };
        const wrapper = renderComponent(props);

        const rows = getRows(wrapper);
        expect(rows[0].props.isSelected).toBe(true);
      });
    });

    describe('selectBy keys', () => {
      it('renders row selected', () => {
        const rowGetter = () => { return { id: 1 }; };

        const props = { rowOverscanStartIdx: 0, rowOverscanEndIdx: 1, rowGetter, rowsCount: 1, rowSelection: { keys: { rowKey: 'id', values: [1] } } };
        const wrapper = renderComponent(props);

        const rows = getRows(wrapper);
        expect(rows[0].props.isSelected).toBe(true);
      });
    });


    describe('selectBy `isSelectedKey`', () => {
      it('renders row selected', () => {
        const rowGetter = (i: number) => i === 0 ? { id: 1, isSelected: true } : {};

        const props = { rowOverscanStartIdx: 0, rowOverscanEndIdx: 1, rowGetter, rowsCount: 1, rowSelection: { isSelectedKey: 'isSelected' } };
        const wrapper = renderComponent(props);
=======
    it('renders row selected', () => {
      const rowGetter = () => ({ id: 1 });

      const wrapper = renderComponent({
        rowOverscanStartIdx: 0,
        rowOverscanEndIdx: 1,
        columns: [{ key: 'id', name: 'ID', idx: 0, width: 100, left: 100 }],
        rowGetter,
        rowsCount: 1,
        rowKey: 'id',
        selectedRows: new Set([1])
      });
      const rows = getRows(wrapper);
>>>>>>> be066a9e

      expect(rows[0].props.isRowSelected).toBe(true);
    });
  });

  describe('Tree View', () => {
    const COLUMNS: CalculatedColumn<Row>[] = [{ idx: 0, key: 'id', name: 'ID', width: 100, left: 100 }];

    it('can render a custom renderer if __metadata property exists', () => {
      const EmptyChildRow = (props: unknown, rowIdx: number) => {
        return <div key={rowIdx} className="test-row-renderer" />;
      };

      const rowGetter = () => ({
        id: 0,
        __metaData: {
          isGroup: false,
          treeDepth: 0,
          isExpanded: false,
          columnGroupName: 'colgroup',
          columnGroupDisplayName: 'ColGroup',
          getRowRenderer: EmptyChildRow
        }
      });

      const props = {
        rowOverscanStartIdx: 0,
        rowOverscanEndIdx: 1,
        columns: COLUMNS,
        rowGetter,
        rowsCount: 1,
        getSubRowDetails() {
          return {
            canExpand: false,
            field: 'field',
            expanded: false,
            children: [
              { id: 'row1-0' },
              { id: 'row1-1' }
            ],
            treeDepth: 1,
            siblingIndex: 1,
            numberSiblings: 2
          };
        }
      };

      const wrapper = renderComponent(props);
      const rows = getRows(wrapper);
      expect(rows[0].props.className).toBe('test-row-renderer');
    });
  });
});<|MERGE_RESOLUTION|>--- conflicted
+++ resolved
@@ -76,53 +76,16 @@
   });
 
   describe('Row Selection', () => {
-<<<<<<< HEAD
-    describe('selectBy index', () => {
-      it('renders row selected', () => {
-        const rowGetter = () => ({ id: 1 });
-
-        const props = { rowOverscanStartIdx: 0, rowOverscanEndIdx: 1, rowGetter, rowsCount: 1, rowSelection: { indexes: [0] } };
-        const wrapper = renderComponent(props);
-
-        const rows = getRows(wrapper);
-        expect(rows[0].props.isSelected).toBe(true);
-      });
-    });
-
-    describe('selectBy keys', () => {
-      it('renders row selected', () => {
-        const rowGetter = () => { return { id: 1 }; };
-
-        const props = { rowOverscanStartIdx: 0, rowOverscanEndIdx: 1, rowGetter, rowsCount: 1, rowSelection: { keys: { rowKey: 'id', values: [1] } } };
-        const wrapper = renderComponent(props);
-
-        const rows = getRows(wrapper);
-        expect(rows[0].props.isSelected).toBe(true);
-      });
-    });
-
-
-    describe('selectBy `isSelectedKey`', () => {
-      it('renders row selected', () => {
-        const rowGetter = (i: number) => i === 0 ? { id: 1, isSelected: true } : {};
-
-        const props = { rowOverscanStartIdx: 0, rowOverscanEndIdx: 1, rowGetter, rowsCount: 1, rowSelection: { isSelectedKey: 'isSelected' } };
-        const wrapper = renderComponent(props);
-=======
     it('renders row selected', () => {
       const rowGetter = () => ({ id: 1 });
 
       const wrapper = renderComponent({
-        rowOverscanStartIdx: 0,
-        rowOverscanEndIdx: 1,
-        columns: [{ key: 'id', name: 'ID', idx: 0, width: 100, left: 100 }],
         rowGetter,
         rowsCount: 1,
         rowKey: 'id',
         selectedRows: new Set([1])
       });
       const rows = getRows(wrapper);
->>>>>>> be066a9e
 
       expect(rows[0].props.isRowSelected).toBe(true);
     });
