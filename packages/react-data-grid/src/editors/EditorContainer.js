--- conflicted
+++ resolved
@@ -76,16 +76,11 @@
     }
   };
 
-<<<<<<< HEAD
-  createEditor = () => {
-    let editorRef = (c) => this.editor = c;
-=======
   createEditorRef = (ref) => {
     this.editor = ref;
   }
 
-  createEditor = (): ReactElement => {
->>>>>>> 2178b186
+  createEditor = () => {
     let editorProps = {
       ref: this.createEditorRef,
       column: this.props.column,
