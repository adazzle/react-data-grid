--- conflicted
+++ resolved
@@ -1,9 +1,6 @@
 const React                   = require('react');
-<<<<<<< HEAD
 import PropTypes from 'prop-types';
-=======
 const createReactClass = require('create-react-class');
->>>>>>> 5b847411
 const joinClasses              = require('classnames');
 const keyboardHandlerMixin    = require('../KeyboardHandlerMixin');
 const SimpleTextEditor        = require('./SimpleTextEditor');
