import React, { forwardRef, useRef, useState, useMemo, useImperativeHandle } from 'react';

import HeaderRow from './HeaderRow';
import { getColumnMetrics } from './utils/columnUtils';
import { getScrollbarSize } from './utils';
import { CalculatedColumn, HeaderRowData, ColumnMetrics, CellMetaData } from './common/types';
import { DEFINE_SORT } from './common/enums';
import { ReactDataGridProps } from './ReactDataGrid';

type SharedDataGridProps<R> = Pick<ReactDataGridProps<R>,
| 'draggableHeaderCell'
| 'getValidFilterValues'
| 'rowGetter'
<<<<<<< HEAD
| 'columnMetrics'
| 'onColumnResize'
| 'headerRows'
=======
| 'rowsCount'
| 'onHeaderDrop'
| 'onSelectedRowsChange'
>>>>>>> f7ad2ea5
| 'sortColumn'
| 'sortDirection'
> & Required<Pick<ReactDataGridProps<R>,
| 'rowKey'
>>;

export interface HeaderProps<R> extends SharedDataGridProps<R> {
  allRowsSelected: boolean;
  columnMetrics: ColumnMetrics<R>;
  headerRows: [HeaderRowData<R>, HeaderRowData<R> | undefined];
  cellMetaData: CellMetaData<R>;
  rowOffsetHeight: number;
  onSort?(columnKey: keyof R, direction: DEFINE_SORT): void;
  onColumnResize(idx: number, width: number): void;
}

export interface HeaderHandle {
  setScrollLeft(scrollLeft: number): void;
}

export default forwardRef(function Header<R>(props: HeaderProps<R>, ref: React.Ref<HeaderHandle>) {
  const rowRef = useRef<HeaderRow<R>>(null);
  const filterRowRef = useRef<HeaderRow<R>>(null);

  const [resizing, setResizing] = useState<null | { column: CalculatedColumn<R>; width: number }>(null);

  const columnMetrics = useMemo(() => {
    if (resizing === null) return props.columnMetrics;

    return getColumnMetrics({
      ...props.columnMetrics,
      columnWidths: new Map([
        ...props.columnMetrics.columnWidths,
        [resizing.column.key, resizing.width]
      ])
    });
  }, [props.columnMetrics, resizing]);

  useImperativeHandle(ref, () => ({
    setScrollLeft(scrollLeft: number): void {
      rowRef.current!.setScrollLeft(scrollLeft);
      if (filterRowRef.current) {
        filterRowRef.current.setScrollLeft(scrollLeft);
      }
    }
  }), []);

  function onColumnResize(column: CalculatedColumn<R>, width: number): void {
    setResizing({ column, width: Math.max(width, columnMetrics.minColumnWidth) });
  }

  function onColumnResizeEnd(): void {
    if (resizing === null) return;
    props.onColumnResize(resizing.column.idx, resizing.width);
    setResizing(null);
  }

  function handleAllRowsSelectionChange(checked: boolean) {
    if (!props.onSelectedRowsChange) return;

    const newSelectedRows = new Set<R[keyof R]>();
    if (checked) {
      for (let i = 0; i < props.rowsCount; i++) {
        newSelectedRows.add(props.rowGetter(i)[props.rowKey]);
      }
    }

    props.onSelectedRowsChange(newSelectedRows);
  }

  function getHeaderRow(row: HeaderRowData<R>, ref: React.RefObject<HeaderRow<R>>) {
    return (
      <HeaderRow<R>
        key={row.rowType}
        ref={ref}
        rowType={row.rowType}
        onColumnResize={onColumnResize}
        onColumnResizeEnd={onColumnResizeEnd}
        height={row.height}
        columns={columnMetrics.columns}
        draggableHeaderCell={props.draggableHeaderCell}
        filterable={row.filterable}
        onFilterChange={row.onFilterChange}
        onHeaderDrop={props.onHeaderDrop}
        allRowsSelected={props.allRowsSelected}
        onAllRowsSelectionChange={handleAllRowsSelectionChange}
        sortColumn={props.sortColumn}
        sortDirection={props.sortDirection}
        onSort={props.onSort}
        getValidFilterValues={props.getValidFilterValues}
      />
    );
  }

  function getHeaderRows() {
    const { headerRows } = props;
    const rows = [getHeaderRow(headerRows[0], rowRef)];
    if (headerRows[1]) {
      rows.push(getHeaderRow(headerRows[1], filterRowRef));
    }

    return rows;
  }

  // Set the cell selection to -1 x -1 when clicking on the header
  function onHeaderClick(): void {
    props.cellMetaData.onCellClick({ rowIdx: -1, idx: -1 });
  }

  return (
    <div
      className="rdg-header"
      style={{
        paddingRight: getScrollbarSize()
      }}
      onClick={onHeaderClick}
    >
      {getHeaderRows()}
    </div>
  );
}) as <R>(props: HeaderProps<R> & { ref?: React.Ref<HeaderHandle> }) => JSX.Element;<|MERGE_RESOLUTION|>--- conflicted
+++ resolved
@@ -11,15 +11,9 @@
 | 'draggableHeaderCell'
 | 'getValidFilterValues'
 | 'rowGetter'
-<<<<<<< HEAD
-| 'columnMetrics'
-| 'onColumnResize'
-| 'headerRows'
-=======
 | 'rowsCount'
 | 'onHeaderDrop'
 | 'onSelectedRowsChange'
->>>>>>> f7ad2ea5
 | 'sortColumn'
 | 'sortDirection'
 > & Required<Pick<ReactDataGridProps<R>,
@@ -31,7 +25,6 @@
   columnMetrics: ColumnMetrics<R>;
   headerRows: [HeaderRowData<R>, HeaderRowData<R> | undefined];
   cellMetaData: CellMetaData<R>;
-  rowOffsetHeight: number;
   onSort?(columnKey: keyof R, direction: DEFINE_SORT): void;
   onColumnResize(idx: number, width: number): void;
 }
