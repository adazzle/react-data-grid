--- conflicted
+++ resolved
@@ -42,17 +42,6 @@
   isScrolling: boolean;
 }
 
-<<<<<<< HEAD
-export interface ViewportProps {
-  rowOffsetHeight: number;
-  columnMetrics: ColumnMetrics;
-  rowGetter: RowGetter;
-  selectedRows?: RowData[];
-  rowSelection?: RowSelection;
-  rowRenderer?: React.ReactElement | React.ComponentType;
-  rowsCount: number;
-  rowHeight: number;
-=======
 type SharedGridProps = Pick<GridProps,
 'rowKey'
 | 'rowHeight'
@@ -61,7 +50,6 @@
 | 'rowsCount'
 | 'selectedRows'
 | 'columnMetrics'
-| 'totalWidth'
 | 'cellMetaData'
 | 'rowOffsetHeight'
 | 'minHeight'
@@ -80,7 +68,6 @@
 >;
 
 export interface ViewportProps extends SharedGridProps {
->>>>>>> 8ea40ca4
   onScroll(scrollState: ScrollState): void;
 }
 
