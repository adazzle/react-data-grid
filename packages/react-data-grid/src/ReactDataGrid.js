const React                 = require('react');
import PropTypes from 'prop-types';
const BaseGrid              = require('./Grid');
const CheckboxEditor        = require('./editors/CheckboxEditor');
const RowUtils = require('./RowUtils');
const ColumnUtils = require('./ColumnUtils');
const KeyCodes = require('./KeyCodes');
const isFunction = require('./utils/isFunction');
<<<<<<< HEAD
const SortDataShape = require('./PropTypeShapes/SortDataShape');
=======
import SelectAll from './formatters/SelectAll';
>>>>>>> 7262b208
import AppConstants from './AppConstants';
import { isKeyPrintable, isCtrlKeyHeldDown } from './utils/keyboardUtils';
const ColumnMetrics        = require('./ColumnMetrics');
require('../../../themes/react-data-grid-core.css');
require('../../../themes/react-data-grid-checkbox.css');
const SortableHeaderCell    = require('./cells/headerCells/SortableHeaderCell');

if (!Object.assign) {
  Object.assign = require('object-assign');
}

type SelectedType = {
  rowIdx: number;
  idx: number;
};

type ColumnEvent = {
  name: string,
  rowIdx: number;
  idx: number;
}

type DraggedType = {
  idx: number;
  rowIdx: number;
  value: string;
};

type RowUpdateEvent = {
  keyCode: string;
  changed: {expandedHeight: number};
  rowIdx: number;
};

<<<<<<< HEAD
const ReactDataGrid = React.createClass({

  mixins: [
    ColumnMetricsMixin,
    DOMMetrics.MetricsComputatorMixin,
    KeyboardHandlerMixin
  ],

  propTypes: {
    rowHeight: React.PropTypes.number.isRequired,
    headerRowHeight: React.PropTypes.number,
    headerFiltersHeight: React.PropTypes.number,
    minHeight: React.PropTypes.number.isRequired,
    minWidth: React.PropTypes.number,
    enableRowSelect: React.PropTypes.oneOfType([React.PropTypes.bool, React.PropTypes.string]),
    onRowUpdated: React.PropTypes.func,
    rowGetter: React.PropTypes.func.isRequired,
    rowsCount: React.PropTypes.number.isRequired,
    toolbar: React.PropTypes.element,
    enableCellSelect: React.PropTypes.bool,
    columns: React.PropTypes.oneOfType([React.PropTypes.object, React.PropTypes.array]).isRequired,
    onFilter: React.PropTypes.func,
    onCellCopyPaste: React.PropTypes.func,
    onCellsDragged: React.PropTypes.func,
    onAddFilter: React.PropTypes.func,
    sort: SortDataShape,
    multipleColumnsSort: React.PropTypes.bool,
    onGridSort: React.PropTypes.func,
    onGridMultipleColumnsSort: React.PropTypes.func,
    onDragHandleDoubleClick: React.PropTypes.func,
    onGridRowsUpdated: React.PropTypes.func,
    onRowSelect: React.PropTypes.func,
    rowKey: React.PropTypes.string,
    rowScrollTimeout: React.PropTypes.number,
    onClearFilters: React.PropTypes.func,
    contextMenu: React.PropTypes.element,
    cellNavigationMode: React.PropTypes.oneOf(['none', 'loopOverRow', 'changeRow']),
    onCellSelected: React.PropTypes.func,
    onCellDeSelected: React.PropTypes.func,
    onCellExpand: React.PropTypes.func,
    enableDragAndDrop: React.PropTypes.bool,
    onRowExpandToggle: React.PropTypes.func,
    draggableHeaderCell: React.PropTypes.func,
    getValidFilterValues: React.PropTypes.func,
    rowSelection: React.PropTypes.shape({
      enableShiftSelect: React.PropTypes.bool,
      onRowsSelected: React.PropTypes.func,
      onRowsDeselected: React.PropTypes.func,
      showCheckbox: React.PropTypes.bool,
      selectBy: React.PropTypes.oneOfType([
        React.PropTypes.shape({
          indexes: React.PropTypes.arrayOf(React.PropTypes.number).isRequired
=======
type ColumnMetricsType = {
  columns: Array<Column>;
  totalWidth: number;
  minColumnWidth: number;
};

class ReactDataGrid extends React.Component {
  static displayName = 'ReactDataGrid';

  static propTypes = {
    rowHeight: PropTypes.number.isRequired,
    headerRowHeight: PropTypes.number,
    headerFiltersHeight: PropTypes.number,
    minHeight: PropTypes.number.isRequired,
    minWidth: PropTypes.number,
    enableRowSelect: PropTypes.oneOfType([PropTypes.bool, PropTypes.string]),
    onRowUpdated: PropTypes.func,
    rowGetter: PropTypes.func.isRequired,
    rowsCount: PropTypes.number.isRequired,
    toolbar: PropTypes.element,
    enableCellSelect: PropTypes.bool,
    columns: PropTypes.oneOfType([PropTypes.object, PropTypes.array]).isRequired,
    onFilter: PropTypes.func,
    onCellCopyPaste: PropTypes.func,
    onCellsDragged: PropTypes.func,
    getCellActions: PropTypes.func,
    onAddFilter: PropTypes.func,
    onGridSort: PropTypes.func,
    onDragHandleDoubleClick: PropTypes.func,
    onGridRowsUpdated: PropTypes.func,
    onRowSelect: PropTypes.func,
    rowKey: PropTypes.string,
    rowScrollTimeout: PropTypes.number,
    scrollToRowIndex: PropTypes.number,
    onClearFilters: PropTypes.func,
    contextMenu: PropTypes.element,
    cellNavigationMode: PropTypes.oneOf(['none', 'loopOverRow', 'changeRow']),
    onCellSelected: PropTypes.func,
    onCellDeSelected: PropTypes.func,
    onCellExpand: PropTypes.func,
    enableDragAndDrop: PropTypes.bool,
    tabIndex: PropTypes.number,
    onRowExpandToggle: PropTypes.func,
    draggableHeaderCell: PropTypes.func,
    getValidFilterValues: PropTypes.func,
    rowSelection: PropTypes.shape({
      enableShiftSelect: PropTypes.bool,
      onRowsSelected: PropTypes.func,
      onRowsDeselected: PropTypes.func,
      showCheckbox: PropTypes.bool,
      selectBy: PropTypes.oneOfType([
        PropTypes.shape({
          indexes: PropTypes.arrayOf(PropTypes.number).isRequired
>>>>>>> 7262b208
        }),
        PropTypes.shape({
          isSelectedKey: PropTypes.string.isRequired
        }),
        PropTypes.shape({
          keys: PropTypes.shape({
            values: PropTypes.array.isRequired,
            rowKey: PropTypes.string.isRequired
          }).isRequired
        })
      ]).isRequired
    }),
    onRowClick: PropTypes.func,
    onRowDoubleClick: PropTypes.func,
    onGridKeyUp: PropTypes.func,
    onGridKeyDown: PropTypes.func,
    rowGroupRenderer: PropTypes.func,
    rowActionsCell: PropTypes.func,
    onCheckCellIsEditable: PropTypes.func,
    /* called before cell is set active, returns a boolean to determine whether cell is editable */
    overScan: PropTypes.object,
    onDeleteSubRow: PropTypes.func,
    onAddSubRow: PropTypes.func,
    enableCellAutoFocus: PropTypes.bool,
    onBeforeEdit: PropTypes.func,
    selectAllRenderer: PropTypes.object,
    minColumnWidth: PropTypes.number,
    columnEquality: PropTypes.func,
    onColumnResize: PropTypes.func
  };

  static defaultProps = {
    enableCellSelect: false,
    tabIndex: -1,
    rowHeight: 35,
    headerFiltersHeight: 45,
    enableRowSelect: false,
    minHeight: 350,
    rowKey: 'id',
    rowScrollTimeout: 0,
    scrollToRowIndex: 0,
    cellNavigationMode: 'none',
    overScan: {
      colsStart: 5,
      colsEnd: 5,
      rowsStart: 5,
      rowsEnd: 5
    },
    enableCellAutoFocus: true,
    onBeforeEdit: () => {},
    minColumnWidth: 80,
    columnEquality: ColumnMetrics.sameColumn
  };

  constructor(props, context) {
    super(props, context);
    let columnMetrics = this.createColumnMetrics();
    let initialState = {columnMetrics, selectedRows: [], copied: null, expandedRows: [], canFilter: false, columnFilters: {}, sortDirection: null, sortColumn: null, dragged: null, scrollOffset: 0, lastRowIdxUiSelected: -1};
    if (props.enableCellSelect) {
      initialState.selected = {rowIdx: 0, idx: 0};
    } else {
      initialState.selected = {rowIdx: -1, idx: -1};
    }
<<<<<<< HEAD
    if (this.props.multipleColumnsSort) {
      initialState.sort = this.props.sort || [];
    }

    return initialState;
  },
=======
    this.state = initialState;
  }

  componentWillMount() {
    this._mounted = true;
  }

  componentDidMount() {
    if (window.addEventListener) {
      window.addEventListener('resize', this.metricsUpdated);
    } else {
      window.attachEvent('resize', this.metricsUpdated);
    }
    this.metricsUpdated();
  }

  componentWillUnmount() {
    this._mounted = false;
    window.removeEventListener('resize', this.metricsUpdated);
  }
>>>>>>> 7262b208

  componentWillReceiveProps(nextProps) {
    if (nextProps.columns) {
      if (!ColumnMetrics.sameColumns(this.props.columns, nextProps.columns, this.props.columnEquality) ||
          nextProps.minWidth !== this.props.minWidth) {
        let columnMetrics = this.createColumnMetrics(nextProps);
        this.setState({columnMetrics: columnMetrics});
      }
    }
  }

  gridWidth = (): number => {
    return this.grid ? this.grid.parentElement.offsetWidth : 0;
  };

  getTotalWidth = () => {
    let totalWidth = 0;
    if (this._mounted) {
      totalWidth = this.gridWidth();
    } else {
      totalWidth = ColumnUtils.getSize(this.props.columns) * this.props.minColumnWidth;
    }
    return totalWidth;
  };

  getColumnMetricsType = (metrics: ColumnMetricsType): { columns: ColumnMetricsType } => {
    let totalWidth = metrics.totalWidth || this.getTotalWidth();
    let currentMetrics = {
      columns: metrics.columns,
      totalWidth: totalWidth,
      minColumnWidth: metrics.minColumnWidth
    };
    let updatedMetrics = ColumnMetrics.recalculate(currentMetrics);
    return updatedMetrics;
  };

  getColumn = (idx) => {
    let columns = this.state.columnMetrics.columns;
    if (Array.isArray(columns)) {
      return columns[idx];
    }else if (typeof Immutable !== 'undefined') {
      return columns.get(idx);
    }
  };

  getSize = () => {
    let columns = this.state.columnMetrics.columns;
    if (Array.isArray(columns)) {
      return columns.length;
    }else if (typeof Immutable !== 'undefined') {
      return columns.size;
    }
  };

  metricsUpdated = () => {
    let columnMetrics = this.createColumnMetrics();
    this.setState({columnMetrics});
  };

  createColumnMetrics = (props = this.props) => {
    let gridColumns = this.setupGridColumns(props);
    return this.getColumnMetricsType({
      columns: gridColumns,
      minColumnWidth: this.props.minColumnWidth,
      totalWidth: props.minWidth
    });
  };

  onColumnResize = (index: number, width: number) => {
    let columnMetrics = ColumnMetrics.resizeColumn(this.state.columnMetrics, index, width);
    this.setState({columnMetrics});
    if (this.props.onColumnResize) {
      this.props.onColumnResize(index, width);
    }
  };

  onKeyDown = (e: SyntheticKeyboardEvent) => {
    if (isCtrlKeyHeldDown(e)) {
      this.checkAndCall('onPressKeyWithCtrl', e);
    } else if (this.isKeyExplicitlyHandled(e.key)) {
      // break up individual keyPress events to have their own specific callbacks
      let callBack = 'onPress' + e.key;
      this.checkAndCall(callBack, e);
    } else if (isKeyPrintable(e.keyCode)) {
      this.checkAndCall('onPressChar', e);
    }

    // Track which keys are currently down for shift clicking etc
    this._keysDown = this._keysDown || {};
    this._keysDown[e.keyCode] = true;
    if (isFunction(this.props.onGridKeyDown)) {
      this.props.onGridKeyDown(e);
    }
  };

  onKeyUp = (e) => {
    // Track which keys are currently down for shift clicking etc
    this._keysDown = this._keysDown || {};
    delete this._keysDown[e.keyCode];

    if (isFunction(this.props.onGridKeyUp)) {
      this.props.onGridKeyUp(e);
    }
  };

  isKeyDown = (keyCode) => {
    if (!this._keysDown) return false;
    return keyCode in this._keysDown;
  };

  isSingleKeyDown = (keyCode) => {
    if (!this._keysDown) return false;
    return keyCode in this._keysDown && Object.keys(this._keysDown).length === 1;
  };

  checkAndCall = (methodName: string, args: any) => {
    if (typeof this[methodName] === 'function') {
      this[methodName](args);
    }
  };

  isKeyExplicitlyHandled = (key: string): boolean => {
    return typeof this['onPress' + key] === 'function';
  };

  hasSelectedCellChanged = (selected: SelectedType) => {
    let previouslySelected = Object.assign({}, this.state.selected);
    return previouslySelected.rowIdx !== selected.rowIdx || previouslySelected.idx !== selected.idx || previouslySelected.active === false;
  };

  onContextMenuHide = () => {
    document.removeEventListener('click', this.onContextMenuHide);
    let newSelected = Object.assign({}, this.state.selected, {contextMenuDisplayed: false});
    this.setState({selected: newSelected});
  };

  onColumnEvent = (ev :SyntheticEvent, columnEvent: ColumnEvent) => {
    let {idx, name} = columnEvent;

    if (name && typeof idx !== 'undefined') {
      let column = this.getColumn(idx);

      if (column && column.events && column.events[name] && typeof column.events[name] === 'function') {
        let eventArgs = {
          idx,
          rowIdx: columnEvent.rowIdx,
          rowId: columnEvent.rowId,
          column
        };

        column.events[name](ev, eventArgs);
      }
    }
  };

  onSelect = (selected: SelectedType) => {
    if (this.state.selected.rowIdx !== selected.rowIdx
      || this.state.selected.idx !== selected.idx
      || this.state.selected.active === false) {
      let idx = selected.idx;
      let rowIdx = selected.rowIdx;
      if (this.isCellWithinBounds(selected)) {
        const oldSelection = this.state.selected;
        this.setState({selected: selected}, () => {
          if (typeof this.props.onCellDeSelected === 'function') {
            this.props.onCellDeSelected(oldSelection);
          }
          if (typeof this.props.onCellSelected === 'function') {
            this.props.onCellSelected(selected);
          }
        });
      } else if (rowIdx === -1 && idx === -1) {
        // When it's outside of the grid, set rowIdx anyway
        this.setState({selected: { idx, rowIdx }});
      }
    }
  };

  onCellClick = (cell: SelectedType, e: SyntheticEvent) => {
    this.onSelect({rowIdx: cell.rowIdx, idx: cell.idx});

    if (this.props.onRowClick && typeof this.props.onRowClick === 'function') {
      this.props.onRowClick(cell.rowIdx, this.props.rowGetter(cell.rowIdx), this.getColumn(cell.idx));
    }

    if (e) {
      e.stopPropagation();
    }
  };

  onCellContextMenu = (cell: SelectedType) => {
    this.onSelect({rowIdx: cell.rowIdx, idx: cell.idx, contextMenuDisplayed: this.props.contextMenu});
    if (this.props.contextMenu) {
      document.addEventListener('click', this.onContextMenuHide);
    }
  };

  onCellDoubleClick = (cell: SelectedType, e: SyntheticEvent) => {
    this.onSelect({rowIdx: cell.rowIdx, idx: cell.idx});
    if (this.props.onRowDoubleClick && typeof this.props.onRowDoubleClick === 'function') {
      this.props.onRowDoubleClick(cell.rowIdx, this.props.rowGetter(cell.rowIdx), this.getColumn(cell.idx));
    }
    this.setActive();
    if (e) {
      e.stopPropagation();
    }
  };

  onPressArrowUp = (e: SyntheticEvent) => {
    this.moveSelectedCell(e, -1, 0);
  };

  onPressArrowDown = (e: SyntheticEvent) => {
    this.moveSelectedCell(e, 1, 0);
  };

  onPressArrowLeft = (e: SyntheticEvent) => {
    this.moveSelectedCell(e, 0, -1);
  };

  onPressArrowRight = (e: SyntheticEvent) => {
    this.moveSelectedCell(e, 0, 1);
  };

  isFocusedOnCell = () => {
    return document.activeElement && document.activeElement.classList &&
      document.activeElement.classList.contains('react-grid-Cell');
  };

  isFocusedOnTable = () => {
    const domNode = this.getDataGridDOMNode();
    return domNode && domNode.contains(document.activeElement);
  };

  exitGrid = (oldSelectedCell, newSelectedValue) => {
    this.setState({ selected: newSelectedValue },
      () => {
        if (typeof this.props.onCellDeSelected === 'function') {
          this.props.onCellDeSelected(oldSelectedCell);
        }});
  };

  enterGrid = (newSelectedValue) => {
    this.setState({ selected: newSelectedValue },
      () => {
        if (typeof this.props.onCellSelected === 'function') {
          this.props.onCellSelected(newSelectedValue);
        }});
  };

  onPressTab = (e: SyntheticEvent) => {
    // Scenario 0a: When there are no rows in the grid, pressing tab needs to allow the browser to handle it
    if (this.props.rowsCount === 0) {
      return;
    }
    // Scenario 0b: When we're editing a cell
    const idx = this.state.selected.idx;
    const rowIdx = this.state.selected.rowIdx;
    if (this.state.selected.active === true) {
      // if we are in a position to leave the grid, stop editing but stay in that cell
      if (this.canExitGrid(e)) {
        this.moveSelectedCell(e, 0, 0);
        return;
      }
      // otherwise move left or right as appropriate
      this.moveSelectedCell(e, 0, e.shiftKey ? -1 : 1);
      return;
    }
    const shift = e.shiftKey === true;
    // Scenario 1: we're at a cell where we can exit the grid
    if (this.canExitGrid(e) && this.isFocusedOnCell()) {
      if (shift && idx >= 0) {
        this.exitGrid({ idx, rowIdx}, { idx: -1, rowIdx, exitedLeft: true });
        return;
      } else if (!shift && idx >= 0) {
        this.exitGrid({ idx, rowIdx }, { idx: -1, rowIdx });
        return;
      }
    }
    // Scenario 2: we're on the div surrounding the grid and press shift+Tab
    // and we just exited left, so we want to let the browser handle it
    // KNOWN ISSUE: Focus on the table can come from either side and at this point we can't know how
    // they user arrived, so it is possible that exitLeft gets set and then the user clicks out of the table
    // and they won't be able to Shift+Tab around the site to re-enter the table from the right.
    if (this.isFocusedOnTable() && !this.isFocusedOnCell() && shift && this.state.selected.exitedLeft) {
      this.enterGrid({ idx, rowIdx });
      return;
    }
    // Scenario 3: we're on the div surrounding the grid and we want to enter the grid
    if (!this.isFocusedOnCell()) {
      // Scenario 3A: idx has been set to -1 (eg can happen when clicking into the filter box)
      // we want to go to the first cell in the row if we press Tab
      // we want to go to the last cell in the row if we press Shift+Tab
      if (idx === -1) {
        this.moveSelectedCell(e, rowIdx === -1 ? 1 : 0, shift ? this.getNbrColumns() : 1);
        return;
      }
      // otherwise, there is a selected cell in the table already, and
      // we want to trigger it to focus - setting selected in state will update
      // the cell props, and checkFocus will be called
      this.enterGrid({ idx, rowIdx, changeSomething: true });
      // make sure the browser doesn't handle it
      e.preventDefault();
      return;
    }
    this.moveSelectedCell(e, 0, e.shiftKey ? -1 : 1);
  };

  onPressEnter = (e: SyntheticKeyboardEvent) => {
    this.setActive(e.key);
  };

  onPressDelete = (e: SyntheticKeyboardEvent) => {
    this.setActive(e.key);
  };

  onPressEscape = (e: SyntheticKeyboardEvent) => {
    this.setInactive(e.key);
    this.handleCancelCopy();
  };

  onPressBackspace = (e: SyntheticKeyboardEvent) => {
    this.setActive(e.key);
  };

  onPressChar = (e: SyntheticKeyboardEvent) => {
    if (isKeyPrintable(e.keyCode)) {
      this.setActive(e.keyCode);
    }
  };

  onPressKeyWithCtrl = (e: SyntheticKeyboardEvent) => {
    let keys = {
      KeyCode_c: 99,
      KeyCode_C: 67,
      KeyCode_V: 86,
      KeyCode_v: 118
    };

    let rowIdx = this.state.selected.rowIdx;
    let row = this.props.rowGetter(rowIdx);

    let idx = this.state.selected.idx;
    let col = this.getColumn(idx);

    if (ColumnUtils.canEdit(col, row, this.props.enableCellSelect)) {
      if (e.keyCode === keys.KeyCode_c || e.keyCode === keys.KeyCode_C) {
        let value = this.getSelectedValue();
        this.handleCopy({ value: value });
      } else if (e.keyCode === keys.KeyCode_v || e.keyCode === keys.KeyCode_V) {
        this.handlePaste();
      }
    }
  };

  onGridRowsUpdated = (cellKey, fromRow, toRow, updated, action, originRow) => {
    let rowIds = [];

    for (let i = fromRow; i <= toRow; i++) {
      rowIds.push(this.props.rowGetter(i)[this.props.rowKey]);
    }

    let fromRowData = this.props.rowGetter(action === 'COPY_PASTE' ? originRow : fromRow);
    let fromRowId = fromRowData[this.props.rowKey];
    let toRowId = this.props.rowGetter(toRow)[this.props.rowKey];
    this.props.onGridRowsUpdated({cellKey, fromRow, toRow, fromRowId, toRowId, rowIds, updated, action, fromRowData});
  };

  onCellCommit = (commit: RowUpdateEvent) => {
    let selected = Object.assign({}, this.state.selected);
    selected.active = false;
    let expandedRows = this.state.expandedRows;
    // if(commit.changed && commit.changed.expandedHeight){
    //   expandedRows = this.expandRow(commit.rowIdx, commit.changed.expandedHeight);
    // }
    this.setState({selected: selected, expandedRows: expandedRows});

    if (this.props.onRowUpdated) {
      this.props.onRowUpdated(commit);
    }

    let targetRow = commit.rowIdx;

    if (this.props.onGridRowsUpdated) {
      this.onGridRowsUpdated(commit.cellKey, targetRow, targetRow, commit.updated, AppConstants.UpdateActions.CELL_UPDATE);
    }
  };

  onDragStart = (e: SyntheticEvent) => {
    let idx = this.state.selected.idx;
    // To prevent dragging down/up when reordering rows.
    const isViewportDragging = e && e.target && e.target.className;
    if (idx > -1 && isViewportDragging) {
      let value = this.getSelectedValue();
      this.handleDragStart({idx: this.state.selected.idx, rowIdx: this.state.selected.rowIdx, value: value});
      // need to set dummy data for FF
      if (e && e.dataTransfer) {
        if (e.dataTransfer.setData) {
          e.dataTransfer.dropEffect = 'move';
          e.dataTransfer.effectAllowed = 'move';
          e.dataTransfer.setData('text/plain', '');
        }
      }
    }
  };

  onToggleFilter = () => {
    // setState() does not immediately mutate this.state but creates a pending state transition.
    // Therefore if you want to do something after the state change occurs, pass it in as a callback function.
    this.setState({ canFilter: !this.state.canFilter }, () => {
      if (this.state.canFilter === false && this.props.onClearFilters) {
        this.props.onClearFilters();
      }
    });
  };

  onDragHandleDoubleClick = (e) => {
    if (this.props.onDragHandleDoubleClick) {
      this.props.onDragHandleDoubleClick(e);
    }

    if (this.props.onGridRowsUpdated) {
      let cellKey = this.getColumn(e.idx).key;
      this.onGridRowsUpdated(cellKey, e.rowIdx, this.props.rowsCount - 1, {[cellKey]: e.rowData[cellKey]}, AppConstants.UpdateActions.COLUMN_FILL);
    }
  };

  onCellExpand = (args) => {
    if (this.props.onCellExpand) {
      this.props.onCellExpand(args);
    }
  };

  onRowExpandToggle = (args) => {
    if (typeof this.props.onRowExpandToggle === 'function') {
      this.props.onRowExpandToggle(args);
    }
  };

  isCellWithinBounds = ({idx, rowIdx}) => {
    return idx >= 0
      && rowIdx >= 0
      && idx < ColumnUtils.getSize(this.state.columnMetrics.columns)
      && rowIdx < this.props.rowsCount;
  };

  handleDragStart = (dragged: DraggedType) => {
    if (!this.dragEnabled()) { return; }
    if (this.isCellWithinBounds(dragged)) {
      this.setState({ dragged: dragged });
    }
  };

  handleDragEnd = () => {
    if (!this.dragEnabled()) { return; }
    const { selected, dragged } = this.state;
    const column = this.getColumn(this.state.selected.idx);
    if (selected && dragged && column) {
      let cellKey = column.key;
      let fromRow = selected.rowIdx < dragged.overRowIdx ? selected.rowIdx : dragged.overRowIdx;
      let toRow   = selected.rowIdx > dragged.overRowIdx ? selected.rowIdx : dragged.overRowIdx;
      if (this.props.onCellsDragged) {
        this.props.onCellsDragged({cellKey: cellKey, fromRow: fromRow, toRow: toRow, value: dragged.value});
      }
      if (this.props.onGridRowsUpdated) {
        this.onGridRowsUpdated(cellKey, fromRow, toRow, {[cellKey]: dragged.value}, AppConstants.UpdateActions.CELL_DRAG);
      }
    }
    this.setState({dragged: {complete: true}});
  };

  handleDragEnter = (row: any) => {
    if (!this.dragEnabled() || this.state.dragged == null) { return; }
    let dragged = this.state.dragged;
    dragged.overRowIdx = row;
    this.setState({dragged: dragged});
  };

  handleTerminateDrag = () => {
    if (!this.dragEnabled()) { return; }
    this.setState({ dragged: null });
  };

  handlePaste = () => {
    if (!this.copyPasteEnabled() || !(this.state.copied)) { return; }
    let selected = this.state.selected;
    let cellKey = this.getColumn(this.state.selected.idx).key;
    let textToCopy = this.state.textToCopy;
    let fromRow = this.state.copied.rowIdx;
    let toRow = selected.rowIdx;

    if (this.props.onCellCopyPaste) {
      this.props.onCellCopyPaste({cellKey: cellKey, rowIdx: toRow, value: textToCopy, fromRow: fromRow, toRow: toRow});
    }

    if (this.props.onGridRowsUpdated) {
      this.onGridRowsUpdated(cellKey, toRow, toRow, {[cellKey]: textToCopy}, AppConstants.UpdateActions.COPY_PASTE, fromRow);
    }
  };

  handleCancelCopy = () => {
    this.setState({copied: null});
  };

  handleCopy = (args: {value: string}) => {
    if (!this.copyPasteEnabled()) { return; }
    let textToCopy = args.value;
    let selected = this.state.selected;
    let copied = {idx: selected.idx, rowIdx: selected.rowIdx};
    this.setState({textToCopy: textToCopy, copied: copied});
  };

<<<<<<< HEAD
  handleSort: function(columnKey: string, direction: SortType) {
    const stateChange = {
      sortDirection: direction,
      sortColumn: columnKey
    };
    const isMultiple = this.props.multipleColumnsSort;
    if (isMultiple) {
      let sort = this.state.sort.slice();
      if (direction === SortableHeaderCell.DEFINE_SORT.NONE) {
        sort = sort.filter((item) => item.column !== columnKey);
      } else {
        const sortData = {column: columnKey, direction};
        let found = false;
        for (let i = 0; i < sort.length; ++i) {
          if (sort[i].column === columnKey) {
            // Overwrite the object, because shallowEqual is used for sort array comparison in shouldComponentUpdate
            sort[i] = sortData;
            found = true;
            break;
          }
        }
        if (!found) {
          sort.push(sortData);
        }
      }

      stateChange.sort = sort;
    }

    this.setState(stateChange, () => {
      isMultiple ? this.props.onGridMultipleColumnsSort(stateChange.sort, columnKey, direction) : this.props.onGridSort(columnKey, direction);
=======
  handleSort = (columnKey: string, direction: SortType) => {
    this.setState({sortDirection: direction, sortColumn: columnKey}, function() {
      this.props.onGridSort(columnKey, direction);
>>>>>>> 7262b208
    });
  };

  getSelectedRow = (rows, key) => {
    let selectedRow = rows.filter(r => {
      if (r[this.props.rowKey] === key) {
        return true;
      }
      return false;
    });
    if (selectedRow.length > 0) {
      return selectedRow[0];
    }
  };

  useNewRowSelection = () => {
    return this.props.rowSelection && this.props.rowSelection.selectBy;
  };

  // return false if not a shift select so can be handled as normal row selection
  handleShiftSelect = (rowIdx) => {
    if (this.state.lastRowIdxUiSelected > -1 && this.isSingleKeyDown(KeyCodes.Shift)) {
      let {keys, indexes, isSelectedKey} = this.props.rowSelection.selectBy;
      let isPreviouslySelected = RowUtils.isRowSelected(keys, indexes, isSelectedKey, this.props.rowGetter(rowIdx), rowIdx);

      if (isPreviouslySelected) return false;

      let handled = false;

      if (rowIdx > this.state.lastRowIdxUiSelected) {
        let rowsSelected = [];

        for (let i = this.state.lastRowIdxUiSelected + 1; i <= rowIdx; i++) {
          rowsSelected.push({rowIdx: i, row: this.props.rowGetter(i)});
        }

        if (typeof this.props.rowSelection.onRowsSelected === 'function') {
          this.props.rowSelection.onRowsSelected(rowsSelected);
        }

        handled = true;
      } else if (rowIdx < this.state.lastRowIdxUiSelected) {
        let rowsSelected = [];

        for (let i = rowIdx; i <= this.state.lastRowIdxUiSelected - 1; i++) {
          rowsSelected.push({rowIdx: i, row: this.props.rowGetter(i)});
        }

        if (typeof this.props.rowSelection.onRowsSelected === 'function') {
          this.props.rowSelection.onRowsSelected(rowsSelected);
        }

        handled = true;
      }

      if (handled) {
        this.setState({lastRowIdxUiSelected: rowIdx});
      }

      return handled;
    }

    return false;
  };

  handleNewRowSelect = (rowIdx, rowData) => {
    if (this.selectAllCheckbox && this.selectAllCheckbox.checked === true) {
      this.selectAllCheckbox.checked = false;
    }

    let {keys, indexes, isSelectedKey} = this.props.rowSelection.selectBy;
    let isPreviouslySelected = RowUtils.isRowSelected(keys, indexes, isSelectedKey, rowData, rowIdx);

    this.setState({lastRowIdxUiSelected: isPreviouslySelected ? -1 : rowIdx, selected: {rowIdx: rowIdx, idx: 0}});

    if (isPreviouslySelected && typeof this.props.rowSelection.onRowsDeselected === 'function') {
      this.props.rowSelection.onRowsDeselected([{rowIdx, row: rowData}]);
    } else if (!isPreviouslySelected && typeof this.props.rowSelection.onRowsSelected === 'function') {
      this.props.rowSelection.onRowsSelected([{rowIdx, row: rowData}]);
    }
  };

  // columnKey not used here as this function will select the whole row,
  // but needed to match the function signature in the CheckboxEditor
  handleRowSelect = (rowIdx: number, columnKey: string, rowData, e: Event) => {
    e.stopPropagation();

    if (this.useNewRowSelection()) {
      if (this.props.rowSelection.enableShiftSelect === true) {
        if (!this.handleShiftSelect(rowIdx)) {
          this.handleNewRowSelect(rowIdx, rowData);
        }
      } else {
        this.handleNewRowSelect(rowIdx, rowData);
      }
    } else { // Fallback to old onRowSelect handler
      let selectedRows = this.props.enableRowSelect === 'single' ? [] : this.state.selectedRows.slice(0);
      let selectedRow = this.getSelectedRow(selectedRows, rowData[this.props.rowKey]);
      if (selectedRow) {
        selectedRow.isSelected = !selectedRow.isSelected;
      } else {
        rowData.isSelected = true;
        selectedRows.push(rowData);
      }
      this.setState({selectedRows: selectedRows, selected: {rowIdx: rowIdx, idx: 0}});
      if (this.props.onRowSelect) {
        this.props.onRowSelect(selectedRows.filter(r => r.isSelected === true));
      }
    }
  };

  handleCheckboxChange = (e: SyntheticEvent) => {
    let allRowsSelected;
    if (e.currentTarget instanceof HTMLInputElement && e.currentTarget.checked === true) {
      allRowsSelected = true;
    } else {
      allRowsSelected = false;
    }
    if (this.useNewRowSelection()) {
      let {keys, indexes, isSelectedKey} = this.props.rowSelection.selectBy;

      if (allRowsSelected && typeof this.props.rowSelection.onRowsSelected === 'function') {
        let selectedRows = [];
        for (let i = 0; i < this.props.rowsCount; i++) {
          let rowData = this.props.rowGetter(i);
          if (!RowUtils.isRowSelected(keys, indexes, isSelectedKey, rowData, i)) {
            selectedRows.push({rowIdx: i, row: rowData});
          }
        }

        if (selectedRows.length > 0) {
          this.props.rowSelection.onRowsSelected(selectedRows);
        }
      } else if (!allRowsSelected && typeof this.props.rowSelection.onRowsDeselected === 'function') {
        let deselectedRows = [];
        for (let i = 0; i < this.props.rowsCount; i++) {
          let rowData = this.props.rowGetter(i);
          if (RowUtils.isRowSelected(keys, indexes, isSelectedKey, rowData, i)) {
            deselectedRows.push({rowIdx: i, row: rowData});
          }
        }

        if (deselectedRows.length > 0) {
          this.props.rowSelection.onRowsDeselected(deselectedRows);
        }
      }
    } else {
      let selectedRows = [];
      for (let i = 0; i < this.props.rowsCount; i++) {
        let row = Object.assign({}, this.props.rowGetter(i), {isSelected: allRowsSelected});
        selectedRows.push(row);
      }
      this.setState({selectedRows: selectedRows});
      if (typeof this.props.onRowSelect === 'function') {
        this.props.onRowSelect(selectedRows.filter(r => r.isSelected === true));
      }
    }
  };

  getScrollOffSet = () => {
    let scrollOffset = 0;
    if (this.grid) {
      let canvas = this.grid.querySelector('.react-grid-Canvas');
      if (canvas) {
        scrollOffset = canvas.offsetWidth - canvas.clientWidth;
      }
    }
    this.setState({scrollOffset: scrollOffset});
  };

  getRowOffsetHeight = (): number => {
    let offsetHeight = 0;
    this.getHeaderRows().forEach((row) => offsetHeight += parseFloat(row.height, 10) );
    return offsetHeight;
  };

  getHeaderRows = (): Array<{ref: Function; height: number;}> => {
    let rows = [{ ref: (node) => this.row = node, height: this.props.headerRowHeight || this.props.rowHeight, rowType: 'header' }];
    if (this.state.canFilter === true) {
      rows.push({
        ref: (node) => this.filterRow = node,
        filterable: true,
        onFilterChange: this.props.onAddFilter,
        height: this.props.headerFiltersHeight,
        rowType: 'filter'
      });
    }
    return rows;
  };

  getInitialSelectedRows = () => {
    let selectedRows = [];
    for (let i = 0; i < this.props.rowsCount; i++) {
      selectedRows.push(false);
    }
    return selectedRows;
  };

  getRowSelectionProps = () => {
    if (this.props.rowSelection) {
      return this.props.rowSelection.selectBy;
    }

    return null;
  };

  getSelectedRows = () => {
    if (this.props.rowSelection) {
      return null;
    }

    return this.state.selectedRows.filter(r => r.isSelected === true);
  };

  getSelectedValue = (): string => {
    let rowIdx = this.state.selected.rowIdx;
    let idx = this.state.selected.idx;
    let cellKey = this.getColumn(idx).key;
    let row = this.props.rowGetter(rowIdx);
    return RowUtils.get(row, cellKey);
  };

  canExitGrid = (e: SyntheticEvent): boolean => {
    // When the cellNavigationMode is 'none', you can exit the grid if you're at the start or end of the row
    // When the cellNavigationMode is 'changeRow', you can exit the grid if you're at the first or last cell of the grid
    // When the cellNavigationMode is 'loopOverRow', there is no logical exit point so you can't exit the grid
    let atLastCellInRow = this.isAtLastCellInRow(this.getNbrColumns());
    let atFirstCellInRow = this.isAtFirstCellInRow();
    let atLastRow = this.isAtLastRow();
    let atFirstRow = this.isAtFirstRow();
    let shift = e.shiftKey === true;
    const { cellNavigationMode } = this.props;
    if (shift) {
      if (cellNavigationMode === 'none') {
        if (atFirstCellInRow) {
          return true;
        }
      } else if (cellNavigationMode === 'changeRow') {
        if (atFirstCellInRow && atFirstRow) {
          return true;
        }
      }
    } else {
      if (cellNavigationMode === 'none') {
        if (atLastCellInRow) {
          return true;
        }
      } else if (cellNavigationMode === 'changeRow') {
        if (atLastCellInRow && atLastRow) {
          return true;
        }
      }
    }
    return false;
  };

  moveSelectedCell = (e: SyntheticEvent, rowDelta: number, cellDelta: number) => {
    // we need to prevent default as we control grid scroll
    // otherwise it moves every time you left/right which is janky
    e.preventDefault();
    let rowIdx;
    let idx;
    const { cellNavigationMode } = this.props;
    if (cellNavigationMode !== 'none') {
      ({idx, rowIdx} = this.calculateNextSelectionPosition(cellNavigationMode, cellDelta, rowDelta));
    } else {
      rowIdx = this.state.selected.rowIdx + rowDelta;
      idx = this.state.selected.idx + cellDelta;
    }
    this.scrollToColumn(idx);
    this.onSelect({ idx: idx, rowIdx: rowIdx });
  };

  getNbrColumns = () => {
    const {columns, enableRowSelect} = this.props;
    return enableRowSelect ? columns.length + 1 : columns.length;
  };

  getDataGridDOMNode = () => {
    return this.grid;
  };

  calculateNextSelectionPosition = (cellNavigationMode: string, cellDelta: number, rowDelta: number) => {
    let _rowDelta = rowDelta;
    let idx = this.state.selected.idx + cellDelta;
    const nbrColumns = this.getNbrColumns();
    if (cellDelta > 0) {
      if (this.isAtLastCellInRow(nbrColumns)) {
        if (cellNavigationMode === 'changeRow') {
          _rowDelta = this.isAtLastRow() ? rowDelta : rowDelta + 1;
          idx = this.isAtLastRow() ? idx : 0;
        } else {
          idx = 0;
        }
      }
    } else if (cellDelta < 0) {
      if (this.isAtFirstCellInRow()) {
        if (cellNavigationMode === 'changeRow') {
          _rowDelta = this.isAtFirstRow() ? rowDelta : rowDelta - 1;
          idx = this.isAtFirstRow() ? 0 : nbrColumns - 1;
        } else {
          idx = nbrColumns - 1;
        }
      }
    }
    let rowIdx = this.state.selected.rowIdx + _rowDelta;
    return {idx, rowIdx};
  };

  isAtLastCellInRow = (nbrColumns) => {
    return this.state.selected.idx === nbrColumns - 1;
  };

  isAtLastRow = () => {
    return this.state.selected.rowIdx === this.props.rowsCount - 1;
  };

  isAtFirstCellInRow = () => {
    return this.state.selected.idx === 0;
  };

  isAtFirstRow = () => {
    return this.state.selected.rowIdx === 0;
  };

  openCellEditor = (rowIdx, idx) => {
    let row = this.props.rowGetter(rowIdx);
    let col = this.getColumn(idx);

    if (!ColumnUtils.canEdit(col, row, this.props.enableCellSelect)) {
      return;
    }

    let selected = {rowIdx, idx};
    if (this.hasSelectedCellChanged(selected)) {
      this.setState({selected}, () => {
        this.setActive('Enter');
      });
    } else {
      this.setActive('Enter');
    }
  };

  scrollToColumn = (colIdx) => {
    if (this.grid) {
      let canvas = this.grid.querySelector('.react-grid-Canvas');
      if (canvas) {
        let left = 0;
        let locked = 0;

        for (let i = 0; i < colIdx; i++) {
          let column = this.getColumn(i);
          if (column) {
            if (column.width) {
              left += column.width;
            }
            if (column.locked) {
              locked += column.width;
            }
          }
        }

        let selectedColumn = this.getColumn(colIdx);
        if (selectedColumn) {
          let scrollLeft = left - locked - canvas.scrollLeft;
          let scrollRight =  left + selectedColumn.width - canvas.scrollLeft;

          if (scrollLeft < 0) {
            canvas.scrollLeft += scrollLeft;
          } else if (scrollRight > canvas.clientWidth) {
            let scrollAmount =  scrollRight - canvas.clientWidth;
            canvas.scrollLeft += scrollAmount;
          }
        }
      }
    }
  };

  deselect = () => {
    const selected = {rowIdx: -1, idx: -1};
    this.setState({selected});
  };

  setActive = (keyPressed: string) => {
    let rowIdx = this.state.selected.rowIdx;
    let row = this.props.rowGetter(rowIdx);

    let idx = this.state.selected.idx;
    let column = this.getColumn(idx);

    if (ColumnUtils.canEdit(column, row, this.props.enableCellSelect) && !this.isActive()) {
      let selected = Object.assign({}, this.state.selected, {idx: idx, rowIdx: rowIdx, active: true, initialKeyCode: keyPressed});
      let showEditor = true;
      if (typeof this.props.onCheckCellIsEditable === 'function') {
        let args = Object.assign({}, { row, column }, selected);
        showEditor = this.props.onCheckCellIsEditable(args);
      }
      if (showEditor !== false) {
        if (column.locked) {
          this.setState({selected});
        } else {
          this.setState({selected}, () => { this.scrollToColumn(idx); });
        }
        this.props.onBeforeEdit();
        this.handleCancelCopy();
      }
    }
  };

  setInactive = () => {
    let rowIdx = this.state.selected.rowIdx;
    let row = this.props.rowGetter(rowIdx);

    let idx = this.state.selected.idx;
    let col = this.getColumn(idx);

    if (ColumnUtils.canEdit(col, row, this.props.enableCellSelect) && this.isActive()) {
      let selected = Object.assign({}, this.state.selected, {idx: idx, rowIdx: rowIdx, active: false});
      this.setState({selected: selected});
    }
  };

  isActive = (): boolean => {
    return this.state.selected.active === true;
  };

  setupGridColumns = (props = this.props): Array<any> => {
    const { columns } = props;
    if (this._cachedColumns === columns) {
      return this._cachedComputedColumns;
    }

    this._cachedColumns = columns;

    let cols = columns.slice(0);
    let unshiftedCols = {};
    if (this.props.rowActionsCell || (props.enableRowSelect && !this.props.rowSelection) || (props.rowSelection && props.rowSelection.showCheckbox !== false)) {
      const SelectAllComponent = this.props.selectAllRenderer || SelectAll;
      const SelectAllRenderer = <SelectAllComponent onChange={this.handleCheckboxChange} inputRef={grid => this.selectAllCheckbox = grid} />;
      let headerRenderer = props.enableRowSelect === 'single' ? null : SelectAllRenderer;
      let Formatter = this.props.rowActionsCell ? this.props.rowActionsCell : CheckboxEditor;
      let selectColumn = {
        key: 'select-row',
        name: '',
        formatter: <Formatter rowSelection={this.props.rowSelection}/>,
        onCellChange: this.handleRowSelect,
        filterable: false,
        headerRenderer: headerRenderer,
        width: 60,
        locked: true,
        getRowMetaData: (rowData) => rowData,
        cellClass: this.props.rowActionsCell ? 'rdg-row-actions-cell' : ''
      };
      unshiftedCols = cols.unshift(selectColumn);
      cols = unshiftedCols > 0 ? cols : unshiftedCols;
    }
    this._cachedComputedColumns = cols;

    return this._cachedComputedColumns;
  };

  copyPasteEnabled = (): boolean => {
    return this.props.onCellCopyPaste !== null;
  };

  dragEnabled = (): boolean => {
    return this.props.onGridRowsUpdated !== undefined || this.props.onCellsDragged !== undefined;
  };

  renderToolbar = (): ReactElement => {
    let Toolbar = this.props.toolbar;
    let toolBarProps =  {columns: this.props.columns, onToggleFilter: this.onToggleFilter, numberOfRows: this.props.rowsCount};
    if (React.isValidElement(Toolbar)) {
      return ( React.cloneElement(Toolbar, toolBarProps));
    } else if (isFunction(Toolbar)) {
      return <Toolbar {...toolBarProps}/>;
    }
  };

  render() {
    let cellMetaData = {
      rowKey: this.props.rowKey,
      selected: this.state.selected,
      dragged: this.state.dragged,
      hoveredRowIdx: this.state.hoveredRowIdx,
      onCellClick: this.onCellClick,
      onCellContextMenu: this.onCellContextMenu,
      onCellDoubleClick: this.onCellDoubleClick,
      onCommit: this.onCellCommit,
      onCommitCancel: this.setInactive,
      copied: this.state.copied,
      handleDragEnterRow: this.handleDragEnter,
      handleTerminateDrag: this.handleTerminateDrag,
      enableCellSelect: this.props.enableCellSelect,
      onColumnEvent: this.onColumnEvent,
      openCellEditor: this.openCellEditor,
      onDragHandleDoubleClick: this.onDragHandleDoubleClick,
      onCellExpand: this.onCellExpand,
      onRowExpandToggle: this.onRowExpandToggle,
      onRowHover: this.onRowHover,
      getDataGridDOMNode: this.getDataGridDOMNode,
      getCellActions: this.props.getCellActions,
      onDeleteSubRow: this.props.onDeleteSubRow,
      onAddSubRow: this.props.onAddSubRow,
      isScrollingVerticallyWithKeyboard: this.isKeyDown(KeyCodes.DownArrow) || this.isKeyDown(KeyCodes.UpArrow),
      isScrollingHorizontallyWithKeyboard: this.isKeyDown(KeyCodes.LeftArrow) || this.isKeyDown(KeyCodes.RightArrow) || this.isKeyDown(KeyCodes.Tab),
      enableCellAutoFocus: this.props.enableCellAutoFocus
    };

    let toolbar = this.renderToolbar();
    let containerWidth = this.props.minWidth || this.gridWidth();
    let gridWidth = containerWidth - this.state.scrollOffset;

    // depending on the current lifecycle stage, gridWidth() may not initialize correctly
    // this also handles cases where it always returns undefined -- such as when inside a div with display:none
    // eg Bootstrap tabs and collapses
    if (typeof containerWidth === 'undefined' || isNaN(containerWidth) || containerWidth === 0) {
      containerWidth = '100%';
    }
    if (typeof gridWidth === 'undefined' || isNaN(gridWidth) || gridWidth === 0) {
      gridWidth = '100%';
    }
    return (
      <div className="react-grid-Container" style={{width: containerWidth}}
        ref={(node) => { this.grid = node; }}>
        {toolbar}
        <div className="react-grid-Main">
          <BaseGrid
            ref={(node) => this.base = node}
            {...this.props}
            rowKey={this.props.rowKey}
            headerRows={this.getHeaderRows()}
            columnMetrics={this.state.columnMetrics}
            rowGetter={this.props.rowGetter}
            rowsCount={this.props.rowsCount}
            rowHeight={this.props.rowHeight}
            cellMetaData={cellMetaData}
            selectedRows={this.getSelectedRows()}
            rowSelection={this.getRowSelectionProps()}
            expandedRows={this.state.expandedRows}
            rowOffsetHeight={this.getRowOffsetHeight()}
            sortColumn={this.state.sortColumn}
            sortDirection={this.state.sortDirection}
            sort={this.state.sort}
            onSort={this.handleSort}
            minHeight={this.props.minHeight}
            totalWidth={gridWidth}
            onViewportKeydown={this.onKeyDown}
            onViewportKeyup={this.onKeyUp}
            onViewportDragStart={this.onDragStart}
            onViewportDragEnd={this.handleDragEnd}
            onViewportClick={this.deselect}
            onViewportDoubleClick={this.deselect}
            onColumnResize={this.onColumnResize}
            rowScrollTimeout={this.props.rowScrollTimeout}
            scrollToRowIndex={this.props.scrollToRowIndex}
            contextMenu={this.props.contextMenu}
            overScan={this.props.overScan} />
          </div>
        </div>
      );
  }
}


module.exports = ReactDataGrid;<|MERGE_RESOLUTION|>--- conflicted
+++ resolved
@@ -6,11 +6,8 @@
 const ColumnUtils = require('./ColumnUtils');
 const KeyCodes = require('./KeyCodes');
 const isFunction = require('./utils/isFunction');
-<<<<<<< HEAD
 const SortDataShape = require('./PropTypeShapes/SortDataShape');
-=======
 import SelectAll from './formatters/SelectAll';
->>>>>>> 7262b208
 import AppConstants from './AppConstants';
 import { isKeyPrintable, isCtrlKeyHeldDown } from './utils/keyboardUtils';
 const ColumnMetrics        = require('./ColumnMetrics');
@@ -45,60 +42,6 @@
   rowIdx: number;
 };
 
-<<<<<<< HEAD
-const ReactDataGrid = React.createClass({
-
-  mixins: [
-    ColumnMetricsMixin,
-    DOMMetrics.MetricsComputatorMixin,
-    KeyboardHandlerMixin
-  ],
-
-  propTypes: {
-    rowHeight: React.PropTypes.number.isRequired,
-    headerRowHeight: React.PropTypes.number,
-    headerFiltersHeight: React.PropTypes.number,
-    minHeight: React.PropTypes.number.isRequired,
-    minWidth: React.PropTypes.number,
-    enableRowSelect: React.PropTypes.oneOfType([React.PropTypes.bool, React.PropTypes.string]),
-    onRowUpdated: React.PropTypes.func,
-    rowGetter: React.PropTypes.func.isRequired,
-    rowsCount: React.PropTypes.number.isRequired,
-    toolbar: React.PropTypes.element,
-    enableCellSelect: React.PropTypes.bool,
-    columns: React.PropTypes.oneOfType([React.PropTypes.object, React.PropTypes.array]).isRequired,
-    onFilter: React.PropTypes.func,
-    onCellCopyPaste: React.PropTypes.func,
-    onCellsDragged: React.PropTypes.func,
-    onAddFilter: React.PropTypes.func,
-    sort: SortDataShape,
-    multipleColumnsSort: React.PropTypes.bool,
-    onGridSort: React.PropTypes.func,
-    onGridMultipleColumnsSort: React.PropTypes.func,
-    onDragHandleDoubleClick: React.PropTypes.func,
-    onGridRowsUpdated: React.PropTypes.func,
-    onRowSelect: React.PropTypes.func,
-    rowKey: React.PropTypes.string,
-    rowScrollTimeout: React.PropTypes.number,
-    onClearFilters: React.PropTypes.func,
-    contextMenu: React.PropTypes.element,
-    cellNavigationMode: React.PropTypes.oneOf(['none', 'loopOverRow', 'changeRow']),
-    onCellSelected: React.PropTypes.func,
-    onCellDeSelected: React.PropTypes.func,
-    onCellExpand: React.PropTypes.func,
-    enableDragAndDrop: React.PropTypes.bool,
-    onRowExpandToggle: React.PropTypes.func,
-    draggableHeaderCell: React.PropTypes.func,
-    getValidFilterValues: React.PropTypes.func,
-    rowSelection: React.PropTypes.shape({
-      enableShiftSelect: React.PropTypes.bool,
-      onRowsSelected: React.PropTypes.func,
-      onRowsDeselected: React.PropTypes.func,
-      showCheckbox: React.PropTypes.bool,
-      selectBy: React.PropTypes.oneOfType([
-        React.PropTypes.shape({
-          indexes: React.PropTypes.arrayOf(React.PropTypes.number).isRequired
-=======
 type ColumnMetricsType = {
   columns: Array<Column>;
   totalWidth: number;
@@ -126,7 +69,10 @@
     onCellsDragged: PropTypes.func,
     getCellActions: PropTypes.func,
     onAddFilter: PropTypes.func,
+    sort: SortDataShape,
+    multipleColumnsSort: React.PropTypes.bool,
     onGridSort: PropTypes.func,
+    onGridMultipleColumnsSort: React.PropTypes.func,
     onDragHandleDoubleClick: PropTypes.func,
     onGridRowsUpdated: PropTypes.func,
     onRowSelect: PropTypes.func,
@@ -152,7 +98,6 @@
       selectBy: PropTypes.oneOfType([
         PropTypes.shape({
           indexes: PropTypes.arrayOf(PropTypes.number).isRequired
->>>>>>> 7262b208
         }),
         PropTypes.shape({
           isSelectedKey: PropTypes.string.isRequired
@@ -216,14 +161,10 @@
     } else {
       initialState.selected = {rowIdx: -1, idx: -1};
     }
-<<<<<<< HEAD
     if (this.props.multipleColumnsSort) {
       initialState.sort = this.props.sort || [];
     }
 
-    return initialState;
-  },
-=======
     this.state = initialState;
   }
 
@@ -244,7 +185,6 @@
     this._mounted = false;
     window.removeEventListener('resize', this.metricsUpdated);
   }
->>>>>>> 7262b208
 
   componentWillReceiveProps(nextProps) {
     if (nextProps.columns) {
@@ -757,8 +697,7 @@
     this.setState({textToCopy: textToCopy, copied: copied});
   };
 
-<<<<<<< HEAD
-  handleSort: function(columnKey: string, direction: SortType) {
+  handleSort = (columnKey: string, direction: SortType) => {
     const stateChange = {
       sortDirection: direction,
       sortColumn: columnKey
@@ -789,11 +728,6 @@
 
     this.setState(stateChange, () => {
       isMultiple ? this.props.onGridMultipleColumnsSort(stateChange.sort, columnKey, direction) : this.props.onGridSort(columnKey, direction);
-=======
-  handleSort = (columnKey: string, direction: SortType) => {
-    this.setState({sortDirection: direction, sortColumn: columnKey}, function() {
-      this.props.onGridSort(columnKey, direction);
->>>>>>> 7262b208
     });
   };
 
