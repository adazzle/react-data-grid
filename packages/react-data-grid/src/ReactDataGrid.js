--- conflicted
+++ resolved
@@ -11,12 +11,9 @@
 const isFunction = require('./utils/isFunction');
 import SelectAll from './formatters/SelectAll';
 import AppConstants from './AppConstants';
-<<<<<<< HEAD
 import { addIndeterminate, removeIndeterminate } from './helpers/indeterminateHelpers';
-=======
 import { isKeyPrintable, isCtrlKeyHeldDown } from './utils/keyboardUtils';
 const ColumnMetrics        = require('./ColumnMetrics');
->>>>>>> 67c659b2
 require('../../../themes/react-data-grid-core.css');
 require('../../../themes/react-data-grid-checkbox.css');
 
@@ -259,7 +256,6 @@
     return initialState;
   },
 
-<<<<<<< HEAD
   componentDidUpdate() {
     const { rowsCount, rowSelection } = this.props;
     const { enableIndeterminate, selectedRowCounts } = rowSelection;
@@ -290,7 +286,8 @@
         }
       }
     }
-=======
+  },
+
   onKeyDown(e: SyntheticKeyboardEvent) {
     if (isCtrlKeyHeldDown(e)) {
       this.checkAndCall('onPressKeyWithCtrl', e);
@@ -338,7 +335,6 @@
 
   isKeyExplicitlyHandled(key: string): boolean {
     return typeof this['onPress' + key] === 'function';
->>>>>>> 67c659b2
   },
 
   hasSelectedCellChanged: function(selected: SelectedType) {
