--- conflicted
+++ resolved
@@ -118,18 +118,12 @@
     rowActionsCell: PropTypes.func,
     onCheckCellIsEditable: PropTypes.func,
     /* called before cell is set active, returns a boolean to determine whether cell is editable */
-<<<<<<< HEAD
-    overScan: React.PropTypes.object,
-    onDeleteSubRow: React.PropTypes.func,
-    onAddSubRow: React.PropTypes.func,
-    selectAllRenderer: React.PropTypes.object
-=======
     overScan: PropTypes.object,
     onDeleteSubRow: PropTypes.func,
     onAddSubRow: PropTypes.func,
     enableCellAutoFocus: PropTypes.bool,
-    onBeforeEdit: PropTypes.func
->>>>>>> ae6841e4
+    onBeforeEdit: PropTypes.func,
+    selectAllRenderer: React.PropTypes.object
   },
 
   getDefaultProps(): {enableCellSelect: boolean} {
