--- conflicted
+++ resolved
@@ -118,35 +118,6 @@
     onAddSubRow: PropTypes.func,
     enableCellAutoFocus: PropTypes.bool,
     onBeforeEdit: PropTypes.func,
-<<<<<<< HEAD
-    selectAllRenderer: PropTypes.object
-  },
-
-  getDefaultProps(): {enableCellSelect: boolean} {
-    return {
-      enableCellSelect: false,
-      tabIndex: -1,
-      rowHeight: 35,
-      headerFiltersHeight: 45,
-      enableRowSelect: false,
-      minHeight: 350,
-      rowKey: 'id',
-      rowScrollTimeout: 0,
-      scrollToRowIndex: 0,
-      cellNavigationMode: 'none',
-      overScan: {
-        colsStart: 5,
-        colsEnd: 5,
-        rowsStart: 5,
-        rowsEnd: 5
-      },
-      enableCellAutoFocus: false,
-      onBeforeEdit: () => {}
-    };
-  },
-
-  getInitialState: function(): {selected: SelectedType; copied: ?{idx: number; rowIdx: number}; selectedRows: Array<Row>; expandedRows: Array<Row>; canFilter: boolean; columnFilters: any; sortDirection: ?SortType; sortColumn: ?ExcelColumn; dragged: ?DraggedType;  } {
-=======
     selectAllRenderer: PropTypes.object,
     minColumnWidth: PropTypes.number,
     columnEquality: PropTypes.func,
@@ -170,7 +141,7 @@
       rowsStart: 5,
       rowsEnd: 5
     },
-    enableCellAutoFocus: true,
+    enableCellAutoFocus: false,
     onBeforeEdit: () => {},
     minColumnWidth: 80,
     columnEquality: ColumnMetrics.sameColumn
@@ -178,7 +149,6 @@
 
   constructor(props, context) {
     super(props, context);
->>>>>>> 2eecc139
     let columnMetrics = this.createColumnMetrics();
     let initialState = {columnMetrics, selectedRows: [], copied: null, expandedRows: [], canFilter: false, columnFilters: {}, sortDirection: null, sortColumn: null, dragged: null, scrollOffset: 0, lastRowIdxUiSelected: -1};
     if (props.enableCellSelect) {
