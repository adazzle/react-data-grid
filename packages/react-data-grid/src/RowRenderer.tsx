--- conflicted
+++ resolved
@@ -20,11 +20,7 @@
 | 'selectedRows'
 >;
 
-<<<<<<< HEAD
-export interface RowRendererPropsBase<R> {
-=======
-interface RowRendererProps<R, K extends keyof R> extends SharedCanvasProps<R, K> {
->>>>>>> 525cbfbc
+export interface RowRendererProps<R, K extends keyof R> extends SharedCanvasProps<R, K> {
   idx: number;
   rowData: R;
   colOverscanStartIdx: number;
@@ -33,13 +29,7 @@
   setRowRef(row: Row<R> | null, idx: number): void;
 }
 
-<<<<<<< HEAD
-export type RowRendererProps<R> = SharedCanvasProps<R> & RowRendererPropsBase<R>;
-
-type SharedActualRowRendererProps<R> = Pick<RowRendererProps<R>,
-=======
 type SharedActualRowRendererProps<R, K extends keyof R> = Pick<RowRendererProps<R, K>,
->>>>>>> 525cbfbc
 | 'idx'
 | 'cellMetaData'
 | 'onRowSelectionChange'
@@ -48,11 +38,7 @@
 | 'scrollLeft'
 >;
 
-<<<<<<< HEAD
-export interface RendererProps<R> extends SharedActualRowRendererProps<R> {
-=======
-interface RendererProps<R, K extends keyof R> extends SharedActualRowRendererProps<R, K> {
->>>>>>> 525cbfbc
+export interface RendererProps<R, K extends keyof R> extends SharedActualRowRendererProps<R, K> {
   ref: React.Ref<Row<R>>;
   row: R;
   columns: CalculatedColumn<R>[];
@@ -149,11 +135,7 @@
   return <Row<R> {...rendererProps} />;
 }
 
-<<<<<<< HEAD
-export function propsAreEqual<R, T extends RowRendererPropsBase<R>>(prevProps: T, nextProps: T) {
-=======
-function propsAreEqual<R, K extends keyof R>(prevProps: RowRendererProps<R, K>, nextProps: RowRendererProps<R, K>) {
->>>>>>> 525cbfbc
+export function propsAreEqual<R, K extends keyof R>(prevProps: RowRendererProps<R, K>, nextProps: RowRendererProps<R, K>) {
   const { scrollLeft, ...rest } = prevProps;
   const { scrollLeft: nextScrollLeft, ...nextRest } = nextProps;
 
