import React, { memo } from 'react';
import { isElement } from 'react-is';

import Row from './Row';
import RowGroup from './RowGroup';
import { CanvasProps } from './Canvas';
import { IRowRendererProps, CalculatedColumn, SubRowDetails, RowData } from './common/types';

type SharedCanvasProps<R, K extends keyof R> = Pick<CanvasProps<R, K>,
| 'cellMetaData'
| 'columnMetrics'
| 'eventBus'
| 'getSubRowDetails'
| 'onRowSelectionChange'
| 'rowGroupRenderer'
| 'rowHeight'
| 'rowKey'
| 'rowRenderer'
| 'selectedRows'
>;

export interface RowRendererProps<R, K extends keyof R> extends SharedCanvasProps<R, K> {
  idx: number;
  rowData: R;
  colOverscanStartIdx: number;
  colOverscanEndIdx: number;
  scrollLeft: number | undefined;
  setRowRef(row: Row<R> | null, idx: number): void;
}

type SharedActualRowRendererProps<R, K extends keyof R> = Pick<RowRendererProps<R, K>,
| 'idx'
| 'cellMetaData'
| 'onRowSelectionChange'
| 'colOverscanStartIdx'
| 'colOverscanEndIdx'
| 'scrollLeft'
>;

export interface RendererProps<R, K extends keyof R> extends SharedActualRowRendererProps<R, K> {
  ref: React.Ref<Row<R>>;
  row: R;
  columns: CalculatedColumn<R>[];
  lastFrozenColumnIndex: number;
  subRowDetails?: SubRowDetails;
  height: number;
  isRowSelected: boolean;
  isSummaryRow: boolean;
}

function RowRenderer<R, K extends keyof R>({
  cellMetaData,
  colOverscanEndIdx,
  colOverscanStartIdx,
  columnMetrics,
  eventBus,
  getSubRowDetails,
  idx,
  onRowSelectionChange,
  rowData,
  rowGroupRenderer,
  rowHeight,
  rowKey,
  rowRenderer,
  scrollLeft,
  selectedRows,
  setRowRef
}: RowRendererProps<R, K>) {
  const { __metaData } = rowData as RowData;
  const rendererProps: RendererProps<R, K> = {
    ref(row) {
      setRowRef(row, idx);
    },
    idx,
    row: rowData,
    height: rowHeight,
    columns: columnMetrics.columns,
    isRowSelected: selectedRows !== undefined && selectedRows.has(rowData[rowKey]),
    onRowSelectionChange,
    cellMetaData,
    subRowDetails: getSubRowDetails ? getSubRowDetails(rowData) : undefined,
    colOverscanStartIdx,
    colOverscanEndIdx,
    lastFrozenColumnIndex: columnMetrics.lastFrozenColumnIndex,
    scrollLeft,
    isSummaryRow: false
  };

  function renderCustomRowRenderer() {
    const { ref, ...otherProps } = rendererProps;
    const CustomRowRenderer = rowRenderer!;
    const customRowRendererProps = { ...otherProps, renderBaseRow: (p: IRowRendererProps<R>) => <Row ref={ref} {...p} /> };

    if (isElement(CustomRowRenderer)) {
      if (CustomRowRenderer.type === Row) {
        // In the case where Row is specified as the custom render, ensure the correct ref is passed
        return <Row<R> {...rendererProps} />;
      }
      return React.cloneElement(CustomRowRenderer, customRowRendererProps);
    }

    return <CustomRowRenderer {...customRowRendererProps} />;
  }

  function renderGroupRow() {
    const { ref, columns, ...rowGroupProps } = rendererProps;

    return (
      <RowGroup
        {...rowGroupProps}
        {...__metaData!}
        columns={columns as CalculatedColumn<unknown>[]}
        name={(rowData as RowData).name!}
        eventBus={eventBus}
        renderer={rowGroupRenderer}
        renderBaseRow={(p: IRowRendererProps<R>) => <Row ref={ref} {...p} />}
      />
    );
  }

  if (__metaData) {
    if (__metaData.getRowRenderer) {
      return __metaData.getRowRenderer(rendererProps, idx);
    }
    if (__metaData.isGroup) {
      return renderGroupRow();
    }
  }

  if (rowRenderer) {
    return renderCustomRowRenderer();
  }

  return <Row<R> {...rendererProps} />;
}

<<<<<<< HEAD
export function propsAreEqual<R, K extends keyof R>(prevProps: RowRendererProps<R, K>, nextProps: RowRendererProps<R, K>) {
  const { scrollLeft, ...rest } = prevProps;
  const { scrollLeft: nextScrollLeft, ...nextRest } = nextProps;

  return shallowEqual(rest, nextRest);
}

export default memo(RowRenderer, propsAreEqual as () => boolean) as <R, K extends keyof R>(props: RowRendererProps<R, K>) => JSX.Element;
=======
export default memo(RowRenderer) as <R, K extends keyof R>(props: RowRendererProps<R, K>) => JSX.Element;
>>>>>>> 6a10450c
<|MERGE_RESOLUTION|>--- conflicted
+++ resolved
@@ -134,15 +134,4 @@
   return <Row<R> {...rendererProps} />;
 }
 
-<<<<<<< HEAD
-export function propsAreEqual<R, K extends keyof R>(prevProps: RowRendererProps<R, K>, nextProps: RowRendererProps<R, K>) {
-  const { scrollLeft, ...rest } = prevProps;
-  const { scrollLeft: nextScrollLeft, ...nextRest } = nextProps;
-
-  return shallowEqual(rest, nextRest);
-}
-
-export default memo(RowRenderer, propsAreEqual as () => boolean) as <R, K extends keyof R>(props: RowRendererProps<R, K>) => JSX.Element;
-=======
-export default memo(RowRenderer) as <R, K extends keyof R>(props: RowRendererProps<R, K>) => JSX.Element;
->>>>>>> 6a10450c
+export default memo(RowRenderer) as <R, K extends keyof R>(props: RowRendererProps<R, K>) => JSX.Element;