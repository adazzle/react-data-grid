import React from 'react';
import classNames from 'classnames';

import { CellMetaData } from '../common/types';
import ChildRowDeleteButton from '../ChildRowDeleteButton';
import { CellProps } from '../Cell';
import CellValue from './CellValue';

export type CellContentProps<R> = Pick<CellProps<R>,
| 'idx'
| 'rowIdx'
| 'rowData'
| 'column'
| 'value'
| 'expandableOptions'
| 'tooltip'
| 'height'
| 'cellControls'
| 'isRowSelected'
| 'onRowSelectionChange'
> & Pick<CellMetaData<R>,
'onDeleteSubRow'
>;

export default function CellContent<R>({
  idx,
  rowIdx,
  column,
  rowData,
  value,
  tooltip,
  expandableOptions,
  height,
  onDeleteSubRow,
  cellControls,
  isRowSelected,
  onRowSelectionChange
}: CellContentProps<R>) {
  const isExpandCell = expandableOptions ? expandableOptions.field === column.key : false;
  const treeDepth = expandableOptions ? expandableOptions.treeDepth : 0;
  const style = expandableOptions && isExpandCell ? { marginLeft: expandableOptions.treeDepth * 30 } : undefined;

  function handleDeleteSubRow() {
    if (onDeleteSubRow) {
      onDeleteSubRow({
        idx,
        rowIdx,
        rowData,
        expandArgs: expandableOptions
      });
    }
  }

  const cellDeleter = expandableOptions && treeDepth > 0 && isExpandCell && (
    <ChildRowDeleteButton
      treeDepth={treeDepth}
      cellHeight={height}
      onDeleteSubRow={handleDeleteSubRow}
      isDeleteSubRowEnabled={!!onDeleteSubRow}
    />
  );

  const classes = classNames('react-grid-Cell__value',
    { 'cell-tooltip': !!tooltip }
  );

  return (
    <div className={classes}>
      {cellDeleter}
<<<<<<< HEAD
      <div style={style}>
        <CellValue<R>
          rowIdx={rowIdx}
          rowData={rowData}
          column={column}
          value={value}
          isScrolling={isScrolling}
          isRowSelected={isRowSelected}
          onRowSelectionChange={onRowSelectionChange}
        />
=======
      <div className="react-grid-Cell__container" style={{ marginLeft }}>
        <span>
          <CellValue<R>
            rowIdx={rowIdx}
            rowData={rowData}
            column={column}
            value={value}
            isRowSelected={isRowSelected}
            onRowSelectionChange={onRowSelectionChange}
          />
        </span>
>>>>>>> 04c4567c
        {cellControls}
      </div>
      {tooltip && <span className="cell-tooltip-text">{tooltip}</span>}
    </div>
  );
}<|MERGE_RESOLUTION|>--- conflicted
+++ resolved
@@ -67,30 +67,15 @@
   return (
     <div className={classes}>
       {cellDeleter}
-<<<<<<< HEAD
       <div style={style}>
         <CellValue<R>
           rowIdx={rowIdx}
           rowData={rowData}
           column={column}
           value={value}
-          isScrolling={isScrolling}
           isRowSelected={isRowSelected}
           onRowSelectionChange={onRowSelectionChange}
         />
-=======
-      <div className="react-grid-Cell__container" style={{ marginLeft }}>
-        <span>
-          <CellValue<R>
-            rowIdx={rowIdx}
-            rowData={rowData}
-            column={column}
-            value={value}
-            isRowSelected={isRowSelected}
-            onRowSelectionChange={onRowSelectionChange}
-          />
-        </span>
->>>>>>> 04c4567c
         {cellControls}
       </div>
       {tooltip && <span className="cell-tooltip-text">{tooltip}</span>}
