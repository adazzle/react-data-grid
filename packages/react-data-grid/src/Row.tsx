--- conflicted
+++ resolved
@@ -2,12 +2,7 @@
 import React from 'react';
 
 import Cell from './Cell';
-<<<<<<< HEAD
-import { isFrozen } from './utils/columnUtils';
-=======
->>>>>>> c2b84586
 import { IRowRendererProps } from './common/types';
-import { isPositionStickySupported } from './utils';
 import { isFrozen } from './utils/columnUtils';
 
 export default class Row<R> extends React.Component<IRowRendererProps<R>> {
