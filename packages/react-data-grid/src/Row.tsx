--- conflicted
+++ resolved
@@ -60,15 +60,10 @@
       rowData: row,
       expandableOptions: this.getExpandableOptions(key),
       isScrolling,
-<<<<<<< HEAD
-      scrollLeft: isFrozen(column) && !isPositionStickySupported() ? scrollLeft : undefined,
+      scrollLeft,
       lastFrozenColumnIndex,
       isRowSelected,
       onRowSelectionChange
-=======
-      scrollLeft,
-      lastFrozenColumnIndex
->>>>>>> d559553b
     };
 
     return <Renderer key={`${key as keyof R}-${idx}`} {...cellProps} />; // FIXME: fix key type
