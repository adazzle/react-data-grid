import classNames from 'classnames';
<<<<<<< HEAD
import React from 'react';
import shallowEqual from 'shallowequal';
=======
>>>>>>> c4073844

import Cell from './Cell';
import { CalculatedColumn, CellRenderer, CellRendererProps, RowRenderer, RowRendererProps } from './common/types';
import { isFrozen } from './utils/columnUtils';
<<<<<<< HEAD
=======
import { IRowRenderer, IRowRendererProps, CellRenderer, CellRendererProps, CalculatedColumn } from './common/types';
>>>>>>> c4073844

export default class Row<R> extends React.Component<IRowRendererProps<R>> implements IRowRenderer {
  static displayName = 'Row';

  static defaultProps = {
    cellRenderer: Cell,
    isSelected: false,
    height: 35
  };

  private readonly cells = new Map<keyof R, CellRenderer>();

  handleDragEnter = (e: React.DragEvent<HTMLDivElement>) => {
    // Prevent default to allow drop
    e.preventDefault();
    const { idx, cellMetaData } = this.props;
    cellMetaData.onDragEnter(idx);
  };

  handleDragOver = (e: React.DragEvent<HTMLDivElement>) => {
    e.preventDefault();
    e.dataTransfer.dropEffect = 'copy';
  };

  handleDrop = (e: React.DragEvent<HTMLDivElement>) => {
    // The default in Firefox is to treat data in dataTransfer as a URL and perform navigation on it, even if the data type used is 'text'
    // To bypass this, we need to capture and prevent the drop event.
    e.preventDefault();
  };

  getCell(column: CalculatedColumn<R>) {
    const Renderer = this.props.cellRenderer!;
    const { idx, cellMetaData, row, scrollLeft, isRowSelected, onRowSelectionChange, isSummaryRow } = this.props;
    const { key } = column;

    const cellProps: CellRendererProps<R> & { ref: (cell: CellRenderer | null) => void } = {
      ref: (cell) => cell ? this.cells.set(key, cell) : this.cells.delete(key),
      idx: column.idx,
      rowIdx: idx,
      height: this.props.height,
      column,
      cellMetaData,
      value: this.getCellValue(key || String(column.idx) as keyof R) as R[keyof R], // FIXME: fix types
      rowData: row,
      scrollLeft,
      isRowSelected,
      onRowSelectionChange,
      isSummaryRow
    };

    if (!isSummaryRow) {
      cellProps.expandableOptions = this.getExpandableOptions(key);
    }

    return <Renderer key={`${key as keyof R}-${idx}`} {...cellProps} />; // FIXME: fix key type
  }

  getCells() {
    const { colOverscanStartIdx, colOverscanEndIdx, columns, lastFrozenColumnIndex } = this.props;
    const frozenColumns = columns.slice(0, lastFrozenColumnIndex + 1);
    const nonFrozenColumn = columns.slice(colOverscanStartIdx, colOverscanEndIdx + 1).filter(c => !isFrozen(c));
    return nonFrozenColumn.concat(frozenColumns).map(c => this.getCell(c));
  }

  getCellValue(key: keyof R) {
    const { isRowSelected, row } = this.props;
    if (key === 'select-row') {
      return isRowSelected;
    }

    return row[key];
  }

  getExpandableOptions(columnKey: keyof R) {
    const { subRowDetails } = this.props;
    if (!subRowDetails) return;

    const { field, expanded, children, treeDepth } = subRowDetails;
    return {
      canExpand: field === columnKey && ((children && children.length > 0) || subRowDetails.group === true),
      field,
      expanded,
      children,
      treeDepth,
      subRowDetails
    };
  }

  setScrollLeft(scrollLeft: number) {
    for (const column of this.props.columns) {
      const { key } = column;
      if (isFrozen(column) && this.cells.has(key)) {
        this.cells.get(key)!.setScrollLeft(scrollLeft);
      }
    }
  }

  render() {
    const { idx, isRowSelected, extraClasses, isSummaryRow } = this.props;
    const className = classNames(
      'rdg-row',
      `rdg-row-${idx % 2 === 0 ? 'even' : 'odd'}`,
      { 'rdg-row-selected': isRowSelected },
      extraClasses
    );

    const events = !isSummaryRow && {
      onDragEnter: this.handleDragEnter,
      onDragOver: this.handleDragOver,
      onDrop: this.handleDrop
    };

    return (
      <div
        className={className}
        style={{ height: this.props.height }}
        {...events}
      >
        {this.getCells()}
      </div>
    );
  }
}<|MERGE_RESOLUTION|>--- conflicted
+++ resolved
@@ -1,17 +1,9 @@
 import classNames from 'classnames';
-<<<<<<< HEAD
 import React from 'react';
-import shallowEqual from 'shallowequal';
-=======
->>>>>>> c4073844
 
 import Cell from './Cell';
-import { CalculatedColumn, CellRenderer, CellRendererProps, RowRenderer, RowRendererProps } from './common/types';
+import { CalculatedColumn, CellRenderer, CellRendererProps, IRowRenderer, IRowRendererProps } from './common/types';
 import { isFrozen } from './utils/columnUtils';
-<<<<<<< HEAD
-=======
-import { IRowRenderer, IRowRendererProps, CellRenderer, CellRendererProps, CalculatedColumn } from './common/types';
->>>>>>> c4073844
 
 export default class Row<R> extends React.Component<IRowRendererProps<R>> implements IRowRenderer {
   static displayName = 'Row';
