--- conflicted
+++ resolved
@@ -136,15 +136,8 @@
       <div
         ref={this.row}
         className={className}
-<<<<<<< HEAD
-        style={{ height: this.getRowHeight() }}
+        style={{ height: this.props.height }}
         {...events}
-=======
-        style={{ height: this.props.height }}
-        onDragEnter={this.handleDragEnter}
-        onDragOver={this.handleDragOver}
-        onDrop={this.handleDrop}
->>>>>>> fc4b090f
       >
         {this.getCells()}
       </div>
