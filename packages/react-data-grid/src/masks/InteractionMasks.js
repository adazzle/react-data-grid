--- conflicted
+++ resolved
@@ -20,11 +20,7 @@
   selectedRangeIsSingleCell
 } from '../utils/SelectedCellUtils';
 import { isFunction } from 'common/utils';
-<<<<<<< HEAD
 import columnUtils from '../ColumnUtils';
-=======
-import * as columnUtils from '../ColumnUtils';
->>>>>>> d9a4cb9c
 import * as keyCodes from '../KeyCodes';
 import { CellNavigationMode, EventTypes } from 'common/constants';
 
