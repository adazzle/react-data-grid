--- conflicted
+++ resolved
@@ -649,41 +649,6 @@
             columns={columns}
           />
         )}
-<<<<<<< HEAD
-        {!isEditorEnabled && this.isGridSelected() && (
-          <SelectionMask
-            selectedPosition={selectedPosition}
-            rowHeight={rowHeight}
-            columns={columns}
-            isGroupedRow={rowData && rowData.__metaData ? rowData.__metaData.isGroup : false}
-            scrollLeft={this.props.scrollLeft}
-            top={this.getSelectedRowTop(selectedPosition.rowIdx)}
-          >
-            {this.dragEnabled() && (
-              <DragHandle
-                onDragStart={this.handleDragStart}
-                onDragEnd={this.handleDragEnd}
-                onDoubleClick={this.onDragHandleDoubleClick}
-              />
-            )}
-          </SelectionMask>
-        )}
-        {isEditorEnabled && (
-          <div className="rdg-editor-container">
-            <EditorContainer
-              firstEditorKeyPress={firstEditorKeyPress}
-              onCommit={this.onCommit}
-              onCommitCancel={this.onCommitCancel}
-              rowIdx={selectedPosition.rowIdx}
-              value={getSelectedCellValue({ selectedPosition, columns, rowGetter })}
-              rowData={rowData}
-              column={getSelectedColumn({ selectedPosition, columns })}
-              scrollLeft={this.props.scrollLeft}
-              {...getSelectedDimensions({ selectedPosition, rowHeight, columns })}
-            />
-          </div>
-        )}
-=======
         {selectedRangeIsSingleCell(this.state.selectedRange) ?
           this.getSingleCellSelectView(rowData) :
           this.getCellRangeSelectView()
@@ -696,9 +661,9 @@
           value={getSelectedCellValue({ selectedPosition, columns, rowGetter })}
           rowData={rowData}
           column={getSelectedColumn({ selectedPosition, columns })}
+          scrollLeft={this.props.scrollLeft}
           {...getSelectedDimensions({ selectedPosition, rowHeight, columns })}
         />}
->>>>>>> 5d76eb9a
         {isValidElement(contextMenu) && cloneElement(contextMenu, { ...selectedPosition })}
       </div>
     );
