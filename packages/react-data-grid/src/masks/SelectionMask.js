import React from 'react';
import PropTypes from 'prop-types';

import CellMask from './CellMask';

<<<<<<< HEAD
export default function SelectionMask({ selectedPosition, innerRef, getSelectedDimensions, children }) {
  const dimensions = getSelectedDimensions(selectedPosition);
=======
function SelectionMask({ selectedPosition, innerRef, getSelectedDimensions, children }) {
  const dimensions = getSelectedDimensions(selectedPosition, true);
>>>>>>> 4f238c0d
  return (
    <CellMask
      {...dimensions}
      className="rdg-selected"
      innerRef={innerRef}
      tabIndex="0"
    >
      {children}
    </CellMask>
  );
}

SelectionMask.propTypes = {
  selectedPosition: PropTypes.object.isRequired,
  getSelectedDimensions: PropTypes.func.isRequired,
  innerRef: PropTypes.func.isRequired
};<|MERGE_RESOLUTION|>--- conflicted
+++ resolved
@@ -3,13 +3,8 @@
 
 import CellMask from './CellMask';
 
-<<<<<<< HEAD
-export default function SelectionMask({ selectedPosition, innerRef, getSelectedDimensions, children }) {
-  const dimensions = getSelectedDimensions(selectedPosition);
-=======
 function SelectionMask({ selectedPosition, innerRef, getSelectedDimensions, children }) {
   const dimensions = getSelectedDimensions(selectedPosition, true);
->>>>>>> 4f238c0d
   return (
     <CellMask
       {...dimensions}
