const React = require('react');
const shallowEqual = require('shallowequal');
const BaseHeaderCell = require('./HeaderCell');
const getScrollbarSize = require('./getScrollbarSize');
const columnUtils = require('./ColumnUtils');
const SortableHeaderCell = require('common/cells/headerCells/SortableHeaderCell');
const FilterableHeaderCell = require('common/cells/headerCells/FilterableHeaderCell');
const HeaderCellType = require('./HeaderCellType');
const createObjectWithProperties = require('./createObjectWithProperties');
require('../../../themes/react-data-grid-header.css');

import PropTypes from 'prop-types';

const HeaderRowStyle = {
  overflow: PropTypes.string,
  width: PropTypes.oneOfType([PropTypes.number, PropTypes.string]),
  height: PropTypes.number,
  position: PropTypes.string
};

// The list of the propTypes that we want to include in the HeaderRow div
const knownDivPropertyKeys = ['width', 'height', 'style', 'onScroll'];

class HeaderRow extends React.Component {
  static displayName = 'HeaderRow';

  static propTypes = {
    width: PropTypes.oneOfType([PropTypes.number, PropTypes.string]),
    height: PropTypes.number.isRequired,
    columns: PropTypes.oneOfType([PropTypes.array, PropTypes.object]).isRequired,
    onColumnResize: PropTypes.func,
    onSort: PropTypes.func.isRequired,
    onColumnResizeEnd: PropTypes.func,
    style: PropTypes.shape(HeaderRowStyle),
    sortColumn: PropTypes.string,
    sortDirection: PropTypes.oneOf(Object.keys(SortableHeaderCell.DEFINE_SORT)),
    cellRenderer: PropTypes.func,
    headerCellRenderer: PropTypes.func,
    filterable: PropTypes.bool,
    onFilterChange: PropTypes.func,
    resizing: PropTypes.object,
    onScroll: PropTypes.func,
    rowType: PropTypes.string,
    draggableHeaderCell: PropTypes.func,
    onHeaderDrop: PropTypes.func
  };

  cells = [];

<<<<<<< HEAD
  shouldComponentUpdate(
    nextProps: { width: ?(number | string); height: number; columns: Array<ExcelColumn>; style: ?HeaderRowStyle; onColumnResize: ?any },
  ): boolean {
=======
  shouldComponentUpdate(nextProps) {
>>>>>>> a0b6801a
    return (
      nextProps.width !== this.props.width
      || nextProps.height !== this.props.height
      || nextProps.columns !== this.props.columns
      || !shallowEqual(nextProps.style, this.props.style)
      || this.props.sortColumn !== nextProps.sortColumn
      || this.props.sortDirection !== nextProps.sortDirection
    );
  }

  getHeaderCellType = (column) => {
    if (column.filterable) {
      if (this.props.filterable) return HeaderCellType.FILTERABLE;
    }

    if (column.sortable && column.rowType !== 'filter') return HeaderCellType.SORTABLE;

    return HeaderCellType.NONE;
  };

  getFilterableHeaderCell = (column) => {
    let FilterRenderer = FilterableHeaderCell;
    if (column.filterRenderer !== undefined) {
      FilterRenderer = column.filterRenderer;
    }
    return <FilterRenderer {...this.props} onChange={this.props.onFilterChange} />;
  };

  getSortableHeaderCell = (column) => {
    let sortDirection = (this.props.sortColumn === column.key) ? this.props.sortDirection : SortableHeaderCell.DEFINE_SORT.NONE;
    let sortDescendingFirst = (column.sortDescendingFirst === undefined) ? false : column.sortDescendingFirst;
    return <SortableHeaderCell columnKey={column.key} onSort={this.props.onSort} sortDirection={sortDirection} sortDescendingFirst={sortDescendingFirst} headerRenderer={column.headerRenderer} />;
  };

  getHeaderRenderer = (column) => {
    if (column.headerRenderer && !column.sortable && !this.props.filterable) {
      return column.headerRenderer;
    }
    const headerCellType = this.getHeaderCellType(column);
    switch (headerCellType) {
    case HeaderCellType.SORTABLE:
      return this.getSortableHeaderCell(column);
    case HeaderCellType.FILTERABLE:
      return this.getFilterableHeaderCell(column);
    default:
      return undefined;
    }
  };

  getStyle = () => {
    return {
      overflow: 'hidden',
      width: '100%',
      height: this.props.height,
      position: 'absolute'
    };
  };

<<<<<<< HEAD
  getCells = (): Array<HeaderCell> => {
    const cells = [];
    const frozenCells = [];
    const { columns, rowType } = this.props;

    for (let i = 0, len = columnUtils.getSize(columns); i < len; i++) {
      const column = Object.assign({ rowType }, columnUtils.getColumn(columns, i));
      const _renderer = column.key === 'select-row' && rowType === 'filter' ? <div></div> : this.getHeaderRenderer(column);

      const baseHeaderCellProps = {
        column,
        height: this.props.height,
        renderer: _renderer,
        resizing: this.props.resizing === column,
        onResize: this.props.onColumnResize,
        onResizeEnd: this.props.onColumnResizeEnd
      };

      let cell;
      if (column.draggable) {
        const DraggableHeaderCell = this.props.draggableHeaderCell;
        cell = (
          <DraggableHeaderCell
            key={column.key}
            ref={(node) => this.cells[i] = node}
            column={column}
            onHeaderDrop={this.props.onHeaderDrop}
          >
            <BaseHeaderCell {...baseHeaderCellProps} />
          </DraggableHeaderCell>
        );
      } else {
        cell = (
          <BaseHeaderCell
            key={column.key}
            ref={(node) => this.cells[i] = node}
            {...baseHeaderCellProps}
=======
  getCells = () => {
    let cells = [];
    let frozenCells = [];
    for (let i = 0, len = columnUtils.getSize(this.props.columns); i < len; i++) {
      let column = Object.assign({ rowType: this.props.rowType }, columnUtils.getColumn(this.props.columns, i));
      let _renderer = this.getHeaderRenderer(column);
      if (column.key === 'select-row' && this.props.rowType === 'filter') {
        _renderer = <div></div>;
      }
      let HeaderCell = column.draggable ? this.props.draggableHeaderCell : BaseHeaderCell;
      let cell = (
        <HeaderCell
          ref={(node) => this.cells[i] = node}
          key={i}
          height={this.props.height}
          column={column}
          renderer={_renderer}
          resizing={this.props.resizing === column}
          onResize={this.props.onColumnResize}
          onResizeEnd={this.props.onColumnResizeEnd}
          onHeaderDrop={this.props.onHeaderDrop}
>>>>>>> a0b6801a
          />
        );
      }

      if (columnUtils.isFrozen(column)) {
        frozenCells.push(cell);
      } else {
        cells.push(cell);
      }
    }

    return cells.concat(frozenCells);
  };

<<<<<<< HEAD
  setScrollLeft = (scrollLeft: number) => {
    this.props.columns.forEach((column, i) => {
=======
  setScrollLeft = (scrollLeft) => {
    this.props.columns.forEach( (column, i) => {
>>>>>>> a0b6801a
      if (columnUtils.isFrozen(column)) {
        this.cells[i].setScrollLeft(scrollLeft);
      } else {
        if (this.cells[i] && this.cells[i].removeScroll) {
          this.cells[i].removeScroll();
        }
      }
    });
  };

  getKnownDivProps = () => {
    return createObjectWithProperties(this.props, knownDivPropertyKeys);
  };

  render() {
    let cellsStyle = {
      width: this.props.width ? (this.props.width + getScrollbarSize()) : '100%',
      height: this.props.height,
      whiteSpace: 'nowrap',
      overflowX: 'hidden',
      overflowY: 'hidden'
    };

    let cells = this.getCells();
    return (
      <div {...this.getKnownDivProps()} className="react-grid-HeaderRow">
        <div style={cellsStyle}>
          {cells}
        </div>
      </div>
    );
  }
}

module.exports = HeaderRow;<|MERGE_RESOLUTION|>--- conflicted
+++ resolved
@@ -47,13 +47,7 @@
 
   cells = [];
 
-<<<<<<< HEAD
-  shouldComponentUpdate(
-    nextProps: { width: ?(number | string); height: number; columns: Array<ExcelColumn>; style: ?HeaderRowStyle; onColumnResize: ?any },
-  ): boolean {
-=======
   shouldComponentUpdate(nextProps) {
->>>>>>> a0b6801a
     return (
       nextProps.width !== this.props.width
       || nextProps.height !== this.props.height
@@ -112,8 +106,7 @@
     };
   };
 
-<<<<<<< HEAD
-  getCells = (): Array<HeaderCell> => {
+  getCells = () => {
     const cells = [];
     const frozenCells = [];
     const { columns, rowType } = this.props;
@@ -150,29 +143,6 @@
             key={column.key}
             ref={(node) => this.cells[i] = node}
             {...baseHeaderCellProps}
-=======
-  getCells = () => {
-    let cells = [];
-    let frozenCells = [];
-    for (let i = 0, len = columnUtils.getSize(this.props.columns); i < len; i++) {
-      let column = Object.assign({ rowType: this.props.rowType }, columnUtils.getColumn(this.props.columns, i));
-      let _renderer = this.getHeaderRenderer(column);
-      if (column.key === 'select-row' && this.props.rowType === 'filter') {
-        _renderer = <div></div>;
-      }
-      let HeaderCell = column.draggable ? this.props.draggableHeaderCell : BaseHeaderCell;
-      let cell = (
-        <HeaderCell
-          ref={(node) => this.cells[i] = node}
-          key={i}
-          height={this.props.height}
-          column={column}
-          renderer={_renderer}
-          resizing={this.props.resizing === column}
-          onResize={this.props.onColumnResize}
-          onResizeEnd={this.props.onColumnResizeEnd}
-          onHeaderDrop={this.props.onHeaderDrop}
->>>>>>> a0b6801a
           />
         );
       }
@@ -187,13 +157,8 @@
     return cells.concat(frozenCells);
   };
 
-<<<<<<< HEAD
-  setScrollLeft = (scrollLeft: number) => {
+  setScrollLeft = (scrollLeft) => {
     this.props.columns.forEach((column, i) => {
-=======
-  setScrollLeft = (scrollLeft) => {
-    this.props.columns.forEach( (column, i) => {
->>>>>>> a0b6801a
       if (columnUtils.isFrozen(column)) {
         this.cells[i].setScrollLeft(scrollLeft);
       } else {
