--- conflicted
+++ resolved
@@ -83,17 +83,14 @@
   },
 
   getSortableHeaderCell(column) {
-<<<<<<< HEAD
-    let sortDirection = (this.props.sortColumn === column.key) ? this.props.sortDirection : SortableHeaderCell.DEFINE_SORT.NONE;
-    let sortDescendingFirst = (column.sortDescendingFirst === undefined ) ? false : column.sortDescendingFirst;
-    return <SortableHeaderCell columnKey={column.key} onSort={this.props.onSort} sortDirection={sortDirection} sortDescendingFirst={sortDescendingFirst}/>;
-=======
+
     let SortableRenderer = SortableHeaderCell;
     if (column.headerRenderer !== undefined) {
       SortableRenderer = column.headerRenderer;
     }
     const sortDirection = (this.props.sortColumn === column.key) ? this.props.sortDirection : SortableHeaderCell.DEFINE_SORT.NONE;
-    const props = { columnKey: column.key, onSort: this.props.onSort, sortDirection: sortDirection };
+    const sortDescendingFirst = (column.sortDescendingFirst === undefined ) ? false : column.sortDescendingFirst;
+    const props = { columnKey: column.key, onSort: this.props.onSort, sortDirection: sortDirection, sortDescendingFirst: sortDescendingFirst };
 
     if (React.isValidElement(SortableRenderer)) {
       // a string means it's an HTML element and props we want to pass are not valid, return it as is
@@ -103,7 +100,6 @@
       return React.cloneElement(SortableRenderer, props);
     }
     return React.createElement(SortableRenderer, props);
->>>>>>> 76edcb13
   },
 
   getHeaderRenderer(column) {
