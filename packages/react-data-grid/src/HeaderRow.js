--- conflicted
+++ resolved
@@ -86,20 +86,15 @@
   };
 
   getSortableHeaderCell = (column) => {
-<<<<<<< HEAD
     let sortDirection;
+    let sortDescendingFirst = (column.sortDescendingFirst === undefined ) ? false : column.sortDescendingFirst;
     if (this.props.sort) {
       const columnSort = this.props.sort.filter((s) => s.column === column.key)[0];
       sortDirection = columnSort ? columnSort.direction : SortableHeaderCell.DEFINE_SORT.NONE;
     } else {
       sortDirection = (this.props.sortColumn === column.key) ? this.props.sortDirection : SortableHeaderCell.DEFINE_SORT.NONE;
     }
-    return <SortableHeaderCell columnKey={column.key} onSort={this.props.onSort} sortDirection={sortDirection}/>;
-=======
-    let sortDirection = (this.props.sortColumn === column.key) ? this.props.sortDirection : SortableHeaderCell.DEFINE_SORT.NONE;
-    let sortDescendingFirst = (column.sortDescendingFirst === undefined ) ? false : column.sortDescendingFirst;
     return <SortableHeaderCell columnKey={column.key} onSort={this.props.onSort} sortDirection={sortDirection} sortDescendingFirst={sortDescendingFirst} headerRenderer={column.headerRenderer} />;
->>>>>>> 90e70564
   };
 
   getHeaderRenderer = (column) => {
