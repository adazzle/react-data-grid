const React             = require('react');
const createReactClass = require('create-react-class');
const shallowEqual    = require('fbjs/lib/shallowEqual');
const BaseHeaderCell        = require('./HeaderCell');
const getScrollbarSize  = require('./getScrollbarSize');
const ExcelColumn  = require('./PropTypeShapes/ExcelColumn');
const ColumnUtilsMixin  = require('./ColumnUtils');
const SortableHeaderCell    = require('./cells/headerCells/SortableHeaderCell');
const FilterableHeaderCell  = require('./cells/headerCells/FilterableHeaderCell');
const HeaderCellType = require('./HeaderCellType');
const createObjectWithProperties = require('./createObjectWithProperties');
require('../../../themes/react-data-grid-header.css');

import PropTypes from 'prop-types';

const HeaderRowStyle  = {
  overflow: PropTypes.string,
  width: PropTypes.oneOfType([PropTypes.number, PropTypes.string]),
  height: PropTypes.number,
  position: PropTypes.string
};

// The list of the propTypes that we want to include in the HeaderRow div
const knownDivPropertyKeys = ['width', 'height', 'style', 'onScroll'];

const HeaderRow = createReactClass({
  displayName: 'HeaderRow',

  propTypes: {
    width: PropTypes.oneOfType([PropTypes.number, PropTypes.string]),
    height: PropTypes.number.isRequired,
    columns: PropTypes.oneOfType([PropTypes.array, PropTypes.object]).isRequired,
    onColumnResize: PropTypes.func,
    onSort: PropTypes.func.isRequired,
    onColumnResizeEnd: PropTypes.func,
    style: PropTypes.shape(HeaderRowStyle),
    sortColumn: PropTypes.string,
    sortDirection: PropTypes.oneOf(Object.keys(SortableHeaderCell.DEFINE_SORT)),
    cellRenderer: PropTypes.func,
    headerCellRenderer: PropTypes.func,
    filterable: PropTypes.bool,
    onFilterChange: PropTypes.func,
    resizing: PropTypes.object,
    onScroll: PropTypes.func,
    rowType: PropTypes.string,
    draggableHeaderCell: PropTypes.func,
    onHeaderDrop: PropTypes.func
  },

  mixins: [ColumnUtilsMixin],

  componentWillMount() {
    this.cells = [];
  },

  shouldComponentUpdate(nextProps: {width: ?(number | string); height: number; columns: Array<ExcelColumn>; style: ?HeaderRowStyle; onColumnResize: ?any}): boolean {
    return (
      nextProps.width !== this.props.width
      || nextProps.height !== this.props.height
      || nextProps.columns !== this.props.columns
      || !shallowEqual(nextProps.style, this.props.style)
      || this.props.sortColumn !== nextProps.sortColumn
      || this.props.sortDirection !== nextProps.sortDirection
    );
  },

  getHeaderCellType(column) {
    if (column.filterable) {
      if (this.props.filterable) return HeaderCellType.FILTERABLE;
    }

    if (column.sortable && column.rowType !== 'filter') return HeaderCellType.SORTABLE;

    return HeaderCellType.NONE;
  },

  getFilterableHeaderCell(column) {
    let FilterRenderer = FilterableHeaderCell;
    if (column.filterRenderer !== undefined) {
      FilterRenderer = column.filterRenderer;
    }
    return <FilterRenderer {...this.props} onChange={this.props.onFilterChange} />;
  },

  getSortableHeaderCell(column) {
<<<<<<< HEAD

    let SortableRenderer = SortableHeaderCell;
    if (column.headerRenderer !== undefined) {
      SortableRenderer = column.headerRenderer;
    }
    const sortDirection = (this.props.sortColumn === column.key) ? this.props.sortDirection : SortableHeaderCell.DEFINE_SORT.NONE;
    const sortDescendingFirst = (column.sortDescendingFirst === undefined ) ? false : column.sortDescendingFirst;
    const props = { columnKey: column.key, onSort: this.props.onSort, sortDirection: sortDirection, sortDescendingFirst };

    if (React.isValidElement(SortableRenderer)) {
      // a string means it's an HTML element and props we want to pass are not valid, return it as is
      if (typeof SortableRenderer.type === 'string') {
        return SortableRenderer;
      }
      return React.cloneElement(SortableRenderer, props);
    }
    return React.createElement(SortableRenderer, props);
=======
    let sortDirection = (this.props.sortColumn === column.key) ? this.props.sortDirection : SortableHeaderCell.DEFINE_SORT.NONE;
    return <SortableHeaderCell columnKey={column.key} onSort={this.props.onSort} sortDirection={sortDirection}/>;
>>>>>>> 49a91852
  },

  getHeaderRenderer(column) {
    let renderer;
    if (column.headerRenderer && !this.props.filterable) {
      renderer = column.headerRenderer;
    } else {
      let headerCellType = this.getHeaderCellType(column);
      switch (headerCellType) {
      case HeaderCellType.SORTABLE:
        renderer = this.getSortableHeaderCell(column);
        break;
      case HeaderCellType.FILTERABLE:
        renderer = this.getFilterableHeaderCell(column);
        break;
      default:
        break;
      }
    }
    return renderer;
  },

  getStyle(): HeaderRowStyle {
    return {
      overflow: 'hidden',
      width: '100%',
      height: this.props.height,
      position: 'absolute'
    };
  },

  getCells(): Array<HeaderCell> {
    let cells = [];
    let lockedCells = [];
    for (let i = 0, len = this.getSize(this.props.columns); i < len; i++) {
      let column = Object.assign({ rowType: this.props.rowType }, this.getColumn(this.props.columns, i));
      let _renderer = this.getHeaderRenderer(column);
      if (column.key === 'select-row' && this.props.rowType === 'filter') {
        _renderer = <div></div>;
      }
      let HeaderCell = column.draggable ? this.props.draggableHeaderCell : BaseHeaderCell;
      let cell = (
        <HeaderCell
          ref={(node) => this.cells[i] = node}
          key={i}
          height={this.props.height}
          column={column}
          renderer={_renderer}
          resizing={this.props.resizing === column}
          onResize={this.props.onColumnResize}
          onResizeEnd={this.props.onColumnResizeEnd}
          onHeaderDrop={this.props.onHeaderDrop}
          />
      );
      if (column.locked) {
        lockedCells.push(cell);
      } else {
        cells.push(cell);
      }
    }

    return cells.concat(lockedCells);
  },

  setScrollLeft(scrollLeft: number) {
    this.props.columns.forEach( (column, i) => {
      if (column.locked) {
        this.cells[i].setScrollLeft(scrollLeft);
      } else {
        if (this.cells[i] && this.cells[i].removeScroll) {
          this.cells[i].removeScroll();
        }
      }
    });
  },

  getKnownDivProps() {
    return createObjectWithProperties(this.props, knownDivPropertyKeys);
  },

  render(): ?ReactElement {
    let cellsStyle = {
      width: this.props.width ? (this.props.width + getScrollbarSize()) : '100%',
      height: this.props.height,
      whiteSpace: 'nowrap',
      overflowX: 'hidden',
      overflowY: 'hidden'
    };

    let cells = this.getCells();
    return (
      <div {...this.getKnownDivProps()} className="react-grid-HeaderRow">
        <div style={cellsStyle}>
          {cells}
        </div>
      </div>
    );
  }
});

module.exports = HeaderRow;<|MERGE_RESOLUTION|>--- conflicted
+++ resolved
@@ -83,7 +83,6 @@
   },
 
   getSortableHeaderCell(column) {
-<<<<<<< HEAD
 
     let SortableRenderer = SortableHeaderCell;
     if (column.headerRenderer !== undefined) {
@@ -101,10 +100,6 @@
       return React.cloneElement(SortableRenderer, props);
     }
     return React.createElement(SortableRenderer, props);
-=======
-    let sortDirection = (this.props.sortColumn === column.key) ? this.props.sortDirection : SortableHeaderCell.DEFINE_SORT.NONE;
-    return <SortableHeaderCell columnKey={column.key} onSort={this.props.onSort} sortDirection={sortDirection}/>;
->>>>>>> 49a91852
   },
 
   getHeaderRenderer(column) {
