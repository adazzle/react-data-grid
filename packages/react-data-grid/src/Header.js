--- conflicted
+++ resolved
@@ -2,13 +2,7 @@
 import ReactDOM from 'react-dom';
 import PropTypes from 'prop-types';
 import joinClasses from 'classnames';
-<<<<<<< HEAD
-
-import shallowCloneObject from './shallowCloneObject';
 import * as ColumnMetrics from './ColumnMetrics';
-=======
-import ColumnMetrics from './ColumnMetrics';
->>>>>>> 572f5029
 import { getColumn } from './ColumnUtils';
 import HeaderRow from './HeaderRow';
 import getScrollbarSize  from './getScrollbarSize';
