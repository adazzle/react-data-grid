--- conflicted
+++ resolved
@@ -1,4 +1,3 @@
-<<<<<<< HEAD
 import React from 'react';
 import ReactDOM from 'react-dom';
 import joinClasses from 'classnames';
@@ -7,16 +6,6 @@
 import {getColumn} from './ColumnUtils';
 import HeaderRow from './HeaderRow';
 import getScrollbarSize  from './getScrollbarSize';
-=======
-const React               = require('react');
-const ReactDOM            = require('react-dom');
-const joinClasses         = require('classnames');
-const shallowCloneObject  = require('./shallowCloneObject');
-const ColumnMetrics       = require('./ColumnMetrics');
-const ColumnUtils         = require('./ColumnUtils');
-const HeaderRow           = require('./HeaderRow');
-import getScrollbarSize from './getScrollbarSize';
->>>>>>> 097c5cb4
 import PropTypes from 'prop-types';
 import createObjectWithProperties from'./createObjectWithProperties';
 import cellMetaDataShape    from'common/prop-shapes/CellMetaDataShape';
