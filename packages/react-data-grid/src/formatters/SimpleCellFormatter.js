--- conflicted
+++ resolved
@@ -1,17 +1,10 @@
 const React = require('react');
 import PropTypes from 'prop-types';
 
-<<<<<<< HEAD
-const SimpleCellFormatter = React.createClass({
-  propTypes: {
-    value: React.PropTypes.oneOfType([React.PropTypes.string, React.PropTypes.number, React.PropTypes.object, React.PropTypes.bool])
-  },
-=======
 class SimpleCellFormatter extends React.Component {
   static propTypes = {
-    value: PropTypes.oneOfType([PropTypes.string, PropTypes.number, PropTypes.object, PropTypes.bool]).isRequired
+    value: PropTypes.oneOfType([PropTypes.string, PropTypes.number, PropTypes.object, PropTypes.bool])
   };
->>>>>>> 166862ea
 
   shouldComponentUpdate(nextProps: any): boolean {
     return nextProps.value !== this.props.value;
