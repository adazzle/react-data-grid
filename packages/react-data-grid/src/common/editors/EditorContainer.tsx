import React, { KeyboardEvent } from 'react';
import classNames from 'classnames';
import { isElement, isValidElementType } from 'react-is';
import { Clear } from '@material-ui/icons';

import { CalculatedColumn, Editor, EditorProps, CommitEvent, Dimension, Omit } from '../types';
import SimpleTextEditor from './SimpleTextEditor';
import ClickOutside from './ClickOutside';
import { InteractionMasksProps, InteractionMasksState } from '../../masks/InteractionMasks';

type SharedInteractionMasksProps<R, K extends keyof R> = Pick<InteractionMasksProps<R, K>, 'scrollLeft' | 'scrollTop'>;
type SharedInteractionMasksState = Pick<InteractionMasksState, 'firstEditorKeyPress'>;

type ValueType<R> = R[keyof R];

export interface Props<R, K extends keyof R> extends SharedInteractionMasksProps<R, K>, SharedInteractionMasksState, Omit<Dimension, 'zIndex'> {
  rowIdx: number;
  rowData: R;
  value: ValueType<R>;
  column: CalculatedColumn<R>;
  onGridKeyDown?(e: KeyboardEvent): void;
  onCommit(e: CommitEvent<R>): void;
  onCommitCancel(): void;
}

interface State<R> {
  isInvalid: boolean;
  value: ValueType<R> | string;
}

<<<<<<< HEAD
function getInitialValue<R>({ firstEditorKeyPress: key, value }: Props<R>): ValueType<R> | string {
  if (key === 'Delete' || key === 'Backspace') {
    return '';
  }
  if (key === 'Enter') {
    return value;
  }

  return key || value;
}

export default class EditorContainer<R> extends React.Component<Props<R>, State<R>> {
=======
export default class EditorContainer<R, K extends keyof R> extends React.Component<Props<R, K>, State> {
>>>>>>> 465fa7e3
  static displayName = 'EditorContainer';

  changeCommitted = false;
  changeCanceled = false;

  private readonly editor = React.createRef<Editor>();
  readonly state: Readonly<State<R>> = {
    isInvalid: false,
    value: getInitialValue(this.props)
  };

  componentDidMount() {
    const inputNode = this.getInputNode();
    if (inputNode instanceof HTMLElement) {
      inputNode.focus();
    }
    if (inputNode instanceof HTMLInputElement) {
      inputNode.select();
    }
  }

  componentDidUpdate(prevProps: Props<R, K>) {
    if (prevProps.scrollLeft !== this.props.scrollLeft || prevProps.scrollTop !== this.props.scrollTop) {
      this.commitCancel();
    }
  }

  componentWillUnmount() {
    if (!this.changeCommitted && !this.changeCanceled) {
      this.commit();
    }
  }

  preventDefaultNavigation = (e: KeyboardEvent<HTMLElement>): boolean => {
    if (
      // prevent event from bubbling if editor has results to select
      (e.key === 'Escape' && this.editorIsSelectOpen())
      // dont want to propogate as that then moves us round the grid
      || ((e.key === 'ArrowUp' || e.key === 'ArrowDown') && this.editorHasResults())
      // prevent event propogation. this disables left cell navigation
      || (e.key === 'ArrowLeft' && !this.isCaretAtBeginningOfInput())
      // prevent event propogation. this disables right cell navigation
      || (e.key === 'ArrowRight' && !this.isCaretAtEndOfInput())
    ) {
      e.stopPropagation();
      return true;
    }

    return false;
  };

  onKeyDown = (e: KeyboardEvent<HTMLElement>) => {
    if (this.props.column.enableNewEditor || !this.preventDefaultNavigation(e)) {
      if (['Enter', 'Tab', 'ArrowUp', 'ArrowDown', 'ArrowLeft', 'ArrowRight'].includes(e.key)) {
        this.commit();
      } else if (e.key === 'Escape') {
        this.commitCancel();
      }
    }

    if (this.props.onGridKeyDown) {
      this.props.onGridKeyDown(e);
    }
  };

  onChange = (value: ValueType<R>) => {
    this.setState({ value });
  };

  createEditor() {
    type P = EditorProps<ValueType<R> | string, unknown, R>;
    const editorProps: P & { ref: React.RefObject<Editor> } = {
      ref: this.editor,
      column: this.props.column,
      value: this.state.value,
      onChange: this.onChange,
      rowMetaData: this.getRowMetaData(),
      rowData: this.props.rowData,
      height: this.props.height,
      onCommit: this.commit,
      onCommitCancel: this.commitCancel,
      onOverrideKeyDown: this.onKeyDown
    };

    const CustomEditor = this.props.column.editor as React.ComponentType<P>;
    // return custom column editor or SimpleEditor if none specified
    if (isElement(CustomEditor)) {
      return React.cloneElement(CustomEditor, editorProps);
    }
    if (isValidElementType(CustomEditor)) {
      return <CustomEditor {...editorProps} />;
    }

    return (
      <SimpleTextEditor
        value={this.state.value as string}
        onChange={this.onChange as unknown as (value: string) => void}
        onCommit={this.commit}
      />
    );
  }

  editorHasResults = () => {
    const { hasResults } = this.getEditor();
    return hasResults ? hasResults() : false;
  };

  editorIsSelectOpen = () => {
    const { isSelectOpen } = this.getEditor();
    return isSelectOpen ? isSelectOpen() : false;
  };

  getRowMetaData() {
    // clone row data so editor cannot actually change this
    // convention based method to get corresponding Id or Name of any Name or Id property
    if (this.props.column.getRowMetaData) {
      return this.props.column.getRowMetaData(this.props.rowData, this.props.column);
    }
  }

  getEditor = () => {
    return this.editor.current!;
  };

  getInputNode = () => {
    return this.getEditor() && this.getEditor().getInputNode();
  };

  commit = () => {
    const { onCommit, column } = this.props;
    const updated: never = column.enableNewEditor
      ? this.getEditor().getValue()
      : { [column.key]: this.state.value } as never;

    if (this.isNewValueValid(updated)) {
      this.changeCommitted = true;
      const cellKey = this.props.column.key;
      onCommit({ cellKey, rowIdx: this.props.rowIdx, updated });
    }
  };

  commitCancel = () => {
    this.changeCanceled = true;
    this.props.onCommitCancel();
  };

  isNewValueValid = (value: unknown) => {
    const editor = this.getEditor();
    if (editor && editor.validate) {
      const isValid = editor.validate(value);
      this.setState({ isInvalid: !isValid });
      return isValid;
    }

    return true;
  };

  isCaretAtBeginningOfInput = () => {
    const inputNode = this.getInputNode();
    return inputNode instanceof HTMLInputElement
      && inputNode.selectionEnd === 0;
  };

  isCaretAtEndOfInput = () => {
    const inputNode = this.getInputNode();
    return inputNode instanceof HTMLInputElement
      && inputNode.selectionStart === inputNode.value.length;
  };

  handleRightClick = (e: React.MouseEvent<HTMLDivElement>) => {
    e.stopPropagation();
  };

  renderStatusIcon() {
    return this.state.isInvalid
      && <Clear className="form-control-feedback" />;
  }

  render() {
    const { width, height, left, top } = this.props;
    const className = classNames('rdg-editor-container', {
      'has-error': this.state.isInvalid
    });

    return (
      <ClickOutside onClickOutside={this.commit}>
        <div
          className={className}
          style={{ height, width, left, top }}
          onKeyDown={this.onKeyDown}
          onContextMenu={this.handleRightClick}
        >
          {this.createEditor()}
          {this.renderStatusIcon()}
        </div>
      </ClickOutside>
    );
  }
}<|MERGE_RESOLUTION|>--- conflicted
+++ resolved
@@ -28,8 +28,7 @@
   value: ValueType<R> | string;
 }
 
-<<<<<<< HEAD
-function getInitialValue<R>({ firstEditorKeyPress: key, value }: Props<R>): ValueType<R> | string {
+function getInitialValue<R, K extends keyof R>({ firstEditorKeyPress: key, value }: Props<R, K>): ValueType<R> | string {
   if (key === 'Delete' || key === 'Backspace') {
     return '';
   }
@@ -40,10 +39,7 @@
   return key || value;
 }
 
-export default class EditorContainer<R> extends React.Component<Props<R>, State<R>> {
-=======
-export default class EditorContainer<R, K extends keyof R> extends React.Component<Props<R, K>, State> {
->>>>>>> 465fa7e3
+export default class EditorContainer<R, K extends keyof R> extends React.Component<Props<R, K>, State<R>> {
   static displayName = 'EditorContainer';
 
   changeCommitted = false;
