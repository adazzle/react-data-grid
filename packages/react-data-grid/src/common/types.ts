/* eslint-disable @typescript-eslint/no-explicit-any */
import { KeyboardEvent, ReactNode } from 'react';
import { UpdateActions } from './enums';
import EventBus from '../EventBus';

export type Omit<T, K extends keyof T> = Pick<T, Exclude<keyof T, K>>;

interface ColumnValue<TRow, TField extends keyof TRow = keyof TRow> {
  /** The name of the column. By default it will be displayed in the header cell */
  name: string;
  /** A unique key to distinguish each column */
  key: TField;
  /** Column width. If not specified, it will be determined automatically based on grid width and specified widths of other columns*/
  width?: number | string;
  cellClass?: string;
  /** By adding an event object with callbacks for the native react events you can bind events to a specific column. That will not break the default behaviour of the grid and will run only for the specified column */
  events?: {
    [key: string]: undefined | ((e: Event, info: ColumnEventInfo<TRow>) => void);
  };
  cellContentRenderer?: CellContentRenderer<TRow>;
  /** Formatter to be used to render the cell content */
  formatter?: React.ReactElement | React.ComponentType<FormatterProps<TRow[TField], TRow>>;
  /** Enables cell editing. If set and no editor property specified, then a textinput will be used as the cell editor */
  editable?: boolean | ((rowData: TRow) => boolean);
  /** Enable dragging of a column */
  draggable?: boolean;
  /** Enable filtering of a column */
  filterable?: boolean;
  /** Determines whether column is frozen or not */
  frozen?: boolean;
  /** Enable resizing of a column */
  resizable?: boolean;
  /** Enable sorting of a column */
  sortable?: boolean;
  /** Sets the column sort order to be descending instead of ascending the first time the column is sorted */
  sortDescendingFirst?: boolean;
  /** Editor to be rendered when cell of column is being edited. If set, then the column is automatically set to be editable */
  editor?: React.ReactElement | React.ComponentType<EditorProps<TRow[TField], TRow>>;
  /** Header renderer for each header cell */
  // TODO: finalize API
  headerRenderer?: React.ReactElement | React.ComponentType<HeaderRendererProps<TRow>>;
  /** Component to be used to filter the data of the column */
<<<<<<< HEAD
  filterRenderer?: React.ComponentType<FilterRendererProps<TRow, any>>;

  getRowMetaData?(rowData: TRow, column: CalculatedColumn<TRow, TDependentValue>): TDependentValue;
=======
  filterRenderer?: React.ComponentType<FilterRendererProps<TRow>>;
>>>>>>> a526ab43
}

export type Column<TRow, TField extends keyof TRow = keyof TRow> =
  TField extends keyof TRow ? ColumnValue<TRow, TField> : never;

export type CalculatedColumn<TRow, TField extends keyof TRow = keyof TRow> =
  Column<TRow, TField> & {
    idx: number;
    width: number;
    left: number;
    cellContentRenderer: CellContentRenderer<TRow>;
  };

export interface ColumnMetrics<TRow> {
  columns: CalculatedColumn<TRow>[];
  lastFrozenColumnIndex: number;
  viewportWidth: number;
  totalColumnWidth: number;
}

export interface RowData {
  name?: string;
  __metaData?: RowGroupMetaData;
}

export interface Position {
  idx: number;
  rowIdx: number;
}

export interface Range {
  topLeft: Position;
  bottomRight: Position;
}

export interface SelectedRange extends Range {
  startCell: Position | null;
  cursorCell: Position | null;
  isDragging: boolean;
}

export interface Dimension {
  width: number;
  height: number;
  top: number;
  left: number;
  zIndex: number;
}

export type RowGetter<TRow> = (rowIdx: number) => TRow;

export interface Editor<TValue = never> extends React.Component {
  getInputNode(): Element | Text | undefined | null;
  getValue(): TValue;
  hasResults?(): boolean;
  isSelectOpen?(): boolean;
  validate?(value: unknown): boolean;
  readonly disableContainerStyles?: boolean;
}

export interface FormatterProps<TValue, TRow = any> {
  rowIdx: number;
  value: TValue;
  column: CalculatedColumn<TRow>;
  row: TRow;
  isRowSelected: boolean;
  onRowSelectionChange(rowIdx: number, row: TRow, checked: boolean, isShiftClick: boolean): void;
  isSummaryRow: boolean;
}

export interface EditorProps<TValue, TRow = any> {
  column: CalculatedColumn<TRow>;
  value: TValue;
  rowData: TRow;
  height: number;
  onCommit(args?: { key?: string }): void;
  onCommitCancel(): void;
  onBlur(): void;
  onOverrideKeyDown(e: KeyboardEvent): void;
}

export interface HeaderRendererProps<TRow> {
  column: CalculatedColumn<TRow>;
  allRowsSelected: boolean;
  onAllRowsSelectionChange(checked: boolean): void;
}

export interface CellRendererProps<TRow> {
  rowKey: keyof TRow;
  idx: number;
  rowIdx: number;
  column: CalculatedColumn<TRow>;
  lastFrozenColumnIndex: number;
  rowData: TRow;
  scrollLeft: number | undefined;
  expandableOptions?: ExpandableOptions;
  isSummaryRow: boolean;
  isRowSelected: boolean;
  eventBus: EventBus;
  enableCellRangeSelection?: boolean;
  onRowSelectionChange(rowIdx: number, row: TRow, checked: boolean, isShiftClick: boolean): void;
  onRowClick?(rowIdx: number, rowData: TRow, column: CalculatedColumn<TRow>): void;
  onRowDoubleClick?(rowIdx: number, rowData: TRow, column: CalculatedColumn<TRow>): void;
  onAddSubRow?(): void;
  onDeleteSubRow?(options: SubRowOptions<TRow>): void;
  onCellExpand?(options: SubRowOptions<TRow>): void;
  getCellActions?(column: CalculatedColumn<TRow>, rowData: TRow): CellActionButton[] | undefined;
}

export type CellContentRenderer<TRow> = (props: CellContentRendererProps<TRow>) => React.ReactNode;

export type CellContentRendererProps<TRow> = Pick<CellRendererProps<TRow>,
| 'idx'
| 'rowIdx'
| 'rowData'
| 'column'
| 'expandableOptions'
| 'isRowSelected'
| 'onRowSelectionChange'
| 'isSummaryRow'
| 'onDeleteSubRow'
| 'onCellExpand'
| 'getCellActions'
>;

export interface RowsContainerProps {
  id: string;
  children: React.ReactElement;
}

export interface IRowRendererProps<TRow> {
  height: number;
  width: number;
  columns: CalculatedColumn<TRow>[];
  row: TRow;
  cellRenderer?: React.ComponentType<CellRendererProps<TRow>>;
  idx: number;
  extraClasses?: string;
  subRowDetails?: SubRowDetails;
  colOverscanStartIdx: number;
  colOverscanEndIdx: number;
  scrollLeft: number | undefined;
  lastFrozenColumnIndex: number;
  isSummaryRow: boolean;
  isRowSelected: boolean;
  eventBus: EventBus;
  enableCellRangeSelection?: boolean;
  onRowSelectionChange(rowIdx: number, row: TRow, checked: boolean, isShiftClick: boolean): void;
  onRowClick?(rowIdx: number, rowData: TRow, column: CalculatedColumn<TRow>): void;
  onRowDoubleClick?(rowIdx: number, rowData: TRow, column: CalculatedColumn<TRow>): void;
  onAddSubRow?(): void;
  onDeleteSubRow?(options: SubRowOptions<TRow>): void;
  onRowExpandToggle?(event: RowExpandToggleEvent): void;
  onCellExpand?(options: SubRowOptions<TRow>): void;
  getCellActions?(column: CalculatedColumn<TRow>, rowData: TRow): CellActionButton[] | undefined;
}

export interface FilterRendererProps<TRow, TFilterValue = unknown> {
  column: CalculatedColumn<TRow>;
  value: TFilterValue;
  onChange(value: TFilterValue): void;
}

export interface SubRowDetails<TChildRow = unknown> {
  canExpand: boolean;
  field: string;
  expanded: boolean;
  children: TChildRow[];
  treeDepth: number;
  siblingIndex: number;
  numberSiblings: number;
  group?: boolean;
}

export interface SubRowOptions<TRow, TChildRow = unknown> {
  rowIdx: number;
  idx: number;
  rowData: TRow;
  expandArgs?: ExpandableOptions<TChildRow>;
}

export interface ExpandableOptions<TChildRow = unknown> {
  canExpand: boolean;
  field: string;
  expanded: boolean;
  children: TChildRow[];
  treeDepth: number;
  subRowDetails: SubRowDetails;
}

interface Action {
  text: ReactNode;
  callback(): void;
}

export interface CellActionButton {
  icon: ReactNode;
  actions?: Action[];
  callback?(): void;
}

export interface ColumnEventInfo<TRow> extends Position {
  rowId: unknown;
  column: CalculatedColumn<TRow>;
}

export interface ScrollPosition {
  scrollLeft: number;
  scrollTop: number;
}

export interface RowGroupMetaData {
  isGroup: boolean;
  treeDepth: number;
  isExpanded: boolean;
  columnGroupName: string;
  columnGroupDisplayName: string;
  getRowRenderer?(props: unknown, rowIdx: number): React.ReactElement;
}

export type Filters<TRow> = { [key in keyof TRow]?: any };

export interface CommitEvent<TRow, TUpdatedValue = never> {
  cellKey: keyof TRow;
  rowIdx: number;
  updated: TUpdatedValue;
  key?: string;
}

export interface RowExpandToggleEvent {
  rowIdx: number;
  shouldExpand: boolean;
  columnGroupName: string;
  name: string;
}

export interface GridRowsUpdatedEvent<TRow, TUpdatedValue = never> {
  cellKey: keyof TRow;
  fromRow: number;
  toRow: number;
  updated: TUpdatedValue;
  action: UpdateActions;
  fromCellKey?: keyof TRow;
}

export interface CheckCellIsEditableEvent<TRow> extends Position {
  row: TRow;
  column: CalculatedColumn<TRow>;
}<|MERGE_RESOLUTION|>--- conflicted
+++ resolved
@@ -40,13 +40,7 @@
   // TODO: finalize API
   headerRenderer?: React.ReactElement | React.ComponentType<HeaderRendererProps<TRow>>;
   /** Component to be used to filter the data of the column */
-<<<<<<< HEAD
   filterRenderer?: React.ComponentType<FilterRendererProps<TRow, any>>;
-
-  getRowMetaData?(rowData: TRow, column: CalculatedColumn<TRow, TDependentValue>): TDependentValue;
-=======
-  filterRenderer?: React.ComponentType<FilterRendererProps<TRow>>;
->>>>>>> a526ab43
 }
 
 export type Column<TRow, TField extends keyof TRow = keyof TRow> =
