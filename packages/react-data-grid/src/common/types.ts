--- conflicted
+++ resolved
@@ -39,13 +39,7 @@
   // TODO: finalize API
   headerRenderer?: React.ReactElement | React.ComponentType<HeaderRowProps<TRow>>;
   /** Component to be used to filter the data of the column */
-<<<<<<< HEAD
   filterRenderer?: React.ComponentType<FilterRendererProps<TRow>>;
-=======
-  filterRenderer?: React.ComponentType<FilterRendererProps<TRow, unknown>>;
-
-  getRowMetaData?(rowData: TRow, column: CalculatedColumn<TRow, TDependentValue>): TDependentValue;
->>>>>>> 333bdde6
 }
 
 export type Column<TRow, TField extends keyof TRow = keyof TRow> =
