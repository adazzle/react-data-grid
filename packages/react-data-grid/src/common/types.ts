import { KeyboardEvent, ReactNode } from 'react';
import { List } from 'immutable';
import { HeaderRowType, UpdateActions } from './enums';

export type Omit<T, K extends keyof T> = Pick<T, Exclude<keyof T, K>>;

export interface Column<T = unknown> {
  idx?: number; // Set by column metrics
  name: string;
  key: string;
  //FIXME: width and left should be optional
  width: number;
  left: number;
  hidden?: boolean;
  cellClass?: string;
  events?: {
    [key: string]: undefined | ((e: Event, info: ColumnEventInfo) => void);
  };

  formatter?: React.ReactElement | React.ComponentType<FormatterProps>;
  editable?: boolean | ((rowData: RowData) => boolean);
  draggable?: boolean;
  filterable?: boolean;
  frozen?: boolean;
  resizable?: boolean;
  sortable?: boolean;
  sortDescendingFirst?: boolean;

  editor?: unknown;
  headerRenderer?: React.ReactElement | React.ComponentType<{ column: Column<T>; rowType: HeaderRowType }>;
  filterRenderer?: React.ComponentType;

  onCellChange?(rowIdx: number, key: string, dependentValues: T, event: React.ChangeEvent<HTMLInputElement>): void;
  getRowMetaData?(rowData: RowData, column: Column<T>): unknown;
}

export type ColumnList = Column[] | List<Column>;

export interface ColumnMetrics {
  columns: ColumnList;
  width: number;
  totalColumnWidth: number;
  totalWidth: number;
  minColumnWidth: number;
}

export interface RowData {
<<<<<<< HEAD
  __metaData?: RowGroupMetaData;
=======
  get?(key: string): unknown;
>>>>>>> 5f2cbbbc
  [key: string]: unknown;
}

export interface CellMetaData {
  rowKey: string;
  onCellClick(position: Position): void;
  onCellContextMenu(position: Position): void;
  onCellDoubleClick(position: Position): void;
  onDragEnter(overRowIdx: number): void;
  onCellExpand(options: SubRowOptions): void;
  onRowExpandToggle(data: { rowIdx: number; shouldExpand: boolean; columnGroupName: string; name: string }): void;
  onCellMouseDown?(position: Position): void;
  onCellMouseEnter?(position: Position): void;
  onAddSubRow?(): void;
  onDeleteSubRow?(options: SubRowOptions): void;
  getCellActions?(column: Column, rowData: RowData): CellActionButton[] | undefined;
}

export interface Position {
  idx: number;
  rowIdx: number;
}

export interface Range {
  topLeft: Position;
  bottomRight: Position;
}

export interface SelectedRange extends Range {
  startCell: Position | null;
  cursorCell: Position | null;
  isDragging: boolean;
}

export interface Dimension {
  width: number;
  height: number;
  top: number;
  left: number;
  zIndex: number;
}

export type RowGetter = (rowIdx: number) => RowData;

export interface Editor {
  getInputNode(): Element | Text | undefined | null;
  getValue(): unknown;
  hasResults?(): boolean;
  isSelectOpen?(): boolean;
  validate?(value: unknown): boolean;
  readonly disableContainerStyles?: boolean;
}

export interface FormatterProps {
  value: unknown;
  column: Column;
  row: RowData;
  isScrolling: boolean;
  dependentValues?: unknown;
}

export interface EditorProps<V = unknown, C = unknown> {
  column: Column<C>;
  value: V;
  rowMetaData: unknown;
  rowData: RowData;
  height: number;
  onCommit(args?: { key?: string }): void;
  onCommitCancel(): void;
  onBlur(): void;
  onOverrideKeyDown(e: KeyboardEvent): void;
}

export interface CellRendererProps {
  idx: number;
  rowIdx: number;
  height: number;
  value: unknown;
  column: Column;
  rowData: RowData;
  cellMetaData: CellMetaData;
  isScrolling: boolean;
  scrollLeft: number;
  isRowSelected?: boolean;
  expandableOptions?: ExpandableOptions;
  lastFrozenColumnIndex?: number;
}

export interface RowRendererProps {
  height: number;
  columns: ColumnList;
  row: RowData;
  cellRenderer: React.ComponentType<CellRendererProps>;
  cellMetaData: CellMetaData;
  isSelected?: boolean;
  idx: number;
  extraClasses?: string;
  subRowDetails?: SubRowDetails;
  colOverscanStartIdx: number;
  colOverscanEndIdx: number;
  isScrolling: boolean;
  scrollLeft: number;
  lastFrozenColumnIndex?: number;
}

export interface SubRowDetails {
  canExpand: boolean;
  field: string;
  expanded: boolean;
  children: unknown[];
  treeDepth: number;
  siblingIndex: number;
  numberSiblings: number;
  group?: boolean;
}

export interface SubRowOptions {
  rowIdx: number;
  idx: number;
  rowData: RowData;
  expandArgs?: ExpandableOptions;
}

export interface ExpandableOptions {
  canExpand: boolean;
  field: string;
  expanded: boolean;
  children: unknown;
  treeDepth: number;
  subRowDetails: SubRowDetails;
}

interface Action {
  text: ReactNode;
  callback(): void;
}

export interface CellActionButton {
  icon: ReactNode;
  actions?: Action[];
  callback?(): void;
}

export interface ColumnEventInfo extends Position {
  rowId: unknown;
  column: Column;
}

export interface CellRenderer {
  setScrollLeft(scrollLeft: number): void;
}

export interface RowRenderer {
  setScrollLeft(scrollLeft: number): void;
  getRowTop?(): number;
  getRowHeight?(): number;
  getDecoratedComponentInstance?(idx: number): { row: RowRenderer & React.Component<RowRendererProps> } | undefined;
}

export interface ScrollPosition {
  scrollLeft: number;
  scrollTop: number;
}

export interface InteractionMasksMetaData {
  onCheckCellIsEditable?(arg: { row: unknown; column: Column } & Position): boolean;
  onCellCopyPaste?(arg: {
    cellKey: string;
    rowIdx: number;
    fromRow: number;
    toRow: number;
    value: unknown;
  }): void;
  onGridRowsUpdated(
    cellKey: string,
    toRow1: number,
    toRow2: number,
    data: { [key: string]: unknown },
    updateAction: UpdateActions,
    fromRow?: number
  ): void;
  onDragHandleDoubleClick(data: Position & { rowData: RowData }): void;
  onCellSelected?(position: Position): void;
  onCellDeSelected?(position: Position): void;
  onCellRangeSelectionStarted?(selectedRange: SelectedRange): void;
  onCellRangeSelectionUpdated?(selectedRange: SelectedRange): void;
  onCellRangeSelectionCompleted?(selectedRange: SelectedRange): void;
  onCommit(...args: unknown[]): void;
}

export interface RowGroupMetaData {
  isGroup: boolean;
  treeDepth: number;
  isExpanded: boolean;
  columnGroupName: string;
  columnGroupDisplayName: string;
  getRowRenderer?(props: unknown, rowIdx: number): React.ReactElement;
}<|MERGE_RESOLUTION|>--- conflicted
+++ resolved
@@ -45,11 +45,8 @@
 }
 
 export interface RowData {
-<<<<<<< HEAD
+  get?(key: string): unknown;
   __metaData?: RowGroupMetaData;
-=======
-  get?(key: string): unknown;
->>>>>>> 5f2cbbbc
   [key: string]: unknown;
 }
 
