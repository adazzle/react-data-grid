import {
  getVerticalRangeToRender,
  VerticalRangeToRenderParams,
  getHorizontalRangeToRender,
  HorizontalRangeToRenderParams
} from '../viewportUtils';
import { ColumnMetrics } from '../../common/types';

interface Row {
  [key: string]: unknown;
}

describe('viewportUtils', () => {
  describe('getVerticalRangeToRender', () => {
    function getRange<K extends keyof VerticalRangeToRenderParams>(overrides: Pick<VerticalRangeToRenderParams, K>) {
      return getVerticalRangeToRender({
        height: 500,
        rowHeight: 50,
        scrollTop: 200,
        rowsCount: 1000,
        ...overrides
      });
    }

    it('should use rowHeight to calculate the range', () => {
      expect(getRange({ rowHeight: 50 })).toEqual({
        rowOverscanStartIdx: 0,
        rowOverscanEndIdx: 24
      });
    });

    it('should use height to calculate the range', () => {
      expect(getRange({ height: 250 })).toEqual({
        rowOverscanStartIdx: 0,
        rowOverscanEndIdx: 16
      });
    });

    it('should use scrollTop to calculate the range', () => {
      expect(getRange({ scrollTop: 500 })).toEqual({
        rowOverscanStartIdx: 0,
        rowOverscanEndIdx: 24
      });
    });

    it('should use rowsCount to calculate the range', () => {
      expect(getRange({ rowsCount: 5, scrollTop: 0 })).toEqual({
        rowOverscanStartIdx: 0,
        rowOverscanEndIdx: 4
      });
    });
<<<<<<< HEAD

    it('should use overscanRowCount to calculate the range', () => {
      expect(getRange({ overscanRowCount: 10 })).toEqual({
        rowOverscanStartIdx: 0,
        rowOverscanEndIdx: 24
      });
    });
=======
>>>>>>> 305909b2
  });

  describe('getHorizontalRangeToRender', () => {
    function getColumnMetrics(): ColumnMetrics<Row> {
      const columns = [...Array(500).keys()].map(i => ({ idx: i, key: `col${i}`, name: `col${i}`, width: 100, left: i * 100 }));
      return {
        columns,
        viewportWidth: 1000,
        totalColumnWidth: 200,
        columnWidths: new Map(),
        minColumnWidth: 80,
        lastFrozenColumnIndex: -1
      };
    }

    function getRange<K extends keyof HorizontalRangeToRenderParams<Row>>(overrides: Pick<HorizontalRangeToRenderParams<Row>, K>) {
      return getHorizontalRangeToRender({
        columnMetrics: getColumnMetrics(),
        scrollLeft: 200,
        ...overrides
      });
    }

    it('should use scrollLeft to calculate the range', () => {
      expect(getRange({ scrollLeft: 300 })).toEqual({
        colVisibleStartIdx: 3,
        colVisibleEndIdx: 13,
        colOverscanStartIdx: 2,
        colOverscanEndIdx: 14
      });
    });

    it('should use account for hidden width for large columns', () => {
      const columnMetrics = getColumnMetrics();
      columnMetrics.columns[0].width = 500;
      expect(getRange({ scrollLeft: 400, columnMetrics })).toEqual({
        colVisibleStartIdx: 0,
        colVisibleEndIdx: 10,
        colOverscanStartIdx: 0,
        colOverscanEndIdx: 11
      });
    });

    it('should use viewportWidth to calculate the range', () => {
      const columnMetrics = getColumnMetrics();
      columnMetrics.viewportWidth = 500;
      expect(getHorizontalRangeToRender({
        columnMetrics,
        scrollLeft: 200
      })).toEqual({
        colVisibleStartIdx: 2,
        colVisibleEndIdx: 7,
        colOverscanStartIdx: 1,
        colOverscanEndIdx: 8
      });
    });

<<<<<<< HEAD
    it('should use overscanColumnCount to calculate the range', () => {
      expect(getRange({ overscanColumnCount: 5 })).toEqual({
        colVisibleStartIdx: 2,
        colVisibleEndIdx: 12,
        colOverscanStartIdx: 1,
        colOverscanEndIdx: 17
      });
    });

    it('should use overscanColumnCount to calculate the range', () => {
      expect(getRange({ overscanColumnCount: 5, scrollDirection: SCROLL_DIRECTION.LEFT, scrollLeft: 1000 })).toEqual({
        colVisibleStartIdx: 10,
        colVisibleEndIdx: 20,
        colOverscanStartIdx: 5,
        colOverscanEndIdx: 21
      });
    });

=======
>>>>>>> 305909b2
    it('should use frozen columns to calculate the range', () => {
      const columnMetrics = getColumnMetrics();
      columnMetrics.columns[0].frozen = true;
      columnMetrics.columns[1].frozen = true;
      columnMetrics.columns[2].frozen = true;
      columnMetrics.lastFrozenColumnIndex = 2;

      expect(getRange({ scrollLeft: 500, columnMetrics })).toEqual({
        colVisibleStartIdx: 8,
        colVisibleEndIdx: 15,
        colOverscanStartIdx: 7,
        colOverscanEndIdx: 16
      });
    });
  });
});<|MERGE_RESOLUTION|>--- conflicted
+++ resolved
@@ -49,16 +49,6 @@
         rowOverscanEndIdx: 4
       });
     });
-<<<<<<< HEAD
-
-    it('should use overscanRowCount to calculate the range', () => {
-      expect(getRange({ overscanRowCount: 10 })).toEqual({
-        rowOverscanStartIdx: 0,
-        rowOverscanEndIdx: 24
-      });
-    });
-=======
->>>>>>> 305909b2
   });
 
   describe('getHorizontalRangeToRender', () => {
@@ -116,27 +106,6 @@
       });
     });
 
-<<<<<<< HEAD
-    it('should use overscanColumnCount to calculate the range', () => {
-      expect(getRange({ overscanColumnCount: 5 })).toEqual({
-        colVisibleStartIdx: 2,
-        colVisibleEndIdx: 12,
-        colOverscanStartIdx: 1,
-        colOverscanEndIdx: 17
-      });
-    });
-
-    it('should use overscanColumnCount to calculate the range', () => {
-      expect(getRange({ overscanColumnCount: 5, scrollDirection: SCROLL_DIRECTION.LEFT, scrollLeft: 1000 })).toEqual({
-        colVisibleStartIdx: 10,
-        colVisibleEndIdx: 20,
-        colOverscanStartIdx: 5,
-        colOverscanEndIdx: 21
-      });
-    });
-
-=======
->>>>>>> 305909b2
     it('should use frozen columns to calculate the range', () => {
       const columnMetrics = getColumnMetrics();
       columnMetrics.columns[0].frozen = true;
