import { CellNavigationMode } from 'common/constants';
import { isFunction } from 'common/utils';
import * as rowUtils from '../RowUtils';
<<<<<<< HEAD
import * as columnUtils from '../ColumnUtils';
import * as zIndexes from 'common/constants/zIndexes';
=======
import {getColumn, isFrozen, canEdit} from '../ColumnUtils';
import zIndexes from 'common/constants/zIndexes';
>>>>>>> e12fe1a6

export const getRowTop = (rowIdx, rowHeight) => rowIdx * rowHeight;

export const getSelectedRow = ({ selectedPosition, rowGetter }) => {
  const { rowIdx } = selectedPosition;
  return rowGetter(rowIdx);
};

export const getSelectedDimensions = ({ selectedPosition, columns, rowHeight, scrollLeft }) => {
  const { idx, rowIdx } = selectedPosition;
  if (idx >= 0) {
    const column = getColumn(columns, idx);
    const frozen = isFrozen(column);
    const { width } = column;
    const left = frozen ? column.left + scrollLeft : column.left;
    const top = getRowTop(rowIdx, rowHeight);
    const zIndex = frozen ? zIndexes.FROZEN_CELL_MASK : zIndexes.CELL_MASK;
    return { width, left, top, height: rowHeight, zIndex };
  }
  return { width: 0, left: 0, top: 0, height: rowHeight, zIndex: 1 };
};

const getColumnRangeProperties = (from, to, columns) => {
  let totalWidth = 0;
  let anyColFrozen = false;
  for (let i = from; i <= to; i++) {
    const column = getColumn(columns, i);
    totalWidth += column.width;
    anyColFrozen = anyColFrozen || isFrozen(column);
  }
  return { totalWidth, anyColFrozen, left: getColumn(columns, from).left };
};

export const getSelectedRangeDimensions = ({ selectedRange, columns, rowHeight }) => {
  const { topLeft, bottomRight } = selectedRange;

  if (topLeft.idx < 0) {
    return { width: 0, left: 0, top: 0, height: rowHeight, zIndex: zIndexes.CELL_MASK };
  }

  const { totalWidth, anyColFrozen, left } = getColumnRangeProperties(topLeft.idx, bottomRight.idx, columns);
  const top = getRowTop(topLeft.rowIdx, rowHeight);
  const height = (bottomRight.rowIdx - topLeft.rowIdx + 1) * rowHeight;
  const zIndex = anyColFrozen ? zIndexes.FROZEN_CELL_MASK : zIndexes.CELL_MASK;

  return { width: totalWidth, left, top, height, zIndex };
};

export const getSelectedColumn = ({ selectedPosition, columns }) => {
  const { idx } = selectedPosition;
  return getColumn(columns, idx);
};

export const getSelectedCellValue = ({ selectedPosition, columns, rowGetter }) => {
  const column = getSelectedColumn({ selectedPosition, columns });
  const row = getSelectedRow({ selectedPosition, rowGetter });

  return row && column ? rowUtils.get(row, column.key) : null;
};

export const isSelectedCellEditable = ({ enableCellSelect, selectedPosition, columns, rowGetter, onCheckCellIsEditable }) => {
  const column = getSelectedColumn({ selectedPosition, columns });
  const row = getSelectedRow({ selectedPosition, rowGetter });
  const isCellEditable = isFunction(onCheckCellIsEditable) ? onCheckCellIsEditable({ row, column, ...selectedPosition }) : true;
  return canEdit(column, row, enableCellSelect) && isCellEditable;
};

export const getNextSelectedCellPosition = ({ cellNavigationMode, columns, rowsCount }, nextPosition) => {
  if (cellNavigationMode !== CellNavigationMode.NONE) {
    const { idx, rowIdx } = nextPosition;
    const isAfterLastColumn = idx === columns.length;
    const isBeforeFirstColumn = idx === -1;

    if (isAfterLastColumn) {
      if (cellNavigationMode === CellNavigationMode.CHANGE_ROW) {
        const isLastRow = rowIdx === rowsCount - 1;
        if (!isLastRow) {
          return {
            idx: 0,
            rowIdx: rowIdx + 1,
            changeRowOrColumn: true
          };
        }
      } else if (cellNavigationMode === CellNavigationMode.LOOP_OVER_ROW) {
        return {
          rowIdx,
          idx: 0,
          changeRowOrColumn: true
        };
      }
    } else if (isBeforeFirstColumn) {
      if (cellNavigationMode === CellNavigationMode.CHANGE_ROW) {
        const isFirstRow = rowIdx === 0;
        if (!isFirstRow) {
          return {
            rowIdx: rowIdx - 1,
            idx: columns.length - 1,
            changeRowOrColumn: true
          };
        }
      } else if (cellNavigationMode === CellNavigationMode.LOOP_OVER_ROW) {
        return {
          rowIdx: rowIdx,
          idx: columns.length - 1,
          changeRowOrColumn: true
        };
      }
    }
  }

  return { ...nextPosition, changeRowOrColumn: false };
};

export function canExitGrid(e, { cellNavigationMode, columns, rowsCount, selectedPosition: { rowIdx, idx } }) {
  // When the cellNavigationMode is 'none' or 'changeRow', you can exit the grid if you're at the first or last cell of the grid
  // When the cellNavigationMode is 'loopOverRow', there is no logical exit point so you can't exit the grid
  if (cellNavigationMode === CellNavigationMode.NONE || cellNavigationMode === CellNavigationMode.CHANGE_ROW) {
    const atLastCellInRow = idx === columns.length - 1;
    const atFirstCellInRow = idx === 0;
    const atLastRow = rowIdx === rowsCount - 1;
    const atFirstRow = rowIdx === 0;
    const shift = e.shiftKey === true;

    return shift ? atFirstCellInRow && atFirstRow : atLastCellInRow && atLastRow;
  }

  return false;
}

export function selectedRangeIsSingleCell(selectedRange) {
  return selectedRange.topLeft.idx === selectedRange.bottomRight.idx &&
    selectedRange.topLeft.rowIdx === selectedRange.bottomRight.rowIdx;
}<|MERGE_RESOLUTION|>--- conflicted
+++ resolved
@@ -1,13 +1,8 @@
 import { CellNavigationMode } from 'common/constants';
 import { isFunction } from 'common/utils';
 import * as rowUtils from '../RowUtils';
-<<<<<<< HEAD
-import * as columnUtils from '../ColumnUtils';
+import {getColumn, isFrozen, canEdit} from '../ColumnUtils';
 import * as zIndexes from 'common/constants/zIndexes';
-=======
-import {getColumn, isFrozen, canEdit} from '../ColumnUtils';
-import zIndexes from 'common/constants/zIndexes';
->>>>>>> e12fe1a6
 
 export const getRowTop = (rowIdx, rowHeight) => rowIdx * rowHeight;
 
