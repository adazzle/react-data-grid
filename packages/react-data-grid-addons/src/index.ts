--- conflicted
+++ resolved
@@ -1,20 +1,6 @@
-<<<<<<< HEAD
-import * as Editors from './editors';
-import * as Formatters from './formatters';
-import Toolbar from './toolbars/Toolbar';
-import * as Data from './data';
-import * as Menu from './menu';
-import * as Filters from './cells/headerCells/filters';
-
-export { Editors, Formatters, Toolbar, Menu, Data, Filters };
-=======
 import * as Filters from './cells/headerCells/filters';
 import * as Data from './data';
-import * as Draggable from './draggable';
-import * as DraggableHeader from './draggable-header';
 import * as Formatters from './formatters';
 import * as Menu from './menu';
-import * as ToolsPanel from './toolbars';
 
-export { Formatters, Menu, Data, ToolsPanel, Draggable, DraggableHeader, Filters };
->>>>>>> 2f7ab321
+export { Formatters, Menu, Data, Filters };