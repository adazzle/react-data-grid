--- conflicted
+++ resolved
@@ -5,17 +5,10 @@
 let PendingPool = {};
 let ReadyPool = {};
 
-<<<<<<< HEAD
-const ImageFormatter = React.createClass({
-  propTypes: {
-    value: PropTypes.string.isRequired
-  },
-=======
 class ImageFormatter extends React.Component {
   static propTypes = {
-    value: React.PropTypes.string.isRequired
+    value: PropTypes.string.isRequired
   };
->>>>>>> 5b847411
 
   state = {
     ready: false
