--- conflicted
+++ resolved
@@ -3,9 +3,8 @@
 const React = require('react');
 import PropTypes from 'prop-types';
 
-<<<<<<< HEAD
-const DropDownFormatter = React.createClass({
-  propTypes: {
+class DropDownFormatter extends React.Component {
+  static propTypes = {
     options: PropTypes.arrayOf(
       PropTypes.oneOfType([
         PropTypes.string,
@@ -17,23 +16,7 @@
         })
       ])).isRequired,
     value: PropTypes.string.isRequired
-  },
-=======
-class DropDownFormatter extends React.Component {
-  static propTypes = {
-    options: React.PropTypes.arrayOf(
-      React.PropTypes.oneOfType([
-        React.PropTypes.string,
-        React.PropTypes.shape({
-          id: React.PropTypes.string,
-          title: React.PropTypes.string,
-          value: React.PropTypes.string,
-          text: React.PropTypes.string
-        })
-      ])).isRequired,
-    value: React.PropTypes.string.isRequired
   };
->>>>>>> 5b847411
 
   shouldComponentUpdate(nextProps: any): boolean {
     return nextProps.value !== this.props.value;
