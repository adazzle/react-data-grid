--- conflicted
+++ resolved
@@ -1,4 +1,3 @@
-<<<<<<< HEAD
 import React, {Component} from 'react';
 import PropTypes from 'prop-types';
 import Select from 'react-select';
@@ -17,67 +16,6 @@
   static propTypes = {
     options: PropTypes.array.isRequired,
     column: PropTypes.shape(Column),
-    value: PropTypes.array
-  }
-
-  constructor(props) {
-    super(props);
-    this.state = {
-      value: []
-    };
-    this.handleSelectChange = this.handleSelectChange.bind(this);
-  }
-
-  getInputNode() {
-    return ReactDOM.findDOMNode(this);
-  }
-
-  getValue() {
-    let updated = {};
-    updated[this.props.column.key] = this.state.value;
-    return updated;
-  }
-
-  handleSelectChange(value) {
-    this.setState({value});
-  }
-
-  render() {
-    let options = [];
-    this.props.options.forEach(function(name) {
-      if (typeof (name) === 'string') {
-        options.push({label: name, value: name});
-      } else {
-        options.push({label: name.caption, value: name.id});
-      }
-    });
-    return (
-      <Select refs="multiselect" multi simpleValue value={this.state.value} options={options}
-        placeholder="Select your favourite(s)" onChange={this.handleSelectChange} />
-    );
-  }
-}
-
-export default AutoCompleteTokensEditor;
-=======
-import React, {Component} from 'react';
-import PropTypes from 'prop-types';
-import Select from 'react-select';
-import ReactDOM from 'react-dom';
-import 'react-select/dist/react-select.css';
-
-const ExcelColumn = {
-  name: PropTypes.string.isRequired,
-  key: PropTypes.string.isRequired,
-  width: PropTypes.number.isRequired,
-  filterable: PropTypes.bool
-};
-
-class AutoCompleteTokensEditor extends Component {
-
-  static propTypes = {
-    options: PropTypes.array.isRequired,
-    column: PropTypes.shape(ExcelColumn),
     value: PropTypes.array
   }
 
@@ -119,5 +57,4 @@
   }
 }
 
-export default AutoCompleteTokensEditor;
->>>>>>> 097c5cb4
+export default AutoCompleteTokensEditor;