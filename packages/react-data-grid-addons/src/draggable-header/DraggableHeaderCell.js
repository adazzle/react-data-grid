import React from 'react';
import PropTypes from 'prop-types';
import { DragSource, DropTarget } from 'react-dnd';
<<<<<<< HEAD
=======

class HeaderCell extends React.Component {
  static propTypes = {
    column: PropTypes.isRequired,
    height: PropTypes.number.isRequired,
    className: PropTypes.string
  };

  getStyle() {
    return {
      width: this.props.column.width,
      left: this.props.column.left,
      display: 'inline-block',
      position: 'absolute',
      height: this.props.height,
      margin: 0,
      textOverflow: 'ellipsis',
      whiteSpace: 'nowrap'
    };
  }

  setScrollLeft = (scrollLeft) => {
    if (this.node) {
      node.style.webkitTransform = `translate3d(${scrollLeft}px, 0px, 0px)`;
      node.style.transform = `translate3d(${scrollLeft}px, 0px, 0px)`;
    }
  };

  render() {
    return (
      <div ref={node => this.node = node} className="react-grid-HeaderCell" style={this.getStyle()}>
        {this.props.column.name}
      </div>
    );
  }
}
>>>>>>> f5ffea6b

class DraggableHeaderCell extends React.Component {
  render() {
    const {
      connectDragSource,
      connectDropTarget,
      isDragging,
      isOver,
      canDrop
    } = this.props;

    let opacity = 1;
    if (isDragging) {
      opacity = 0.2;
    }

    // set drag source and drop target on header cell
    // width: 0 - otherwise drag clone was wrongly positioned
    return connectDragSource(
      connectDropTarget(
        <div
          style={{ width: 0, cursor: 'move', opacity }}
          className={isOver && canDrop ? 'rdg-can-drop' : ''}
        >
<<<<<<< HEAD
          {this.props.children}
=======
          <HeaderCell {...this.props}/>
>>>>>>> f5ffea6b
        </div>
      )
    );
  }
}

// drop source
function collect(connect, monitor) {
  return {
    connectDragSource: connect.dragSource(),
    isDragging: monitor.isDragging()
  };
}

const headerCellSource = {
  beginDrag(props) {
    return {
      // source column
      key: props.column.key
    };
  },
  endDrag(props, monitor) {
    // check if drop was made in droppable zone
    if (monitor.didDrop()) {
      const source = monitor.getDropResult().source;
      const target = monitor.getDropResult().target;
      return props.onHeaderDrop(source, target);
    }
  }
};

// drop target
const target = {
  drop(props, monitor) {
    let source = monitor.getItem().key;
    let targetKey = props.column.key;
    return {
      source: source,
      target: targetKey
    };
  }
};

function targetCollect(connect, monitor) {
  return {
    connectDropTarget: connect.dropTarget(),
    isOver: monitor.isOver(),
    canDrop: monitor.canDrop(),
    draggedHeader: monitor.getItem()
  };
}

DraggableHeaderCell.propTypes = {
  connectDragSource: PropTypes.func.isRequired,
  connectDropTarget: PropTypes.func.isRequired,
  isDragging: PropTypes.bool.isRequired,
  isOver: PropTypes.bool,
  canDrop: PropTypes.bool,
  children: PropTypes.element.isRequired
};

DraggableHeaderCell = DropTarget('Column', target, targetCollect)(
  DraggableHeaderCell
);
DraggableHeaderCell = DragSource('Column', headerCellSource, collect)(
  DraggableHeaderCell
);

export default DraggableHeaderCell;<|MERGE_RESOLUTION|>--- conflicted
+++ resolved
@@ -1,8 +1,6 @@
 import React from 'react';
 import PropTypes from 'prop-types';
 import { DragSource, DropTarget } from 'react-dnd';
-<<<<<<< HEAD
-=======
 
 class HeaderCell extends React.Component {
   static propTypes = {
@@ -39,7 +37,6 @@
     );
   }
 }
->>>>>>> f5ffea6b
 
 class DraggableHeaderCell extends React.Component {
   render() {
@@ -64,11 +61,7 @@
           style={{ width: 0, cursor: 'move', opacity }}
           className={isOver && canDrop ? 'rdg-can-drop' : ''}
         >
-<<<<<<< HEAD
-          {this.props.children}
-=======
-          <HeaderCell {...this.props}/>
->>>>>>> f5ffea6b
+          <HeaderCell {...this.props} />
         </div>
       )
     );
