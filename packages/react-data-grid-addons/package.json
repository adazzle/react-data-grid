{
  "name": "react-data-grid-addons",
  "version": "5.0.3",
  "description": "A set of addons for react-data-grid",
  "scripts": {
    "beforepublish": "node ../../ci/publish/replacePackageEntry react-data-grid-addons true",
    "postpublish": "node ../../ci/publish/replacePackageEntry react-data-grid-addons",
    "test": "npm test"
  },
  "keywords": [
    "react",
    "react-data-grid",
    "react-data-grid-addons"
  ],
  "author": "Adazzle",
  "license": "MIT",
<<<<<<< HEAD
=======
  "dependencies": {
    "react-data-grid": "^5.0.3"
  },
>>>>>>> ee301436
  "devDependencies": {
    "jquery": "^2.1.1",
    "lodash": "^4.13.1",
    "lodash.groupby": "^4.5.1",
    "react-data-grid": "^5.0.2"
  },
  "peerDependencies": {
    "react": "^15.0.0 || ^16.0.0",
    "react-dom": "^15.0.0 || ^16.0.0"
  }
}<|MERGE_RESOLUTION|>--- conflicted
+++ resolved
@@ -14,17 +14,11 @@
   ],
   "author": "Adazzle",
   "license": "MIT",
-<<<<<<< HEAD
-=======
-  "dependencies": {
-    "react-data-grid": "^5.0.3"
-  },
->>>>>>> ee301436
   "devDependencies": {
     "jquery": "^2.1.1",
     "lodash": "^4.13.1",
     "lodash.groupby": "^4.5.1",
-    "react-data-grid": "^5.0.2"
+    "react-data-grid": "^5.0.3"
   },
   "peerDependencies": {
     "react": "^15.0.0 || ^16.0.0",
