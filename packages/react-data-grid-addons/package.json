{
  "name": "react-data-grid-addons",
  "version": "7.0.0-alpha.0",
  "description": "A set of addons for react-data-grid",
  "author": "Adazzle",
  "license": "MIT",
  "main": "dist/react-data-grid-addons.js",
  "files": [
    "dist"
  ],
  "repository": "adazzle/react-data-grid",
  "homepage": "https://github.com/adazzle/react-data-grid",
  "bugs": {
    "url": "https://github.com/adazzle/react-data-grid/issues"
  },
  "keywords": [
    "react",
    "react-data-grid",
    "react-data-grid-addons"
  ],
  "dependencies": {
    "lodash": "^4.17.11",
    "prop-types": "^15.7.2",
    "react-contextmenu": "^2.10.0",
    "react-data-grid": "^7.0.0-alpha.0",
    "react-dnd": "^2.6.0",
    "react-dnd-html5-backend": "^2.6.0",
    "react-select": "^1.3.0",
<<<<<<< HEAD
    "reselect": "^4.0.0",
    "ron-react-autocomplete": "^4.0.9"
=======
    "reselect": "^2.5.1"
>>>>>>> 553eb2ab
  },
  "peerDependencies": {
    "react": "^16.0.0",
    "react-dom": "^16.0.0"
  }
}<|MERGE_RESOLUTION|>--- conflicted
+++ resolved
@@ -26,12 +26,7 @@
     "react-dnd": "^2.6.0",
     "react-dnd-html5-backend": "^2.6.0",
     "react-select": "^1.3.0",
-<<<<<<< HEAD
-    "reselect": "^4.0.0",
-    "ron-react-autocomplete": "^4.0.9"
-=======
-    "reselect": "^2.5.1"
->>>>>>> 553eb2ab
+    "reselect": "^4.0.0"
   },
   "peerDependencies": {
     "react": "^16.0.0",
