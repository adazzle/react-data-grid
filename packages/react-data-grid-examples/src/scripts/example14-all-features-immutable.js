--- conflicted
+++ resolved
@@ -166,19 +166,11 @@
   }
 ];
 
-<<<<<<< HEAD
-const MyContextMenu = React.createClass({
-  propTypes: {
+class MyContextMenu extends React.Component {
+  static propTypes = {
     rowIdx: PropTypes.string.isRequired,
     idx: PropTypes.string.isRequired
-  },
-=======
-class MyContextMenu extends React.Component {
-  static propTypes = {
-    rowIdx: React.PropTypes.string.isRequired,
-    idx: React.PropTypes.string.isRequired
-  };
->>>>>>> 5b847411
+  };
 
   onItemClick = () => {
   };
@@ -192,17 +184,10 @@
   }
 }
 
-<<<<<<< HEAD
-const Component = React.createClass({
-  propTypes: {
-    handleCellDrag: PropTypes.func.isRequired
-  },
-=======
 class Component extends React.Component {
   static propTypes = {
-    handleCellDrag: React.PropTypes.func.isRequired
-  };
->>>>>>> 5b847411
+    handleCellDrag: PropTypes.func.isRequired
+  };
 
   constructor(props) {
     super(props);
