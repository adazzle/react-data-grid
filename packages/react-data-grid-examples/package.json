--- conflicted
+++ resolved
@@ -17,19 +17,6 @@
   "author": "Adazzle",
   "license": "MIT",
   "dependencies": {
-<<<<<<< HEAD
-    "immutability-helper": "^2.6.4",
-    "react-data-grid": "^3.0.8",
-    "react-data-grid-addons": "^3.0.8"
-  },
-  "devDependencies": {
-    "bootstrap": "^3.3.7",
-    "jquery": "^2.2.4",
-    "lodash": "^4.17.4",
-    "lodash.groupby": "^4.6.0",
-    "markdown": "^0.5.0",
-    "react-router": "^0.13.6"
-=======
     "immutability-helper": "^2.4.0",
     "react-data-grid": "^3.0.11",
     "react-data-grid-addons": "^3.0.11",
@@ -41,6 +28,5 @@
     "lodash": "^4.13.1",
     "lodash.groupby": "^4.5.1",
     "markdown": "^0.5.0"
->>>>>>> 0a2be3a0
   }
 }