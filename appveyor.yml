version: 1.0.{build}
# Fix line endings in Windows. (runs before repo cloning)
init:
  - git config --global core.autocrlf input
environment:
  COVERALLS_REPO_TOKEN: 9RRu36GLfbnk5Ri6Y6FpoZU10CW6dlIfy
  COVERALLS_SERVICE_NAME: appveyor
  COVERALLS_GIT_COMMIT: $(APPVEYOR_REPO_COMMIT)
  COVERALLS_GIT_BRANCH : $(APPVEYOR_REPO_BRANCH)
  COVERALLS_SERVICE_JOB_ID  : $(APPVEYOR_BUILD_ID)
  COVERALLS_SERVICE_PULL_REQUEST : $(APPVEYOR_PULL_REQUEST_NUMBER)
  access_token:
    secure: dHfUgllfTEAqpcoz3iQj8TO0DGh8n90Coqf0+IXT0bIRNSIxGTDu991X+FStY613
  npmrc_token:
    secure: /9XWoCG/xQ2+rJpht0B5kA==


# Install scripts. (runs after repo cloning)
install:
  # Decrypt .npmrc.enc file for publishing purposes if not pull request build and not scheduled build
  - ps: >-
      if($env:APPVEYOR_REPO_BRANCH -ne 'master'){
        ./ci/publish/decrypt-npmrc.ps1
      }
      if(!$env:APPVEYOR_SCHEDULED_BUILD -and !$env:appveyor_pull_request_number -and $env:APPVEYOR_REPO_BRANCH -eq 'master') {
        ./ci/publish/decrypt-npmrc.ps1
      }
<<<<<<< HEAD
  - ps: Install-Product node 4
  - npm -g install npm@3
=======
  - ps: Install-Product node 5
  - npm cache clean
>>>>>>> c0d7fbf9
  - set PATH=%APPDATA%\npm;%PATH%
  - npm cache clean
  - npm install -g gulp
  - npm install
  - gulp flow
  - gulp dist
  - gulp examples

# Post-install test scripts.
test_script:
  # Output useful info for debugging.
  - node --version
  - npm --version
  # run tests
  - gulp test --release true
  - ps: ./test/uploadResults.ps1
  - gulp coveralls


# Don't run MS build step
build: off

cache:
  - '%AppData%\npm-cache -> package.json'

on_success:
- ps: >-
    if(!$env:APPVEYOR_SCHEDULED_BUILD -and !$env:appveyor_pull_request_number -and $env:APPVEYOR_REPO_BRANCH -eq 'master') {
      ./ci/publish/publishMaster.ps1
    }<|MERGE_RESOLUTION|>--- conflicted
+++ resolved
@@ -25,13 +25,8 @@
       if(!$env:APPVEYOR_SCHEDULED_BUILD -and !$env:appveyor_pull_request_number -and $env:APPVEYOR_REPO_BRANCH -eq 'master') {
         ./ci/publish/decrypt-npmrc.ps1
       }
-<<<<<<< HEAD
   - ps: Install-Product node 4
   - npm -g install npm@3
-=======
-  - ps: Install-Product node 5
-  - npm cache clean
->>>>>>> c0d7fbf9
   - set PATH=%APPDATA%\npm;%PATH%
   - npm cache clean
   - npm install -g gulp
